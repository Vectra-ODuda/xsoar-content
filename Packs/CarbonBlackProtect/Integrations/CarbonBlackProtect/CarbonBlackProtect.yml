--- conflicted
+++ resolved
@@ -2135,11 +2135,7 @@
     - contextPath: CBP.FileRule.ReportOnly
       description: Is this rule "reporting only" or is it also "enforcing".
       type: String
-<<<<<<< HEAD
-  dockerimage: demisto/python3:3.10.4.27798
-=======
   dockerimage: demisto/python3:3.10.4.28442
->>>>>>> 3b00087f
   subtype: python3
   isfetch: true
   runonce: false
