--- conflicted
+++ resolved
@@ -1,6 +1,6 @@
 category: Utilities
 commonfields:
-  id: Rasterize test
+  id: Rasterize
   version: -1
 configuration:
 - defaultvalue: 'false'
@@ -27,8 +27,8 @@
   required: false
   type: 8
 description: Converts URLs, PDF files, and emails to an image file or PDF file.
-display: Rasterize test
-name: Rasterize test
+display: Rasterize
+name: Rasterize
 script:
   commands:
   - arguments:
@@ -127,19 +127,14 @@
       required: true
       secret: false
     - default: false
-<<<<<<< HEAD
+      description: Maximum time to wait for a page to load (in seconds).
+      isArray: false
+      name: max_page_load_time
+      required: false
+      secret: false
+    - default: false
       defaultValue: 1500px
       description: The html page width, for example, 1000px. Specify with or without
-=======
-      description: Maximum time to wait for a page to load (in seconds).
-      isArray: false
-      name: max_page_load_time
-      required: false
-      secret: false
-    - default: false
-      defaultValue: 600px
-      description: The html page width, for example, 600px. Specify with or without
->>>>>>> 3afdf37a
         the px suffix.
       isArray: false
       name: width
@@ -296,7 +291,6 @@
     description: Converts a PDF file to an image file.
     execution: false
     name: rasterize-pdf
-<<<<<<< HEAD
     outputs:
       - contextPath: InfoFile.EntryID
         description: The EntryID of the image file
@@ -376,10 +370,7 @@
       - contextPath: InfoFile.Type
         description: The type of the image/pdf file
         type: string
-  dockerimage: demisto/chromium:1.0.0.28379
-=======
   dockerimage: demisto/chromium:1.0.0.28942
->>>>>>> 3afdf37a
   feed: false
   isfetch: false
   longRunning: false
