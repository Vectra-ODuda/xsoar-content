--- conflicted
+++ resolved
@@ -2,11 +2,7 @@
     "name": "AWS - ACM",
     "description": "Amazon Web Services Certificate Manager Service (acm)",
     "support": "xsoar",
-<<<<<<< HEAD
-    "currentVersion": "1.1.12",
-=======
     "currentVersion": "1.1.13",
->>>>>>> 3b00087f
     "author": "Cortex XSOAR",
     "url": "https://www.paloaltonetworks.com/cortex",
     "email": "",
