Use the Export Indicators Service integration to provide an endpoint with a list of indicators as a service for the system indicators.

## Use Cases
---
1. Export a list of malicious IPs to block via a firewall.
2. Export a list of indicators to a service such as Splunk, using a supported output format.

## Configure ExportIndicators on Demisto
---

1. Navigate to __Settings__ > __Integrations__ > __Servers & Services__.
2. Search for ExportIndicators.
3. Click __Add instance__ to create and configure a new integration instance.
    * __Name__: a textual name for the integration instance.
    * __Indicator Query__: The query to run to update its list. To view expected results, you can run the following command from the Demisto CLI
    `!findIndicators query=<your query>`
    * __Outbound Format__: The default format of the entries in the service. Supported formats: text, json, json-seq, csv, XSAOR json, XSAOR json-seq, XSOAR csv, PAN-OS URL, Symantec ProxySG and McAfee Web Gateway.
    * __List Size__: Max amount of entries in the service instance.
    * __Update On Demand Only__: When set to true, will only update the service indicators via **eis-update** command.
    * __Refresh Rate__: How often to refresh the export indicators list (\<number\> \<time unit\>, e.g., 12 hours, 7 days, 3
    months, 1 year)
    * __Collapse IPs__: Whether to collapse IPs and if so - to ranges or CIDRs
    * __Long Running Instance__: Must be set to true, otherwise the service will be available.
    * __Listen Port__: Will run the *Export Indicators Service* on this port from within Demisto
    * __Certificate (Required for HTTPS)__: HTTPS Certificate provided by pasting its values into this field.
    * __Private Key (Required for HTTPS)__: HTTPS private key provided by pasting its valuies into this field.
    * __HTTP Server__: Ignores certificate and private key, and will run the export indicators service
    in HTTP
    * __Username__: The username to authenticate when fetching the indicators.
    * __Password__: The password to authenticate when fetching the indicators.
    * __Mcafee Gateway Indicator List Type__: For use with McAfee Web Gateway format to indicate the list type.
    * __PAN-OS URL Format Port Strip__: For use with PAN-OS URL format - if checked will strip the port off
    urls. If not checked - url with ports will be ignored.
    * __PAN-OS URL Format Drop Invalid Entries__: For use with PAN-OS URL format - if checked any URL entry which is
    not compliant with PAN-OS EDL URL format the entry is dropped instead of being
    rewritten.
    * __Symantec ProxySG Default Category__: For use with Symantec ProxySG format - set the default category
    for the output.
    * __Symantec ProxySG Listed Categories__: For use with Symantec ProxySG format - set the categories that should
    be listed in the output. If not set will list all existing categories.
4. Click __Test__ to validate the URLs, token, and connection.


### Update values in the export indicators service
---
Updates values stored in the export indicators service (only avaialable On-Demand).


### URL Inline Arguments
---
Use the following arguments in the URL to change the request:

| **Argument Name** | **Description** | **Example** |
| --- | --- | --- |
| n | The maximum number of entries in the output. If no value is provided, will use the value specified in the List Size parameter configured in the instance configuration. | https://{demisto_instance}/instance/execute/{ExportIndicators_instance_name}?n=50 |
| s | The starting entry index from which to export the indicators. | https://{demisto_instance}/instance/execute/{ExportIndicators_instance_name}?s=10&n=50 |
| v | The output format. Supports `text`, `csv`, `json`, `json-seq`,`xsoar-json`, `xsoar-seq`, `xsoar-csv`, `mwg`, `panosurl` and `proxysg` (alias: `bluecoat`). | https://{demisto_instance}/instance/execute/{ExportIndicators_instance_name}?v=json |
| q | The query used to retrieve indicators from the system. | https://{demisto_instance}/instance/execute/{ExportIndicators_instance_name}?q="type:ip and sourceBrand:my_source" |
<<<<<<< HEAD
| tr | Whether to collapse IPs. 0 - to not collapse, 1 - collapse to ranges or 2 - collapse to CIDRs | https://{demisto_instance}/instance/execute/{ExportIndicators_instance_name}?q="type:ip and sourceBrand:my_source"&tr=1 |

=======
| t | Only with `mwg` format. The type indicated on the top of the exported list. Supports: string, applcontrol, dimension, category, ip, mediatype, number and regex. | https://{demisto_instance}/instance/execute/{ExportIndicators_instance_name}?v=mwg&t=ip |
| sp | Only with `panosurl` format. If set will strip ports off URLs, otherwise will ignore URLs with ports. | https://{demisto_instance}/instance/execute/{ExportIndicators_instance_name}?v=panosurl&sp |
| di | Only with `panosurl` format. If set will ignore urls which are not compliant with PAN-OS URL format instead of being re-written. | https://{demisto_instance}/instance/execute/{ExportIndicators_instance_name}?v=panosurl&di |
| cd | Only with `proxysg` format. The default category for the exported indicators. | https://{demisto_instance}/instance/execute/{ExportIndicators_instance_name}?v=proxysg&cd=default_category |
| ca | Only with `proxysg` format. The categories which will be exported. Indicators not falling to these categories will be classified as the default category. | https://{demisto_instance}/instance/execute/{ExportIndicators_instance_name}?v=proxysg&ca=category1,category2 |
>>>>>>> 04f56989

##### Base Command

`eis-update`
##### Input

| **Argument Name** | **Description** | **Required** |
| --- | --- | --- |
| query | The query used to retrieve indicators from the system. | Required | 
| format | The output format. | Optional | 
| list_size | The maximum number of entries in the output. If no value is provided, will use the value specified in the List Size parameter configured in the instance configuration. | Optional | 
| offset | The starting entry index from which to export the indicators. | Optional |
<<<<<<< HEAD
| print_indicators | If set to true will print the indicators the that were saved to the export indicators service | Required |
| collapse_ips | Whether to collapse IPs, and if so - to ranges or CIDRs | Optional |
 
=======
| print_indicators | If set to true will print the indicators the that were saved to the export indicators service | Required | 
| mwg_type | For use with McAfee Web Gateway format to indicate the list type. | Optional |
| strip_port | For use with PAN-OS URL format - if True will strip the port off urls. If not checked - url with ports will be ignored. | Optional |
| drop_invalids | For use with PAN-OS URL format - if checked any URL entry which is not compliant with PAN-OS EDL URL format the entry is dropped instead of being rewritten. | Optional |
| category_attribute | For use with Symantec ProxySG format - set the categories that should be listed in the output. If not set will list all existing categories. | Optional |
| category_default | For use with Symantec ProxySG format - set the default category for the output. | Optional |
>>>>>>> 04f56989

##### Context Output

There is no context output for this command.

##### Command Example
```!eis-update print_indicators=true query=type:IP format=text list_size=4```

##### Human Readable Output
| **Indicators** |
| --- |
| 1.1.1.1 |
| 2.2.2.2 |
| 3.3.3.3 |
| 4.4.4.4 |<|MERGE_RESOLUTION|>--- conflicted
+++ resolved
@@ -56,16 +56,13 @@
 | s | The starting entry index from which to export the indicators. | https://{demisto_instance}/instance/execute/{ExportIndicators_instance_name}?s=10&n=50 |
 | v | The output format. Supports `text`, `csv`, `json`, `json-seq`,`xsoar-json`, `xsoar-seq`, `xsoar-csv`, `mwg`, `panosurl` and `proxysg` (alias: `bluecoat`). | https://{demisto_instance}/instance/execute/{ExportIndicators_instance_name}?v=json |
 | q | The query used to retrieve indicators from the system. | https://{demisto_instance}/instance/execute/{ExportIndicators_instance_name}?q="type:ip and sourceBrand:my_source" |
-<<<<<<< HEAD
-| tr | Whether to collapse IPs. 0 - to not collapse, 1 - collapse to ranges or 2 - collapse to CIDRs | https://{demisto_instance}/instance/execute/{ExportIndicators_instance_name}?q="type:ip and sourceBrand:my_source"&tr=1 |
-
-=======
 | t | Only with `mwg` format. The type indicated on the top of the exported list. Supports: string, applcontrol, dimension, category, ip, mediatype, number and regex. | https://{demisto_instance}/instance/execute/{ExportIndicators_instance_name}?v=mwg&t=ip |
 | sp | Only with `panosurl` format. If set will strip ports off URLs, otherwise will ignore URLs with ports. | https://{demisto_instance}/instance/execute/{ExportIndicators_instance_name}?v=panosurl&sp |
 | di | Only with `panosurl` format. If set will ignore urls which are not compliant with PAN-OS URL format instead of being re-written. | https://{demisto_instance}/instance/execute/{ExportIndicators_instance_name}?v=panosurl&di |
 | cd | Only with `proxysg` format. The default category for the exported indicators. | https://{demisto_instance}/instance/execute/{ExportIndicators_instance_name}?v=proxysg&cd=default_category |
 | ca | Only with `proxysg` format. The categories which will be exported. Indicators not falling to these categories will be classified as the default category. | https://{demisto_instance}/instance/execute/{ExportIndicators_instance_name}?v=proxysg&ca=category1,category2 |
->>>>>>> 04f56989
+| tr | Whether to collapse IPs. 0 - to not collapse, 1 - collapse to ranges or 2 - collapse to CIDRs | https://{demisto_instance}/instance/execute/{ExportIndicators_instance_name}?q="type:ip and sourceBrand:my_source"&tr=1 |
+
 
 ##### Base Command
 
@@ -78,18 +75,14 @@
 | format | The output format. | Optional | 
 | list_size | The maximum number of entries in the output. If no value is provided, will use the value specified in the List Size parameter configured in the instance configuration. | Optional | 
 | offset | The starting entry index from which to export the indicators. | Optional |
-<<<<<<< HEAD
-| print_indicators | If set to true will print the indicators the that were saved to the export indicators service | Required |
-| collapse_ips | Whether to collapse IPs, and if so - to ranges or CIDRs | Optional |
- 
-=======
 | print_indicators | If set to true will print the indicators the that were saved to the export indicators service | Required | 
 | mwg_type | For use with McAfee Web Gateway format to indicate the list type. | Optional |
 | strip_port | For use with PAN-OS URL format - if True will strip the port off urls. If not checked - url with ports will be ignored. | Optional |
 | drop_invalids | For use with PAN-OS URL format - if checked any URL entry which is not compliant with PAN-OS EDL URL format the entry is dropped instead of being rewritten. | Optional |
 | category_attribute | For use with Symantec ProxySG format - set the categories that should be listed in the output. If not set will list all existing categories. | Optional |
 | category_default | For use with Symantec ProxySG format - set the default category for the output. | Optional |
->>>>>>> 04f56989
+| collapse_ips | Whether to collapse IPs, and if so - to ranges or CIDRs | Optional |
+ 
 
 ##### Context Output
 
