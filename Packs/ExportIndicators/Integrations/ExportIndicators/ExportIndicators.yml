--- conflicted
+++ resolved
@@ -231,10 +231,6 @@
     execution: false
     name: eis-update
   dockerimage: demisto/teams:1.0.0.6483
-<<<<<<< HEAD
-  feed: false
-=======
->>>>>>> 2b5bbf0f
   isfetch: false
   longRunning: true
   longRunningPort: true
