--- conflicted
+++ resolved
@@ -3687,11 +3687,7 @@
     - contextPath: PaloAltoNetworksXDR.OriginalAlert.event.ingestion_time
       description: Ingestion time.
       type: String
-<<<<<<< HEAD
-  dockerimage: demisto/python3:3.10.4.27798
-=======
   dockerimage: demisto/python3:3.10.4.28442
->>>>>>> cd2d350c
   feed: false
   isfetch: true
   longRunning: false
