The Rubrik Radar integration will fetch the Rubrik Radar Anomaly Event and is rich with commands to perform the on-demand scans, backups, recoveries and many more features to manage and protect the organizational data.
This integration was integrated and tested with version 1.0.0 of RubrikPolaris

## Configure Rubrik Radar on Cortex XSOAR

1. Navigate to **Settings** > **Integrations** > **Servers & Services**.
2. Search for Rubrik Radar.
3. Click **Add instance** to create and configure a new integration instance.

    | **Parameter** | **Description** | **Required** |
    | --- | --- | --- |
    | Service Account JSON |  | False |
    | Polaris Account (e.g. ${polarisAccount}.my.rubrik.com) |  | False |
    | Email |  | False |
    | Password |  | False |
    | Fetch incidents |  | False |
    | Incident type |  | False |
    | First fetch time | The time interval for the first fetch \(retroactive\). Examples of supported values can be found at https://dateparser.readthedocs.io/en/latest/\#relative-dates. | False |
    | Fetch Limit (Maximum of 1000) | Maximum number of incidents to fetch every time. The maximum value is 1000. | False |
    | Radar Critical Severity Level Mapping | When a Radar event of Critical severity is detected and fetched, this setting indicates what severity will get assigned within XSOAR. | False |
    | Radar Warning Severity Level Mapping | When a Radar event of Warning severity is detected and fetched, this setting indicates what severity will get assigned within XSOAR. | False |
    | Use system proxy settings | Whether to use XSOAR's system proxy settings to connect to the API. | False |
    | Trust any certificate (not secure) | Whether to allow connections without verifying SSL certificates validity. | False |

4. Click **Test** to validate the URLs, token, and connection.
## Commands
You can execute these commands from the Cortex XSOAR CLI, as part of an automation, or in a playbook.
After you successfully execute a command, a DBot message appears in the War Room with the command details.
### rubrik-radar-analysis-status
***
Check the Radar Event for updates.


#### Base Command

`rubrik-radar-analysis-status`
#### Input

| **Argument Name** | **Description** | **Required** |
| --- | --- | --- |
| activitySeriesId | The ID of the Polaris Event Series. When used in combination with \"Rubrik Radar Anomaly\" incidents, this value will automatically be looked up using the incident context. Otherwise it is a required value.<br/><br/>Note: Users can retrieve the list of the activity series IDs by executing the \"rubrik-event-list\" command. | Required | 
| clusterId | The ID of the CDM cluster. When used in combination with \"Rubrik Radar Anomaly\" incidents, this value will automatically be looked up using the incident context. Otherwise, it is a required value.<br/><br/>Note: Users can retrieve the list of the cluster IDs by executing the \"rubrik-gps-cluster-list\" command. | Required | 


#### Context Output

| **Path** | **Type** | **Description** |
| --- | --- | --- |
| Rubrik.Radar.EventComplete | Boolean | Flag that indicates whether Radar has finished analysing the object. | 
| Rubrik.Radar.Message | Unknown | The text, ID, and timestamp of each message in the Activity Series. | 
| Rubrik.Radar.ActivitySeriesId | String | The ID of the Rubrik Polaris Activity Series. | 
| Rubrik.Radar.ClusterId | String | The ID of the cluster. | 


#### Command Example
```!rubrik-radar-analysis-status activitySeriesId="" clusterId="cc19573c-db6c-418a-9d48-067a256543ba"```

#### Human Readable Output
### Radar Analysis Status
|Activity Series ID|Cluster ID|Message|Event Complete|
|---|---|---|---|
| ec9c48ce-5faf-474a-927c-33667355aecd | cc19573c-db6c-418a-9d48-067a256543ba | Completed backup of the transaction log for SQL Server database 'AdventureWorks2012' from 'sx1-sql12-1\MSSQLSERVER'. | True |



### rubrik-sonar-sensitive-hits
***
Find data classification hits on an object.


#### Base Command

`rubrik-sonar-sensitive-hits`
#### Input

| **Argument Name** | **Description** | **Required** |
| --- | --- | --- |
| objectName | The name of the Rubrik object to check for sensitive hits.  When used in combination with "Rubrik Radar Anomaly" incidents, this value will automatically be looked up using the incident context. Otherwise it is a required value.<br/><br/>Note: Users can get the list of the object names by executing the "rubrik-polaris-object-list" or "rubrik-polaris-object-search" command. | Optional | 
| searchTimePeriod | The number of days in the past to look for sensitive hits. If no value is provided, then today's data will be returned and, if there is no data for today then the argument will default to 7 days.<br/> Default is 7. | Optional | 


#### Context Output

| **Path** | **Type** | **Description** |
| --- | --- | --- |
| Rubrik.Sonar.totalHits | String | The total number of data classification hits found on the provided object. | 
| Rubrik.Sonar.id | String | ID of the sensitive hits object. | 
| Rubrik.Sonar.policy_hits | Unknown | Information of the policy analyzer group of the sensitive hits object. | 
| Rubrik.Sonar.filesWithHits | Number | The total number of files with hits of the object. | 
| Rubrik.Sonar.openAccessFiles | Number | The total number of open access files of the object. | 
| Rubrik.Sonar.openAccessFilesWithHits | Number | The total number of open access files with hits of the object. | 
| Rubrik.Sonar.openAccessFolders | Number | The total number of open access folders of the object. | 
| Rubrik.Sonar.staleFiles | Number | The total number of stale files of the object. | 
| Rubrik.Sonar.staleFilesWithHits | Number | The total number of stale files with hits of the object. | 
| Rubrik.Sonar.openAccessStaleFiles | Number | The total number of open access stale files of the object. | 
| Rubrik.Radar.Message | Unknown | The text, ID, and timestamp of each message in the Activity Series. | 
| Rubrik.Radar.ActivitySeriesId | String | The ID of the Rubrik Polaris Activity Series. | 


#### Command Example
```!rubrik-sonar-sensitive-hits objectName="sx1-radar15"```

#### Human Readable Output
### Sensitive Hits
|ID|Total Hits|
|---|---|
| afc0f6f0-148a-54c5-9927-c24c7cde1608 | 49684 |



### rubrik-cdm-cluster-location
***
Find the CDM GeoLocation of a CDM Cluster.


#### Base Command

`rubrik-cdm-cluster-location`
#### Input

| **Argument Name** | **Description** | **Required** |
| --- | --- | --- |
| clusterId | The ID of the CDM cluster. When used in combination with "Rubrik Radar Anomaly" incidents, this value will automatically be looked up using the incident context. Otherwise, it is a required value.<br/><br/>Note: Users can retrieve the list of the cluster IDs by executing the "rubrik-gps-cluster-list" command. | Required | 


#### Context Output

| **Path** | **Type** | **Description** |
| --- | --- | --- |
| Rubrik.CDM.Cluster.Location | String | The GeoLocation of the Rubrik CDM Cluster. | 
| Rubrik.CDM.ClusterId | String | The ID of the cluster. | 


#### Command Example
```!rubrik-cdm-cluster-location clusterId="cc19573c-db6c-418a-9d48-067a256543ba"```

#### Human Readable Output
### CDM Cluster Location
|Location|
|---|
| San Francisco, CA, USA |



### rubrik-cdm-cluster-connection-state
***
Find the CDM Connection State of a CDM Cluster.


#### Base Command

`rubrik-cdm-cluster-connection-state`
#### Input

| **Argument Name** | **Description** | **Required** |
| --- | --- | --- |
| clusterId | The ID of the CDM cluster. When used in combination with "Rubrik Radar Anomaly" incidents, this value will automatically be looked up using the incident context. Otherwise, it is a required value.<br/><br/>Note: Users can retrieve the list of the cluster IDs by executing the "rubrik-gps-cluster-list" command. | Required | 


#### Context Output

| **Path** | **Type** | **Description** |
| --- | --- | --- |
| Rubrik.CDM.Cluster.ConnectionState | String | The Connection State of the Rubrik CDM Cluster. | 
| Rubrik.CDM.ClusterId | String | The ID of the cluster. | 


#### Command Example
```!rubrik-cdm-cluster-connection-state clusterId="cc19573c-db6c-418a-9d48-067a256543ba"```

#### Human Readable Output
### CDM Cluster Connection State
|Connection State|
|---|
| Connected |



### rubrik-polaris-object-search
***
Search for Rubrik discovered objects of any type, return zero or more matches.


#### Base Command

`rubrik-polaris-object-search`
#### Input

| **Argument Name** | **Description** | **Required** |
| --- | --- | --- |
| limit | Number of results to retrieve in the response. Maximum size allowed is 1000. Default is 50. | Optional | 
| object_name | The name of the object to search for. | Required | 
| sort_by | Specify the field to use for sorting the response.<br/><br/>Note: Supported values are "ID" and "NAME" only. For any other values, the obtained result is sorted or not is not confirmed. Default is ID. | Optional | 
| sort_order | Specify the order to sort the data in.<br/><br/>Possible values are: "ASC", "DESC". Default is ASC. | Optional | 
| next_page_token | The next page cursor to retrieve the next set of results. | Optional | 


#### Context Output

| **Path** | **Type** | **Description** |
| --- | --- | --- |
| RubrikPolaris.GlobalSearchObject.id | String | The ID of the object. | 
| RubrikPolaris.GlobalSearchObject.name | String | The name of the object. | 
| RubrikPolaris.GlobalSearchObject.objectType | String | The type of the object. | 
| RubrikPolaris.GlobalSearchObject.physicalPath.fid | String | The FID of the physical path of the object. | 
| RubrikPolaris.GlobalSearchObject.physicalPath.name | String | The name of the physical path where the object relies. | 
| RubrikPolaris.GlobalSearchObject.physicalPath.objectType | String | The object type of the physical path where the object relies. | 
| RubrikPolaris.GlobalSearchObject.azureRegion | String | The azure region of the object. | 
| RubrikPolaris.GlobalSearchObject.awsRegion | String | The aws region of the object. | 
| RubrikPolaris.GlobalSearchObject.emailAddress | String | The email address of the object. | 
| RubrikPolaris.GlobalSearchObject.isRelic | Boolean | Whether the object is relic \(historical\) or not. | 
| RubrikPolaris.GlobalSearchObject.effectiveSlaDomain.id | String | The effective SLA domain ID of the object. | 
| RubrikPolaris.GlobalSearchObject.effectiveSlaDomain.name | String | The effective SLA domain name of the object. | 
| RubrikPolaris.GlobalSearchObject.effectiveSlaDomain.description | String | The effective SLA domain description of the object. | 
| RubrikPolaris.GlobalSearchObject.effectiveSlaDomain.fid | String | The FID of the object's effective SLA domain. | 
| RubrikPolaris.GlobalSearchObject.effectiveSlaDomain.cluster.id | String | The cluster ID of the object's effective SLA domain. | 
| RubrikPolaris.GlobalSearchObject.effectiveSlaDomain.cluster.name | String | The cluster name of the object's effective SLA domain. | 
| RubrikPolaris.GlobalSearchObject.physicalChildConnection.count | String | The count of physical child connection of the object. | 
| RubrikPolaris.GlobalSearchObject.physicalChildConnection.edges.node.id | String | The ID of physical child connection of the object. | 
| RubrikPolaris.GlobalSearchObject.physicalChildConnection.edges.node.name | String | The name of the physical child connection of the object. | 
| RubrikPolaris.GlobalSearchObject.physicalChildConnection.edges.node.replicatedObjects.cluster.id | String | The cluster ID of the replicated objects of physical child connection of the object. | 
| RubrikPolaris.GlobalSearchObject.physicalChildConnection.edges.node.replicatedObjects.cluster.name | String | The cluster name of the replicated objects of physical child connection of the object. | 
| RubrikPolaris.GlobalSearchObject.cluster.id | String | The cluster ID related to the object. | 
| RubrikPolaris.GlobalSearchObject.cluster.name | String | The name of the cluster related to the object. | 
| RubrikPolaris.GlobalSearchObject.primaryClusterLocation.id | String | The primary cluster location ID of the object. | 
| RubrikPolaris.GlobalSearchObject.gcpZone | String | The gcp zone of the object. | 
| RubrikPolaris.GlobalSearchObject.gcpRegion | String | The gcp region of the object. | 
| RubrikPolaris.GlobalSearchObject.gcpNativeProject.name | String | The gcp native project name of the object. | 
| RubrikPolaris.PageToken.GlobalSearchObject.next_page_token | String | Next page token. | 
| RubrikPolaris.PageToken.GlobalSearchObject.name | String | Name of the command. | 
| RubrikPolaris.PageToken.GlobalSearchObject.has_next_page | Boolean | Whether the result has the next page or not. | 


#### Command Example
```!rubrik-polaris-object-search object_name="admin" limit=2```

#### Human Readable Output
### Global Objects
|Object ID|Object Name|Type|SLA Domain|
|---|---|---|---|
| 0f667954-9052-42c8-ac20-2149da4d0ec4 | Hoang-Admin Nguyen | O365Mailbox | UNPROTECTED |
| 3e5d0800-71f6-4e42-badc-ae8b98c8a808 | Admin o365 | O365Mailbox | UNPROTECTED |

 Note: To retrieve the next set of results use, "next_page_token" = xyz


### rubrik-sonar-policies-list
***
Retrieve the list of all the available Sonar policies.


#### Base Command

`rubrik-sonar-policies-list`
#### Input

There are no input arguments for this command.

#### Context Output

| **Path** | **Type** | **Description** |
| --- | --- | --- |
| RubrikPolaris.SonarPolicy.id | String | Unique ID of the policy. | 
| RubrikPolaris.SonarPolicy.name | String | Name of the policy. | 
| RubrikPolaris.SonarPolicy.description | String | Descriptive name of the policy. | 
| RubrikPolaris.SonarPolicy.creator.email | String | Email of the user who created the policy. | 
| RubrikPolaris.SonarPolicy.totalObjects | Number | Number of total objects present in the policy. | 
| RubrikPolaris.SonarPolicy.numAnalyzers | Number | Number of analyzers present in the policy. | 
| RubrikPolaris.SonarPolicy.objectStatuses.id | String | ID of the object present in the policy. | 
| RubrikPolaris.SonarPolicy.objectStatuses.latestSnapshotResult.snapshotFid | String | Snapshot ID of the object present in the policy. | 
| RubrikPolaris.SonarPolicy.objectStatuses.policyStatuses.policyId | String | Policy ID. | 
| RubrikPolaris.SonarPolicy.objectStatuses.policyStatuses.status | String | Policy status. | 


#### Command Example
```!rubrik-sonar-policies-list ```

#### Human Readable Output
### Sonar Policies
|ID|Name|Description|Analyzers|Objects|Creator Email|
|---|---|---|---|---|---|
| bdb8c043-ee89-43ef-a3e2-73e94b5b3900 | CCPA | California Consumer Privacy Act | 5 | 3 | dummy.email@rubrik.com |
| 53e447ed-9114-4fcd-b5a6-7ac759980fde | GLBA | U.S. Gramm-Leach-Bliley Act | 4 | 3 |  |



### rubrik-sonar-policy-analyzer-groups-list
***
List the analyzer group policies.


#### Base Command

`rubrik-sonar-policy-analyzer-groups-list`
#### Input

There are no input arguments for this command.

#### Context Output

| **Path** | **Type** | **Description** |
| --- | --- | --- |
| RubrikPolaris.SonarAnalyzerGroup.id | String | The analyzer group ID. | 
| RubrikPolaris.SonarAnalyzerGroup.name | String | The name of the analyzer group. | 
| RubrikPolaris.SonarAnalyzerGroup.groupType | String | The analyzer group type. | 
| RubrikPolaris.SonarAnalyzerGroup.analyzers.id | String | The ID of the analyzers belong to the group. | 
| RubrikPolaris.SonarAnalyzerGroup.analyzers.name | String | The name of the analyzers belong to the group. | 
| RubrikPolaris.SonarAnalyzerGroup.analyzers.analyzerType | String | The type of the analyzers belong to the group. | 


#### Command Example
```!rubrik-sonar-policy-analyzer-groups-list ```

#### Human Readable Output
### Sonar Policy Analyzer Groups
|ID|Name|Group Type|Analyzers|
|---|---|---|---|
| 97c6a54a-acfc-5ab2-a24a-6a7f3a9a1553 | GLBA | GLBA | id: ed30dfa0-334f-55ff-a1b7-03b6bdd7849b, Name: Credit Card, Analyzer Type: CREDIT_CARD<br/><br/>id: 3e60a612-3e97-5f03-b3a1-cfb7a6a67e8f, Name: US Bank Acct, Analyzer Type: US_BANK_ACCT<br/><br/>id: 03b3dc9e-81c1-561c-8235-17cf2fc1c729, Name: US ITIN, Analyzer Type: US_ITIN<br/><br/>id: d5ce3ae5-f530-562a-85b1-4a84264a350a, Name: US SSN, Analyzer Type: US_SSN |
| 543dd5e0-c72c-50e2-a3d9-1688343f472c | HIPAA | HIPAA | id: 9da675b3-944b-5da3-a2da-ed149d300075, Name: US/UK Passport, Analyzer Type: PASSPORT<br/><br/>id: 18665533-c28c-5a40-b747-4b6508fecdfa, Name: US NPI, Analyzer Type: US_HEALTHCARE_NPI<br/><br/>id: 03b3dc9e-81c1-561c-8235-17cf2fc1c729, Name: US ITIN, Analyzer Type: US_ITIN<br/><br/>id: d5ce3ae5-f530-562a-85b1-4a84264a350a, Name: US SSN, Analyzer Type: US_SSN<br/><br/>id: 6bcc8e4e-0ec9-5538-b91d-a506dac47ec6, Name: US DEA, Analyzer Type: DEA_NUMBER |
| 16bd3864-bad6-513b-b38d-a108e648cf4a |  | PCI_DSS |  |
| c8c8072a-9454-5e68-9a23-bbcb9824838e | U.S. Financials | US_FINANCE | id: bb9a929b-3f29-5d3f-a768-de74e8ee5a9c, Name: n/a, Analyzer Type: CUSIP_NUMBER |



### rubrik-polaris-vm-object-metadata-get
***
Retrieve details for a Vsphere object based on the provided object ID.


#### Base Command

`rubrik-polaris-vm-object-metadata-get`
#### Input

| **Argument Name** | **Description** | **Required** |
| --- | --- | --- |
| object_id | The ID of the object to get details.<br/><br/>Note: Users can get the list of the object IDs by executing the "rubrik-polaris-vm-objects-list" command. | Required | 


#### Context Output

| **Path** | **Type** | **Description** |
| --- | --- | --- |
| RubrikPolaris.VSphereVm.id | String | Unique ID of the object. | 
| RubrikPolaris.VSphereVm.metadata.authorizedOperations | Unknown | List of operations performed by the object. | 
| RubrikPolaris.VSphereVm.metadata.name | String | The name of the object. | 
| RubrikPolaris.VSphereVm.metadata.isRelic | Boolean | Whether the object is relic or not. | 
| RubrikPolaris.VSphereVm.metadata.effectiveSlaDomain.id | String | ID of the SLA domain. | 
| RubrikPolaris.VSphereVm.metadata.effectiveSlaDomain.name | String | Name of the SLA domain. | 
| RubrikPolaris.VSphereVm.metadata.effectiveSlaDomain.cluster.id | String | ID of the cluster of the SLA domain. | 
| RubrikPolaris.VSphereVm.metadata.effectiveSlaDomain.cluster.name | String | Name of the cluster of the SLA domain. | 
| RubrikPolaris.VSphereVm.metadata.effectiveSlaSourceObject.fid | String | SLA Source object FID. | 
| RubrikPolaris.VSphereVm.metadata.effectiveSlaSourceObject.name | String | SLA source object name. | 
| RubrikPolaris.VSphereVm.metadata.effectiveSlaSourceObject.objectType | String | SLA source object type. | 
| RubrikPolaris.VSphereVm.metadata.protectionDate | String | Protection date of the object. | 
| RubrikPolaris.VSphereVm.metadata.reportSnappable.id | String | The ID of the snappable for a particular report related to an object. Snappable supports backups or filesets of physical machines using the rubrik connector. | 
| RubrikPolaris.VSphereVm.metadata.reportSnappable.logicalBytes | Number | Logical bytes of snappable report. | 
| RubrikPolaris.VSphereVm.metadata.reportSnappable.physicalBytes | Number | The physical byte of the snappable for a particular report related to an object. | 
| RubrikPolaris.VSphereVm.metadata.reportSnappable.archiveStorage | Number | The archived storage of the snappable for a particular report related to an object. | 
| RubrikPolaris.VSphereVm.metadata.cluster.id | String | Unique ID of the cluster which is the datastore for the recovered virtual machine. | 
| RubrikPolaris.VSphereVm.metadata.cluster.name | String | Cluster name of the VM to which the object belongs. | 
| RubrikPolaris.VSphereVm.metadata.cluster.status | String | Cluster status of the VM to which the object belongs. | 
| RubrikPolaris.VSphereVm.metadata.cluster.version | String | Cluster version of the VM to which the object belongs. | 
| RubrikPolaris.VSphereVm.metadata.cluster.lastConnectionTime | String | Last time when the vm was connected to the cluster. | 
| RubrikPolaris.VSphereVm.metadata.cluster.defaultAddress | String | Default address where the cluster is stored. | 
| RubrikPolaris.VSphereVm.metadata.cluster.clusterNodeConnection.nodes.id | String | Node ID of the node connection related to cluster. | 
| RubrikPolaris.VSphereVm.metadata.cluster.clusterNodeConnection.nodes.status | String | Node status of the node connection related to cluster. | 
| RubrikPolaris.VSphereVm.metadata.cluster.clusterNodeConnection.nodes.ipAddress | String | IP address of the node connection related to cluster. | 
| RubrikPolaris.VSphereVm.metadata.cluster.state.connectedState | String | Connected state of the cluster. | 
| RubrikPolaris.VSphereVm.metadata.cluster.state.clusterRemovalState | String | State of the cluster if it is registered for removal or not. | 
| RubrikPolaris.VSphereVm.metadata.cluster.passesConnectivityCheck | Boolean | Whether the cluster passes connectivity check or not. | 
| RubrikPolaris.VSphereVm.metadata.cluster.globalManagerConnectivityStatus.urls.url | String | URL of Global Manager Connectivity Status. | 
| RubrikPolaris.VSphereVm.metadata.cluster.globalManagerConnectivityStatus.urls.isReachable | Boolean | Whether the url in global Manager Connectivity Status is reachable or not. | 
| RubrikPolaris.VSphereVm.metadata.cluster.connectivityLastUpdated | String | Date time when the connectivity status of the cluster is lastly updated. | 
| RubrikPolaris.VSphereVm.metadata.primaryClusterLocation.id | String | The location ID of the primary cluster to which the object belongs. | 
| RubrikPolaris.VSphereVm.metadata.primaryClusterLocation.name | String | The location name of the primary cluster to which the object belongs. | 
| RubrikPolaris.VSphereVm.metadata.arrayIntegrationEnabled | Boolean | Whether the array integration is enabled or not. | 
| RubrikPolaris.VSphereVm.metadata.snapshotConsistencyMandate | String | Data consistency in recovery points is the snapshot consistency mandate. It is broadly classified into 3 categories: inconsistent, crash-consistent, app-consistent. | 
| RubrikPolaris.VSphereVm.metadata.agentStatus.agentStatus | String | The status of an agent related to an object. In Rubrik agents are connectors also known as Rubrik Backup Service. | 
| RubrikPolaris.VSphereVm.metadata.logicalPath.fid | String | The logical path ID of the node to which the object belongs. | 
| RubrikPolaris.VSphereVm.metadata.logicalPath.objectType | String | The logical object type of the node to which the object belongs. | 
| RubrikPolaris.VSphereVm.metadata.logicalPath.name | String | The logical name of the node to which the object belongs. | 
| RubrikPolaris.VSphereVm.metadata.physicalPath.fid | String | The physical path of where the VM resides. | 
| RubrikPolaris.VSphereVm.metadata.physicalPath.objectType | String | The physical path object type of the VM. | 
| RubrikPolaris.VSphereVm.metadata.physicalPath.name | String | The physical Name of the VM. | 
| RubrikPolaris.VSphereVm.metadata.vsphereTagPath.fid | String | FID of Vsphere tag. | 
| RubrikPolaris.VSphereVm.metadata.vsphereTagPath.objectType | String | Object type of Vsphere tag. | 
| RubrikPolaris.VSphereVm.metadata.vphereTagPath.name | String | Name of Vsphere tag. | 
| RubrikPolaris.VSphereVm.metadata.oldestSnapshot.id | String | The ID of the oldest snapshot. | 
| RubrikPolaris.VSphereVm.metadata.oldestSnapshot.date | String | The date when the oldest snapshot was generated. | 
| RubrikPolaris.VSphereVm.metadata.oldestSnapshot.isIndexed | Boolean | Whether the oldest snapshot is indexed or not. | 
| RubrikPolaris.VSphereVm.metadata.totalSnapshots.count | Number | Total snapshot counts. | 
| RubrikPolaris.VSphereVm.metadata.replicatedObjects.id | String | The ID of the object which is replicated in the VM. | 
| RubrikPolaris.VSphereVm.metadata.replicatedObjects.primaryClusterLocation.id | String | The primary cluster location ID where the replicated object resides. | 
| RubrikPolaris.VSphereVm.metadata.replicatedObjects.primaryClusterLocation.name | String | The primary cluster location name where the replicated object resides. | 
| RubrikPolaris.VSphereVm.metadata.replicatedObjects.cluster.name | String | The cluster name where the replicated object resides. | 
| RubrikPolaris.VSphereVm.metadata.replicatedObjects.cluster.id | String | The cluster ID where the replicated object resides. | 
| RubrikPolaris.VSphereVm.metadata.newestArchivedSnapshot.id | String | ID of the newest archived snapshot. | 
| RubrikPolaris.VSphereVm.metadata.newestArchivedSnapshot.date | String | The date when the newest archived snapshot was generated. | 
| RubrikPolaris.VSphereVm.metadata.newestArchivedSnapshot.isIndexed | Boolean | Whether the newest archived snapshot is indexed or not. | 
| RubrikPolaris.VSphereVm.metadata.newestArchivedSnapshot.archivalLocations.id | String | ID of the archival location of the newest archived snapshot. | 
| RubrikPolaris.VSphereVm.metadata.newestArchivedSnapshot.archivalLocations.name | String | Name of the archival location of the newest archival snapshot. | 
| RubrikPolaris.VSphereVm.metadata.newestReplicatedSnapshot.id | String | The ID of the newest replicated snapshot. | 
| RubrikPolaris.VSphereVm.metadata.newestReplicatedSnapshot.date | String | The date when the newest replicated snapshot was generated. | 
| RubrikPolaris.VSphereVm.metadata.newestReplicatedSnapshot.isIndexed | Boolean | Whether the newest replicated snapshot is indexed or not. | 
| RubrikPolaris.VSphereVm.metadata.newestReplicatedSnapshot.replicationLocations.id | String | The ID of the replication locations of the newest replicated snapshot. | 
| RubrikPolaris.VSphereVm.metadata.newestReplicatedSnapshot.replicationLocations.name | String | The name of the replication locations of the newest replicated snapshot. | 
| RubrikPolaris.VSphereVm.metadata.newestSnapshot.id | String | The ID of the newest snapshot. | 
| RubrikPolaris.VSphereVm.metadata.newestSnapshot.date | String | The date when the newest snapshot was generated. | 
| RubrikPolaris.VSphereVm.metadata.newestSnapshot.isIndexed | Boolean | Whether the newest snapshot is indexed or not. | 
| RubrikPolaris.VSphereVm.metadata.onDemandSnapshotCount | Number | Count of how many on demand snapshot created in a VM. | 
| RubrikPolaris.VSphereVm.metadata.vmwareToolsInstalled | Boolean | Whether the Vmware tools are installed or not. | 
| RubrikPolaris.VSphereVm.metadata.cdmLink | String | The Cloud Data Management link to navigate to the VM on cloud. | 


#### Command Example
```!rubrik-polaris-vm-object-metadata-get object_id="e060116b-f9dc-56a1-82a6-1b968d2f6cef"```

#### Human Readable Output
### VM Object Data
|Object ID|Name|Snappable ID|SLA Domain|Cluster Name|Total Snapshots|Oldest Snapshot Date|Latest Snapshot Date|
|---|---|---|---|---|---|---|---|
| e060116b-f9dc-56a1-82a6-1b968d2f6cef | Kali-VM | VirtualMachine:::ae4484c6-b4c0-4ce8-b2ba-206a4184540b-vm-521 | DO_NOT_PROTECT | sand2-rbk01 | 42 | 2019-04-24T16:21:12.000Z | 2020-02-12T14:00:36.000Z |



### rubrik-polaris-vm-objects-list
***
Retrieve a list of all the objects of the Vsphere Vm known to the Rubrik.


#### Base Command

`rubrik-polaris-vm-objects-list`
#### Input

| **Argument Name** | **Description** | **Required** |
| --- | --- | --- |
| is_relic | Filter based on whether VM objects are moved to relic/archive or not.<br/><br/>Possible values are: "True", "False". | Optional | 
| is_replicated | Filter based on whether VM objects are replicated or not.<br/><br/>Possible values are: "True", "False". | Optional | 
| limit | Number of results to retrieve in the response. Maximum size allowed is 1000. Default is 50. | Optional | 
| sort_by | Specify the field to use for sorting the response.<br/><br/>Note: Supported values are "ID" and "NAME" only. For any other values, the obtained result is sorted or not is not confirmed. Default is ID. | Optional | 
| sort_order | Specify the order to sort the data in.<br/><br/>Possible values are: "ASC", "DESC". Default is ASC. | Optional | 
| next_page_token | The next page cursor to retrieve the next set of results. | Optional | 


#### Context Output

| **Path** | **Type** | **Description** |
| --- | --- | --- |
| RubrikPolaris.VSphereVm.id | String | Unique ID of the object. | 
| RubrikPolaris.VSphereVm.name | String | Name of the node to which the object belongs. | 
| RubrikPolaris.VSphereVm.objectType | String | Object type of the node to which the object belongs. | 
| RubrikPolaris.VSphereVm.replicatedObjectCount | Number | Number of objects replicated in the node in which the object relies. | 
| RubrikPolaris.VSphereVm.cluster.id | String | ID of the cluster which is the datastore for the recovered virtual machine. | 
| RubrikPolaris.VSphereVm.cluster.name | String | Cluster name of the node to which the object belongs. | 
| RubrikPolaris.VSphereVm.cluster.version | String | Cluster version of the node to which the object belongs. | 
| RubrikPolaris.VSphereVm.cluster.status | String | Cluster status of the node to which the object belongs. | 
| RubrikPolaris.VSphereVm.effectiveSlaDomain.id | String | ID of the SLA domain which is simply a set of policies that define at what frequencies backups should be performed of the protected objects within Rubrik and for how long they should be either locally or a replication partner or on the archival location. | 
| RubrikPolaris.VSphereVm.effectiveSlaDomain.name | String | Descriptive name of the SLA domain. | 
| RubrikPolaris.VSphereVm.effectiveSlaDomain.description | String | Description of the SLA domain. | 
| RubrikPolaris.VSphereVm.effectiveSlaDomain.fid | String | FID of the SLA domain. | 
| RubrikPolaris.VSphereVm.effectiveSlaDomain.cluster.id | String | ID of the cluster related to the effective SLA domain. | 
| RubrikPolaris.VSphereVm.effectiveSlaDomain.cluster.name | String | Name of the cluster related to the effective SLA domain. | 
| RubrikPolaris.VSphereVm.effectiveSlaSourceObject.fid | String | SLA source object FID. | 
| RubrikPolaris.VSphereVm.effectiveSlaSourceObject.name | String | SLA source object name. | 
| RubrikPolaris.VSphereVm.effectiveSlaSourceObject.objectType | String | SLA source object type. | 
| RubrikPolaris.VSphereVm.slaAssignment | String | A SLA rule when referred at assignment is SLA assignment. | 
| RubrikPolaris.VSphereVm.isRelic | Boolean | Whether the object is relic or not. | 
| RubrikPolaris.VSphereVm.authorizedOperations | Unknown | List of operations that can be performed on the object. | 
| RubrikPolaris.VSphereVm.primaryClusterLocation.id | String | The location ID of the primary cluster to which the object belongs. | 
| RubrikPolaris.VSphereVm.primaryClusterLocation.name | String | The location name of the primary cluster to which the object belongs. | 
| RubrikPolaris.VSphereVm.logicalPath.fid | String | The logical path ID of the node to which the object belongs. | 
| RubrikPolaris.VSphereVm.logicalPath.name | String | The logical path name of the node to which the object belongs. | 
| RubrikPolaris.VSphereVm.logicalPath.objectType | String | The logical object type of the node to which the object belongs. | 
| RubrikPolaris.VSphereVm.snapshotDistribution.id | String | Rubrik uses a snapshot for powerful data protection. Snapshot distribution ID is the ID of the snapshot distribution node related to a particular object. | 
| RubrikPolaris.VSphereVm.snapshotDistribution.onDemandCount | Number | The demand count of distribution of snapshot related to an object. | 
| RubrikPolaris.VSphereVm.snapshotDistribution.retrievedCount | Number | The retrieved count of distribution of snapshot related to an object. | 
| RubrikPolaris.VSphereVm.snapshotDistribution.scheduledCount | Number | The scheduled count of distribution of snapshot related to an object. | 
| RubrikPolaris.VSphereVm.snapshotDistribution.totalCount | Number | The total count of distribution of snapshot related to an object. | 
| RubrikPolaris.VSphereVm.reportSnappable.id | String | The ID of the snappable for a particular report related to an object. Snapple supports backups or filesets of physical machines using the rubrik connector. | 
| RubrikPolaris.VSphereVm.reportSnappable.archieveStorage | Number | The archived storage of the snappable for a particular report related to an object. | 
| RubrikPolaris.VSphereVm.reportSnappable.physicalBytes | Number | The physical byte of the snappable for a particular report related to an object. | 
| RubrikPolaris.VSphereVm.vmwareToolsInstalled | Boolean | Whether the vm tools are installed or not. | 
| RubrikPolaris.VSphereVm.agentStatus.agentStatus | String | The status of an agent related to an object. The Rubrik agents are connectors also known as Rubrik Backup Service. | 
| RubrikPolaris.VSphereVm.agentStatus.disconnectReason | String | Displays the reason if the agent disconnects. | 
| RubrikPolaris.PageToken.VSphereVm.next_page_token | String | Next page token. | 
| RubrikPolaris.PageToken.VSphereVm.name | String | Name of the command. | 
| RubrikPolaris.PageToken.VSphereVm.has_next_page | Boolean | Whether the result has the next page or not. | 


#### Command Example
```!rubrik-polaris-vm-objects-list limit=2```

#### Human Readable Output
### Objects List
|Object ID|Name|Snappable ID|Cluster|Object Type|SLA Domain|Assignment|Snapshots|RBS Status|Source Storage|Archival Storage|
|---|---|---|---|---|---|---|---|---|---|---|
| 0242e84c-773a-5877-b955-1d52765ac852 | sx1-ganebala-l1 | VirtualMachine:::868aa03d-4145-4cb1-808b-e10c4f7a3741-vm-206037 | sand1-rbk01 | VmwareVirtualMachine | DO_NOT_PROTECT | Direct | 0 | Unregistered | 0 | 0 |
| 0556f691-b750-556c-baea-800dbb2920e7 | linux-a-Fri Feb 15 2019 04:43:40 GMT+0000 (Greenwich Mean Time)-9P4t | VirtualMachine:::d2f41f4b-5d53-4063-a618-25046a0f4c7d-vm-35806 | sand1-rbk01 | VmwareVirtualMachine | UNPROTECTED | Unassigned | 34 | Unregistered | 0 | 1.115023609 GB |

 Note: To retrieve the next set of results use, "next_page_token" = xyz


### rubrik-sonar-ondemand-scan
***
Trigger an on-demand scan of a system. Supports "Vsphere VM" object type only.

Note: To know the scan status use the "rubrik-sonar-ondemand-scan-status" command. To download the completed request use the "rubrik-sonar-ondemand-scan-result" command.


#### Base Command

`rubrik-sonar-ondemand-scan`
#### Input

| **Argument Name** | **Description** | **Required** |
| --- | --- | --- |
| scan_name | Name of the scan. If not provided, it defaults to "&lt;today's date&gt; Classification". | Optional | 
| sonar_policy_analyzer_groups | List of sonar policies to scan.<br/><br/>Note: Users can get the list of analyzer groups by executing the "rubrik-sonar-policy-analyzer-groups-list" command. <br/><br/>Format Accepted: <br/>[<br/>        {<br/>            "id": "543dd5e0-c72c-50e2-a3d9-1688343f472c",<br/>            "name": "HIPAA",<br/>            "groupType": "HIPAA",<br/>            "analyzers": [<br/>                {<br/>                    "id": "9da675b3-944b-5da3-a2da-ed149d300075",<br/>                    "name": "US/UK Passport",<br/>                    "analyzerType": "PASSPORT"<br/>                },<br/>                {<br/>                    "id": "18665533-c28c-5a40-b747-4b6508fecdfa",<br/>                    "name": "US NPI",<br/>                    "analyzerType": "US_HEALTHCARE_NPI"<br/>                }<br/>            ]<br/>      }<br/>]. | Required | 
| objects_to_scan | List of VM object IDs to scan.<br/><br/>Note: Users can get the list of VM object IDs by executing the "rubrik-polaris-vm-objects-list" command. | Required | 


#### Context Output

| **Path** | **Type** | **Description** |
| --- | --- | --- |
| RubrikPolaris.SonarOndemandScan.crawlId | String | Unique crawl ID. | 


#### Command Example
```!rubrik-sonar-ondemand-scan scan_name="GLBA Scan for new user" sonar_policy_analyzer_groups='[{"id":"97c6a54a-acfc-5ab2-a24a-6a7f3a9a1553","name":"GLBA","groupType":"GLBA","analyzers":[{"id":"ed30dfa0-334f-55ff-a1b7-03b6bdd7849b","name":"CreditCard","analyzerType":"CREDIT_CARD"},{"id":"3e60a612-3e97-5f03-b3a1-cfb7a6a67e8f","name":"BANK_ACCT","analyzerType":"US_BANK_ACCT"},{"id":"03b3dc9e-81c1-561c-8235-17cf2fc1c729","name":"USITIN","analyzerType":"US_ITIN"},{"id":"d5ce3ae5-f530-562a-85b1-4a84264a350a","name":"USSSN","analyzerType":"US_SSN"}]}]' objects_to_scan="0887e71c-56ac-59f7-8763-54b726e64dd6, a82e888c-2440-5af9-8c2a-447a97f6746c"```

#### Human Readable Output
### Sonar On-Demand Scan
|Crawl ID|
|---|
| bb4eedc0-594b-4566-b06d-24de0bf752ca |



### rubrik-sonar-ondemand-scan-status
***
Retrieve the status of a scanned system.

Note: To download the completed request use the "rubrik-sonar-ondemand-scan-result" command.


#### Base Command

`rubrik-sonar-ondemand-scan-status`
#### Input

| **Argument Name** | **Description** | **Required** |
| --- | --- | --- |
| crawl_id | ID for which scanning status is to be obtained.<br/><br/>Note: Users can get the crawl ID by executing the "rubrik-sonar-ondemand-scan" command. | Required | 


#### Context Output

| **Path** | **Type** | **Description** |
| --- | --- | --- |
| RubrikPolaris.SonarOndemandScan.crawlId | String | Crawl ID of the scan for which the rubrik-sonar-ondemand-scan command is hit. | 
| RubrikPolaris.SonarOndemandScan.Status.error | String | Error description if any. | 
| RubrikPolaris.SonarOndemandScan.Status.snappable.id | String | Snappable ID of the scanned object. | 
| RubrikPolaris.SonarOndemandScan.Status.snappable.name | String | Snappable Name of the scanned object. | 
| RubrikPolaris.SonarOndemandScan.Status.snappable.objectType | String | Snappable object type of the scanned object. | 
| RubrikPolaris.SonarOndemandScan.Status.snapshotTime | Number | Time when the snapshot is taken. | 
| RubrikPolaris.SonarOndemandScan.Status.status | String | Status of the scanning or scanned object. | 
| RubrikPolaris.SonarOndemandScan.Status.progress | Number | Count of objects that are in progress. | 
| RubrikPolaris.SonarOndemandScan.Status.totalHits | Number | Number of total hits obtained from an object that is scanned. | 
| RubrikPolaris.SonarOndemandScan.Status.analyzerGroupResults.analyzerGroup.groupType | String | Group type of the analyzer. | 
| RubrikPolaris.SonarOndemandScan.Status.analyzerGroupResults.analyzerGroup.id | String | Group ID of the analyzer. | 
| RubrikPolaris.SonarOndemandScan.Status.analyzerGroupResults.analyzerGroup.name | String | Group Name of the analyzer. | 
| RubrikPolaris.SonarOndemandScan.Status.analyzerGroupResults.analyzerResults.hits.totalHits | Number | Number of total hits obtained from an analyzer that is scanned. | 
| RubrikPolaris.SonarOndemandScan.Status.analyzerGroupResults.analyzerResults.hits.violations | Number | Number of violations obtained from an analyzer that is scanned. | 
| RubrikPolaris.SonarOndemandScan.Status.analyzerGroupResults.analyzerResults.hits.permittedHits | Number | Number of permitted hits obtained from an analyzer that is scanned. | 
| RubrikPolaris.SonarOndemandScan.Status.analyzerGroupResults.analyzerResults.analyzer.id | String | ID of the analyzer that is scanned. | 
| RubrikPolaris.SonarOndemandScan.Status.analzerGroupResults.analyzerResults.analyzer.name | String | Name of the analyzer that is scanned. | 
| RubrikPolaris.SonarOndemandScan.Status.analyzerGroupResults.analyzerResults.analyzer.analyzerType | String | Type of the analyzer that is scanned. | 
| RubrikPolaris.SonarOndemandScan.Status.analyzerGroupResults.hits.totalHits | Number | Number of total hits obtained from an analyzer group. | 
| RubrikPolaris.SonarOndemandScan.Status.analyzerGroupResults.hits.violations | Number | Number of violations obtained from an analyzer group. | 
| RubrikPolaris.SonarOndemandScan.Status.analyzerGroupResults.hits.permittedHits | Number | Number of permitted hits obtained from an analyzer group. | 
| RubrikPolaris.SonarOndemandScan.Status.analyzerGroupResults.hits.violationsDelta | Number | Number of violation delta obtained from an analyzer group. | 
| RubrikPolaris.SonarOndemandScan.Status.analyzerGroupResults.hits.totalHitsDelta | Number | Number of total hits delta obtained from an analyzer group. | 
| RubrikPolaris.SonarOndemandScan.Status.cluster.id | String | Cluster ID in which the object is getting scanned. | 
| RubrikPolaris.SonarOndemandScan.Status.cluster.name | String | Cluster name in which the object is getting scanned. | 
| RubrikPolaris.SonarOndemandScan.Status.cluster.type | String | Cluster type in which the object is getting scanned. | 


#### Command Example
```!rubrik-sonar-ondemand-scan-status crawl_id="bb4eedc0-594b-4566-b06d-24de0bf752ca" ```

#### Human Readable Output
### Sonar On-Demand Scan Status
Final status of scan with crawl ID bb4eedc0-594b-4566-b06d-24de0bf752ca is IN_PROGRESS

|Object ID|Object Name|Scan Status|
|---|---|---|
| 6e307121-e5dc-5e6a-9a6b-37e1c9afd6b1 | AllTheThings | COMPLETE |
| a82e888c-2440-5af9-8c2a-447a97f6746c | /tmp | IN_PROGRESS |



### rubrik-polaris-vm-object-snapshot-list
***
Search for a Rubrik snapshot of an object based on the provided snapshot ID, exact timestamp, or specific value like earliest/latest, or closest before/after a timestamp.


#### Base Command

`rubrik-polaris-vm-object-snapshot-list`
#### Input

| **Argument Name** | **Description** | **Required** |
| --- | --- | --- |
| object_id | The object ID for which the snapshots are to be searched.<br/><br/>Note: Users can get the list of the object IDs by executing the "rubrik-polaris-vm-objects-list" command. | Required | 
| snapshot_group_by | Grouping the snapshots on the basis of the selected value.<br/><br/>Possible values are: "Month", "Day", "Year", "Week", "Hour", "Quarter". Default is Day. | Optional | 
| missed_snapshot_group_by | Grouping the missed snapshots on the basis of the selected value.<br/><br/>Possible values are: "Month", "Day", "Year", "Week", "Hour", "Quarter". Default is Day. | Optional | 
| start_date | The start date to get snapshots from.<br/><br/>Formats accepted: 2 minutes, 2 hours, 2 days, 2 weeks, 2 months, 2 years, yyyy-mm-dd, yyyy-mm-ddTHH:MM:SSZ, etc. | Required | 
| end_date | The end date to get snapshots until.<br/><br/>Formats accepted: 2 minutes, 2 hours, 2 days, 2 weeks, 2 months, 2 years, yyyy-mm-dd, yyyy-mm-ddTHH:MM:SSZ, etc. | Required | 
| timezone_offset | The timezone offset from UTC changes to match the configured time zone. Use this argument to filter the data according to the provided timezone offset.<br/><br/>Formats accepted: 1, 1.5, 2, 2.5, 5.5, etc. | Required | 
| cluster_connected | Whether the cluster is connected or not.<br/><br/>Possible values are: "True", "False". Default is True. | Optional | 


#### Context Output

| **Path** | **Type** | **Description** |
| --- | --- | --- |
| RubrikPolaris.VSphereVm.id | String | Unique ID of the object. | 
| RubrikPolaris.VSphereVm.Snapshot.snapshotGroupByConnection.nodes.groupByInfo.unit | String | Unit of snapshot group by connection nodes. | 
| RubrikPolaris.VSphereVm.Snapshot.snapshotGroupByConnection.nodes.groupByInfo.start | String | Start date of snapshot group by connection nodes. | 
| RubrikPolaris.VSphereVm.Snapshot.snapshotGroupByConnection.nodes.groupByInfo.end | String | End date of snapshot group by connection nodes. | 
| RubrikPolaris.VSphereVm.Snapshot.snapshotGroupByConnection.nodes.snapshotConnection.count | Number | Count of snapshot connections related to the object. | 
| RubrikPolaris.VSphereVm.Snapshot.snapshotGroupByConnection.nodes.snapshotConnection.nodes.id | String | ID of snapshot connection related to the object. | 
| RubrikPolaris.VSphereVm.Snapshot.snapshotGroupByConnection.nodes.snapshotConnection.nodes.isIndexed | Boolean | Whether the node is indexed or not. | 
| RubrikPolaris.VSphereVm.Snapshot.snapshotGroupByConnection.nodes.snapshotConnection.nodes.isUnindexable | Boolean | Whether the node is unindexable or not. | 


#### Command Example
```!rubrik-polaris-vm-object-snapshot-list object_id="86db05d1-292f-5973-b616-2ae3977f4428" start_date="2020-05-19T18:30:00.000000Z" end_date="2020-05-20T18:30:00.000000Z" timezone_offset=5.5 ```

#### Human Readable Output
### VM Object Snapshots
|Snapshot Details|Snapshot IDs|
|---|---|
| Total Snapshots: 2<br/>Date Range: From 2020-05-19T22:30:00.000Z to 2020-05-20T22:29:59.999Z | 33060f59-9c99-5c48-8305-8d1edfe402d2,<br/>57eac609-9529-5cb5-845a-b7cc78998222 |



### rubrik-sonar-ondemand-scan-result
***
Retrieve the download link for the requested scanned file.


#### Base Command

`rubrik-sonar-ondemand-scan-result`
#### Input

| **Argument Name** | **Description** | **Required** |
| --- | --- | --- |
| crawl_id | ID for which file needs to be downloaded.<br/><br/>Note: Users can get the crawl_id by executing the "rubrik-sonar-ondemand-scan" command. | Required | 
| file_type | The type of the file that needs to be downloaded.<br/><br/>Possible values are: "ANY", "HITS", "STALE", "OPEN_ACCESS", "STALE_HITS", "OPEN_ACCESS_HITS". | Required | 


#### Context Output

| **Path** | **Type** | **Description** |
| --- | --- | --- |
| RubrikPolaris.SonarOndemandScan.crawlId | String | Crawl ID of the file that needs to be downloaded. | 
| RubrikPolaris.SonarOndemandScan.Result.downloadLink | String | Link to download the file when scan status is complete. | 


#### Command Example
```!rubrik-sonar-ondemand-scan-result crawl_id="bb4eedc0-594b-4566-b06d-24de0bf752ca" file_type="HITS" ```

#### Human Readable Output
### Sonar On-Demand Scan Result
|Scan result CSV Download Link|
|---|
<<<<<<< HEAD
| Download the [CSV](dummy-download-link) file to see the result. |
=======
| Download the [CSV](https://www.example.com/csv_file) file to see the result. |
>>>>>>> 3b00087f



### rubrik-radar-anomaly-csv-analysis
***
Request for the analysis and retrieve the download link for the Radar CSV analyzed file.


#### Base Command

`rubrik-radar-anomaly-csv-analysis`
#### Input

| **Argument Name** | **Description** | **Required** |
| --- | --- | --- |
| cluster_id | The unique ID of the cluster.<br/><br/>Note: Users can retrieve the list of the cluster IDs by executing the "rubrik-gps-cluster-list" command. | Required | 
| snapshot_id | The snapshot ID.<br/><br/>Note: Users can retrieve the list of snapshot IDs by executing the "rubrik-polaris-vm-object-snapshot-list" command. | Required | 
| object_id | The VM object ID.<br/><br/>Note: Users can retrieve the list of object IDs by executing the "rubrik-polaris-vm-objects-list" command. | Required | 


#### Context Output

| **Path** | **Type** | **Description** |
| --- | --- | --- |
| RubrikPolaris.RadarAnomalyCSV.clusterId | String | Cluster ID of the CSV. | 
| RubrikPolaris.RadarAnomalyCSV.snapshotId | String | Snapshot ID of the CSV. | 
| RubrikPolaris.RadarAnomalyCSV.objectId | String | Object ID of the CSV. | 
| RubrikPolaris.RadarAnomalyCSV.investigationCsvDownloadLink.downloadLink | String | The download link of the CSV analysis. | 


#### Command Example
```!rubrik-radar-anomaly-csv-analysis cluster_id="cc19573c-db6c-418a-9d48-067a256543ba" snapshot_id="7b71d588-911c-4165-b6f3-103a1684d2a3" object_id="868aa03d-4145-4cb1-808b-e10c4f7a3741-vm-4335"```

#### Human Readable Output
### Radar Anomaly CSV Analysis
|CSV Download Link|
|---|
<<<<<<< HEAD
| Download the analyzed [CSV](dummy_link) file. |
=======
| Download the analyzed [CSV](https://www.example.com/csv_file) file. |
>>>>>>> 3b00087f



### rubrik-sonar-csv-download
***
Request to download the Sonar CSV Snapshot results file.

Note: To know the ID and status of the download, use the "rubrik-user-downloads-list" command. To download the file, use the "rubrik-sonar-csv-result-download" command.


#### Base Command

`rubrik-sonar-csv-download`
#### Input

| **Argument Name** | **Description** | **Required** |
| --- | --- | --- |
| snapshot_id | ID of the snapshot.<br/><br/>Note: Users can retrieve the list of snapshot IDs by executing the "rubrik-polaris-vm-object-snapshot-list"  command. | Required | 
| object_id | Object ID.<br/><br/>Note: Users can retrieve the list of object IDs by executing "rubrik-polaris-vm-objects-list" command. | Required | 
| file_type | The type of the file that needs to be downloaded.<br/><br/>Possible values are: "ANY", "HITS", "STALE", "OPEN_ACCESS", "STALE_HITS", "OPEN_ACCESS_HITS". | Optional | 


#### Context Output

| **Path** | **Type** | **Description** |
| --- | --- | --- |
| RubrikPolaris.SonarCSVDownload.snapshotId | String | Snapshot ID of the CSV requested to download. | 
| RubrikPolaris.SonarCSVDownload.objectId | String | Object ID of the CSV requested to download. | 
| RubrikPolaris.SonarCSVDownload.downloadSnapshotResultsCsv.isSuccessful | Boolean | The status of the download. | 


#### Command Example
```!rubrik-sonar-csv-download snapshot_id="c38ec074-0c45-5c72-b611-3322cbd46776" object_id="ac0a6844-a2fc-52b0-bb71-6a55f43677be" ```

#### Human Readable Output
### Sonar CSV Download
|Download Status|
|---|
| Success |



### rubrik-gps-snapshot-files-list
***
Retrieve the list of the available files that can be downloaded.

Note: To initiate the file download request use the "rubrik-gps-snapshot-files-download" command.


#### Base Command

`rubrik-gps-snapshot-files-list`
#### Input

| **Argument Name** | **Description** | **Required** |
| --- | --- | --- |
| snapshot_id | The Snapshot ID of the file that needs to be downloaded.<br/><br/>Note: Users can retrieve the list of the snapshot IDs by executing the "rubrik-polaris-vm-object-snapshot-list" command. | Required | 
| path | The path of the folder to list the sub-files. If not provided the root directory files will be returned.<br/><br/>Format accepted : "/&lt;directory name&gt;/&lt;sub directory name or file name&gt;"<br/><br/>Example: "/C:", "/C:/Users". | Optional | 
| search_prefix | Provide a keyword to search in the file names.<br/><br/>Example: "admin". | Optional | 
| limit | Number of results to retrieve in the response. Maximum size allowed is 1000. Default is 50. | Optional | 
| next_page_token | The next page cursor to retrieve the next set of results. | Optional | 


#### Context Output

| **Path** | **Type** | **Description** |
| --- | --- | --- |
| RubrikPolaris.GPSSnapshotFile.snapshotId | String | Snapshot ID provided as an argument to retrieve the files. | 
| RubrikPolaris.GPSSnapshotFile.node.absolutePath | String | The absolute path of the file. | 
| RubrikPolaris.GPSSnapshotFile.node.displayPath | String | The display path of the file. | 
| RubrikPolaris.GPSSnapshotFile.node.path | String | The path of the file. | 
| RubrikPolaris.GPSSnapshotFile.node.filename | String | The name of the file. | 
| RubrikPolaris.GPSSnapshotFile.node.fileMode | String | The mode of the file. | 
| RubrikPolaris.GPSSnapshotFile.node.size | String | The size of the file. | 
| RubrikPolaris.GPSSnapshotFile.node.lastModified | String | The last modified time of the file. | 
| RubrikPolaris.PageToken.GPSSnapshotFile.next_page_token | String | Next page token. | 
| RubrikPolaris.PageToken.GPSSnapshotFile.name | String | Name of the command. | 
| RubrikPolaris.PageToken.GPSSnapshotFile.has_next_page | Boolean | Whether the result has the next page or not. | 


#### Command Example
```!rubrik-gps-snapshot-files-list snapshot_id=90858c2f-e572-5b9c-b455-ba309d50c1a2 ```

#### Human Readable Output
### GPS Snapshot Files
|File Name|Absolute Path|Path|File Mode|Last Modified|
|---|---|---|---|---|
| C: | /C: | C: | DIRECTORY | 2020-10-05T18:56:18.000Z |
| disk_0_part_1 | /disk_0_part_1 |  | DIRECTORY | 2018-06-14T00:47:18.000Z |

Note: To retrieve the next set of results use, "next_page_token" = xyz


### rubrik-gps-vm-export
***
Request to initiate an export of a snapshot of a virtual machine.

Note: To know about the exported VM's status, use the "rubrik-gps-async-result" command.


#### Base Command

`rubrik-gps-vm-export`
#### Input

| **Argument Name** | **Description** | **Required** |
| --- | --- | --- |
| vm_name | Name given to the VM that runs the snapshot. If not provided the name will be "&lt;Snapshot VM Name&gt; &lt;MM/DD of snapshot creation&gt; &lt;hh/mm of snapshot creation&gt; &lt;Num&gt;". | Optional | 
| object_id | The VM object ID whose snapshot needs to be exported.<br/><br/>Note: Users can get the list of object IDs by executing the "rubrik-polaris-vm-objects-list" command. | Required | 
| snapshot_id | The ID of the snapshot that is to be exported.<br/><br/>Note: Users can get the list of snapshot IDs by executing the "rubrik-polaris-vm-object-snapshot-list" command. | Required | 
| datastore_id | The ID of the datastore which will be used by the new VM.<br/><br/>Note: Users can get the list of  datastore IDs by executing the "rubrik-gps-vm-datastore-list" command. | Required | 
| host_id | The ID of the Vsphere ESXi host on which the new VM will be made. Either host_id or host_compute_cluster_id must be provided.<br/><br/>Note: Users can get the list of host IDs by executing the "rubrik-gps-vm-host-list" command. | Optional | 
| host_compute_cluster_id | The ID of the VSphere Compute Cluster of a host. Either host_id or host_compute_cluster_id must be provided. <br/><br/>Note: Users can get the list of Compute Cluster IDs by executing the "rubrik-gps-vm-host-list" command. The ID must belong to the VSphereComputeCluster objectType. | Optional | 
| power_on | Whether to turn on the new VM or not.<br/><br/>Possible values are: "True", "False". | Optional | 
| keep_mac_addresses | Whether the mac addresses of network devices of the new VM be removed or not.<br/><br/>Possible values are: "True", "False". | Optional | 
| remove_network_devices | Whether the network devices on the original VM be kept or not.<br/><br/>Possible values are: "True", "False". | Optional | 
| recover_tags | Whether to keep vSphere tags associated with the original VM or not.<br/><br/>Possible values are: "True", "False". | Optional | 
| disable_network | Whether to disable networking on the new VM or not.<br/><br/>Possible values are: "True", "False". | Optional | 


#### Context Output

| **Path** | **Type** | **Description** |
| --- | --- | --- |
| RubrikPolaris.GPSVMSnapshotExport.id | String | Snapshot export request ID. | 


#### Command Example
```!rubrik-gps-vm-export object_id=d39e956f-a3c9-5307-865b-58ed045b59c5 snapshot_id=07fa66e1-137a-5473-8a8e-825547075d7b datastore_id=5fe3a92a-d848-5325-a1a2-ef6cf7a16376 host_compute_cluster_id=0dc88a78-0d46-57d7-86c6-f1bd97ff979f```

#### Human Readable Output
### GPS VM Export
|Snapshot Export Request ID|
|---|
| dummy_id |



### rubrik-user-downloads-list
***
Retrieve the user downloads. This would return the current and past download history.

Note: To download the requested Sonar CSV Snapshot results file use the "rubrik-sonar-csv-result-download" command.


#### Base Command

`rubrik-user-downloads-list`
#### Input

There are no input arguments for this command.

#### Context Output

| **Path** | **Type** | **Description** |
| --- | --- | --- |
| RubrikPolaris.UserDownload.id | Number | The ID of the download. | 
| RubrikPolaris.UserDownload.name | String | The name of the download. | 
| RubrikPolaris.UserDownload.status | String | The status of the download. | 
| RubrikPolaris.UserDownload.progress | Number | The progress of the download. | 
| RubrikPolaris.UserDownload.identifier | String | The identifier of the download or the type of download requested. | 
| RubrikPolaris.UserDownload.createTime | String | The creation time of the download. | 
| RubrikPolaris.UserDownload.completeTime | String | The completion time of the download. | 


#### Command Example
```!rubrik-user-downloads-list ```

#### Human Readable Output
### User Downloads
|Download ID|Name|Status|Identifier|Creation Time|Completion Time|
|---|---|---|---|---|---|
| 156 | GDIT-billing-test-oct10 | COMPLETED | SONAR_DOWNLOAD | 2021-10-06T07:25:51.676432470Z | 2021-10-06T07:25:51.856374014Z |



### rubrik-gps-sla-domain-list
***
Enumerates the available SLA Domains to apply to the on-demand snapshot as a retention policy.


#### Base Command

`rubrik-gps-sla-domain-list`
#### Input

| **Argument Name** | **Description** | **Required** |
| --- | --- | --- |
| name | Name of the SLA Domain to search for. | Optional | 
| cluster_id | Cluster, the SLA domain is managed by.<br/><br/>Note: Users can retrieve the list of the cluster IDs by executing the "rubrik-gps-cluster-list" command. | Optional | 
| object_type | Filters SLA domain based on the provided object types. Supports comma separated values. <br/><br/>Possible values are: "FILESET_OBJECT_TYPE", "VSPHERE_OBJECT_TYPE". | Optional | 
| show_cluster_slas_only | Whether to show Cluster SLAs and not Global SLAs. "False" value will result in showing only Global SLAs. <br/><br/>Possible values are: "True", "False". Default is True. | Optional | 
| sort_by | Specify the field to use for sorting the response.<br/><br/>Possible values are: "NAME", "PROTECTED_OBJECT_COUNT". Default is NAME. | Optional | 
| sort_order | Specify the order to sort the data in.<br/><br/>Possible values are: "ASC", "DESC". Default is ASC. | Optional | 
| limit | The number of results to retrieve in the response. Maximum allowed size is 1000. Default is 50. | Optional | 
| next_page_token | The next page cursor to retrieve the next set of results. | Optional | 


#### Context Output

| **Path** | **Type** | **Description** |
| --- | --- | --- |
| RubrikPolaris.GPSSLADomain.name | String | Name of the SLA domain. | 
| RubrikPolaris.GPSSLADomain.id | String | ID of the SLA domain. | 
| RubrikPolaris.GPSSLADomain.description | String | Description of the SLA domain. | 
| RubrikPolaris.GPSSLADomain.protectedObjectCount | Number | Number of objects under the SLA Domain. | 
| RubrikPolaris.GPSSLADomain.baseFrequency.duration | Number | Base snapshot frequency duration. | 
| RubrikPolaris.GPSSLADomain.baseFrequency.unit | String | Base snapshot frequency unit \(HOURS, DAYS etc\). | 
| RubrikPolaris.GPSSLADomain.archivalSpec.archivalLocationName | String | Location where the archives are stored. | 
| RubrikPolaris.GPSSLADomain.archivalSpecs.storageSetting.id | String | ID of the archival target. | 
| RubrikPolaris.GPSSLADomain.archivalSpecs.storageSetting.name | String | Name of the archival target. | 
| RubrikPolaris.GPSSLADomain.archivalSpecs.storageSetting.groupType | String | Group type of the archival target. | 
| RubrikPolaris.GPSSLADomain.archivalSpecs.storageSetting.targetType | String | Target type of the archival target. | 
| RubrikPolaris.GPSSLADomain.replicationSpec.replicationType | String | Enum value representing the type of replication. Values: UNKNOWN_REPLICATION_TYPE, UNIDIRECTIONAL_REPLICATION_TO_CLUSTER, REPLICATION_TO_CLOUD_REGION, REPLICATION_TO_CLOUD_LOCATION. | 
| RubrikPolaris.GPSSLADomain.replicationSpec.specificReplicationSpec.unidirectionalSpec.replicationTargetName | String | Cloud replication target name. | 
| RubrikPolaris.GPSSLADomain.replicationSpec.specificReplicationSpec.cloudRegionSpec.replicationTargetRegion | String | Cloud replication target region. | 
| RubrikPolaris.GPSSLADomain.replicationSpec.specificReplicationSpec.cloudRegionSpec.cloudProvider | String | Cloud replication service provider. Values:  AWS, AZURE. | 
| RubrikPolaris.GPSSLADomain.replicationSpec.specificReplicationSpec.cloudLocationSpec.targetMapping.id | String | ID of the cloud target where replication takes place. | 
| RubrikPolaris.GPSSLADomain.replicationSpec.specificReplicationSpec.cloudLocationSpec.targetMapping.name | String | Name of the cloud target where replication takes place. | 
| RubrikPolaris.GPSSLADomain.replicationSpecsV2.cluster.id | String | ID of the cluster where replication takes place. | 
| RubrikPolaris.GPSSLADomain.replicationSpecsV2.cluster.name | String | Name of the cluster where replication takes place. | 
| RubrikPolaris.GPSSLADomain.replicationSpecsV2.awsTarget.accountId | String | Account ID on AWS where the replication happens. | 
| RubrikPolaris.GPSSLADomain.replicationSpecsV2.awsTarget.accountName | String | Account name on AWS where the replication happens. | 
| RubrikPolaris.GPSSLADomain.replicationSpecsV2.awsTarget.region | String | Account region on AWS where the replication happens. | 
| RubrikPolaris.GPSSLADomain.replicationSpecsV2.azureTarget.region | String | Account region on Azure where the replication happens. | 
| RubrikPolaris.GPSSLADomain.replicationSpecsV2.retentionDuration.duration | Number | Replication retention duration. | 
| RubrikPolaris.GPSSLADomain.replicationSpecsV2.retentionDuration.unit | String | Replication retention duration unit. | 
| RubrikPolaris.GPSSLADomain.replicationSpecsV2.targetMapping.id | String | ID of the object target where replication takes place. | 
| RubrikPolaris.GPSSLADomain.replicationSpecsV2.targetMapping.name | String | Name of the object target where replication takes place. | 
| RubrikPolaris.GPSSLADomain.localRetentionLimit.duration | Number | Local retention limit duration. | 
| RubrikPolaris.GPSSLADomain.localRetentionLimit.unit | String | Local retention limit duration unit. | 
| RubrikPolaris.GPSSLADomain.snapshotSchedule.minute.basicSchedule.frequency | Number | Snapshot frequency every minute. | 
| RubrikPolaris.GPSSLADomain.snapshotSchedule.minute.basicSchedule.retention | Number | Snapshot retention value per minute snapshots. | 
| RubrikPolaris.GPSSLADomain.snapshotSchedule.minute.basicSchedule.retentionUnit | String | Snapshot retention time unit per minute snapshots. | 
| RubrikPolaris.GPSSLADomain.snapshotSchedule.hourly.basicSchedule.frequency | Number | Snapshot hourly frequency. | 
| RubrikPolaris.GPSSLADomain.snapshotSchedule.hourly.basicSchedule.retention | Number | Snapshot retention value per hour snapshots. | 
| RubrikPolaris.GPSSLADomain.snapshotSchedule.hourly.basicSchedule.retentionUnit | String | Snapshot retention time unit per hour snapshots. | 
| RubrikPolaris.GPSSLADomain.snapshotSchedule.daily.basicSchedule.frequency | Number | Snapshot daily frequency. | 
| RubrikPolaris.GPSSLADomain.snapshotSchedule.daily.basicSchedule.retention | Number | Snapshot retention value per day snapshots. | 
| RubrikPolaris.GPSSLADomain.snapshotSchedule.daily.basicSchedule.retentionUnit | String | Snapshot retention unit per day snapshots. | 
| RubrikPolaris.GPSSLADomain.snapshotSchedule.weekly.basicSchedule.frequency | Number | Snapshot weekly frequency. | 
| RubrikPolaris.GPSSLADomain.snapshotSchedule.weekly.basicSchedule.retention | Number | Snapshot retention value per week snapshots. | 
| RubrikPolaris.GPSSLADomain.snapshotSchedule.weekly.basicSchedule.retentionUnit | String | Snapshot retention unit per week snapshots. | 
| RubrikPolaris.GPSSLADomain.snapshotSchedule.weekly.dayOfWeek | String | Starting day of the weekly snapshot. | 
| RubrikPolaris.GPSSLADomain.snapshotSchedule.monthly.basicSchedule.frequency | Number | Snapshot monthly frequency. | 
| RubrikPolaris.GPSSLADomain.snapshotSchedule.monthly.basicSchedule.retention | Number | Snapshot retention value per month snapshots. | 
| RubrikPolaris.GPSSLADomain.snapshotSchedule.monthly.basicSchedule.retentionUnit | String | Snapshot retention unit per month snapshots. | 
| RubrikPolaris.GPSSLADomain.snapshotSchedule.monthly.dayOfMonth | String | Starting day of the month snapshot. | 
| RubrikPolaris.GPSSLADomain.snapshotSchedule.quarterly.basicSchedule.frequency | Number | Snapshot quarterly frequency. | 
| RubrikPolaris.GPSSLADomain.snapshotSchedule.quarterly.basicSchedule.retention | Number | Snapshot retention value per quarter snapshots. | 
| RubrikPolaris.GPSSLADomain.snapshotSchedule.quarterly.basicSchedule.retentionUnit | String | Snapshot retention unit per quarter snapshots. | 
| RubrikPolaris.GPSSLADomain.snapshotSchedule.quarterly.dayOfQuarter | String | Starting day of the quarterly snapshot. | 
| RubrikPolaris.GPSSLADomain.snapshotSchedule.quarterly.quarterStartMonth | String | Starting month of the quarterly snapshot. | 
| RubrikPolaris.GPSSLADomain.snapshotSchedule.yearly.basicSchedule.frequency | Number | Snapshot yearly frequency. | 
| RubrikPolaris.GPSSLADomain.snapshotSchedule.yearly.basicSchedule.retention | Number | Snapshot retention value per year snapshots. | 
| RubrikPolaris.GPSSLADomain.snapshotSchedule.yearly.basicSchedule.retentionUnit | String | Snapshot retention unit per year snapshots. | 
| RubrikPolaris.GPSSLADomain.snapshotSchedule.yearly.dayOfYear | String | Starting day of the yearly snapshot. | 
| RubrikPolaris.GPSSLADomain.snapshotSchedule.yearly.yearStartMonth | String | Starting month of the yearly snapshot. | 
| RubrikPolaris.GPSSLADomain.objectSpecificConfigs.awsRdsConfig.logRetention.duration | Number | Duration of retentioning AWS Relational database logs. | 
| RubrikPolaris.GPSSLADomain.objectSpecificConfigs.awsRdsConfig.logRetention.unit | String | Unit of duration of retentioning AWS Relational database logs. | 
| RubrikPolaris.GPSSLADomain.objectSpecificConfigs.sapHanaConfig.incrementalFrequency.duration | Number | Duration of retentioning SAP HANA incremental backups. | 
| RubrikPolaris.GPSSLADomain.objectSpecificConfigs.sapHanaConfig.incrementalFrequency.unit | String | Unit of duration of retentioning SAP HANA incremental backups. | 
| RubrikPolaris.GPSSLADomain.objectSpecificConfigs.sapHanaConfig.differentialFrequency.duration | Number | Duration of retentioning SAP HANA differential backups. | 
| RubrikPolaris.GPSSLADomain.objectSpecificConfigs.sapHanaConfig.differentialFrequency.unit | String | Unit of duration of retentioning SAP HANA differential backups. | 
| RubrikPolaris.GPSSLADomain.objectSpecificConfigs.sapHanaConfig.logRetention.duration | Number | Duration of retensioning SAP HANA Database logs. | 
| RubrikPolaris.GPSSLADomain.objectSpecificConfigs.sapHanaConfig.logRetention.unit | String | Unit of duration of retentioning SAP HANA Database logs. | 
| RubrikPolaris.GPSSLADomain.objectSpecificConfigs.vmwareVmConfig.logRetentionSeconds | Number | Seconds of retentioning VMWare virtual machine logs. | 
| RubrikPolaris.GPSSLADomain.objectTypes | Unknown | List of object types associated with this SLA Domain. | 
| RubrikPolaris.PageToken.GPSSLADomain.next_page_token | String | Next page token. | 
| RubrikPolaris.PageToken.GPSSLADomain.name | String | Name of the command. | 
| RubrikPolaris.PageToken.GPSSLADomain.has_next_page | Boolean | Whether the result has the next page or not. | 


#### Command Example
```!rubrik-gps-sla-domain-list cluster_id=4d4a41d5-8910-4e4d-9dca-0798f5fc6d61 limit=2```

#### Human Readable Output
### GPS SLA Domains
|SLA Domain ID|SLA Domain Name|Base Frequency|Protected Object Count|Archival Location|Description|Replication Target 1|Replication Target 2|
|---|---|---|---|---|---|---|---|
| 00000000-0000-0000-0000-000000000002 | Bronzecd | 1 Days | 0 | AWS S3:bucket-1234 | Rubrik default Bronze level SLA Domain policy | sand2-rbk01 | sand2-rbk02 |
| 00000000-0000-0000-0000-000000000000 | Gold | 4 Hours | 0 |  | Rubrik default Gold level SLA Domain policy | sand2-rbk01 |  |

 Note: To retrieve the next set of results use, "next_page_token" = xyz



### rubrik-sonar-csv-result-download
***
Retrieve the download link for the requested Sonar CSV Snapshot file.


#### Base Command

`rubrik-sonar-csv-result-download`
#### Input

| **Argument Name** | **Description** | **Required** |
| --- | --- | --- |
| download_id | The ID of the download, requested using "rubrik-sonar-csv-download" command.<br/><br/>Note: Users can retrieve the list of downloads containing ID by executing the "rubrik-user-downloads-list" command. | Required | 


#### Context Output

| **Path** | **Type** | **Description** |
| --- | --- | --- |
| RubrikPolaris.SonarCSVDownload.downloadId | String | The download ID of the download request. | 
| RubrikPolaris.SonarCSVDownload.getDownloadUrl.url | String | The link of the file that needs to be downloaded. | 


#### Command Example
```!rubrik-sonar-csv-result-download download_id=65```

#### Human Readable Output
### Sonar CSV Result
|Download URL|
|---|
<<<<<<< HEAD
| Download the [CSV](dummy_link) file to see the result. |
=======
| Download the [CSV](https://www.example.com/csv_file) file to see the result. |
>>>>>>> 3b00087f



### rubrik-gps-vm-snapshot-create
***
Triggers an on-demand snapshot of a system.

Note: To know about the status of the on-demand snapshot creation, use the "rubrik-gps-async-result" command.


#### Base Command

`rubrik-gps-vm-snapshot-create`
#### Input

| **Argument Name** | **Description** | **Required** |
| --- | --- | --- |
| object_id | The ID of the object whose snapshot is to be created. <br/><br/>Note: Users can get the list of object IDs by executing the "rubrik-polaris-vm-objects-list" command. | Required | 
| sla_domain_id | The ID of the SLA domain retention policy to be applied on the object.<br/><br/>Note: Users can get the list of SLA Domain IDs by executing the "rubrik-gps-sla-domain-list" command. | Optional | 


#### Context Output

| **Path** | **Type** | **Description** |
| --- | --- | --- |
| RubrikPolaris.GPSOndemandSnapshot.id | String | ID of the requested snapshot. | 
| RubrikPolaris.GPSOndemandSnapshot.status | String | Status of the requested snapshot. | 


#### Command Example
```!rubrik-gps-vm-snapshot-create object_id=ac0a6844-a2fc-52b0-bb71-6a55f43677be```

#### Human Readable Output
### GPS VM Snapshot
|On-Demand Snapshot Request ID|Status|
|---|---|
| dummy_id | QUEUED |



### rubrik-gps-snapshot-files-download
***
Request to download the snapshot file from the backup.

Note: To know about the file information and which file can be downloaded, use the "rubrik-gps-snapshot-files-list" command. To know about the status of the downloadable files, use the "rubrik-gps-async-result" command.


#### Base Command

`rubrik-gps-snapshot-files-download`
#### Input

| **Argument Name** | **Description** | **Required** |
| --- | --- | --- |
| snapshot_id | The Snapshot ID of the file that needs to be downloaded.<br/><br/>Note: Users can retrieve the list of the snapshot IDs by executing the "rubrik-polaris-vm-object-snapshot-list" command. | Required | 
| file_path | The absolute path of the file to be downloaded. A list of files can be downloaded as a zip folder. Multiple file paths can be separated with comma(,).<br/><br/>Note: Users can retrieve the list of the files with absolute path by executing the "rubrik-gps-snapshot-files-list" command.<br/><br/>Format accepted: "/&lt;directory name&gt;/&lt;sub directory name or file name&gt;"<br/><br/>Example: "/C:/PerfLogs/Admin", "/C:/Windows/Microsoft.NET". | Required | 


#### Context Output

| **Path** | **Type** | **Description** |
| --- | --- | --- |
| RubrikPolaris.GPSSnapshotFileDownload.id | String | The ID of the download. | 
| RubrikPolaris.GPSSnapshotFileDownload.status | String | Status of the download. | 
| RubrikPolaris.GPSSnapshotFileDownload.links.href | String | Link of the download. | 
| RubrikPolaris.GPSSnapshotFileDownload.links.rel | String | Relationship of the download. | 


#### Command Example
```!rubrik-gps-snapshot-files-download snapshot_id=3765b5b5-827b-5588-8c34-5cb737a28685 file_path="/.autorelabel" ```

#### Human Readable Output
### Snapshot File Request ID
|ID|Status|
|---|---|
| dummy_id | QUEUED |



### rubrik-gps-vm-livemount
***
Performs a live mount of a virtual machine snapshot.

Note: To know about the live mount status, use the "rubrik-gps-async-result" command.


#### Base Command

`rubrik-gps-vm-livemount`
#### Input

| **Argument Name** | **Description** | **Required** |
| --- | --- | --- |
| snapshot_id | The ID of the snapshot that is to be mounted.<br/><br/>Note: Users can get the snapshot ID by executing the "rubrik-polaris-vm-object-snapshot-list" command. | Required | 
| host_id | The ID of the Vsphere ESXi host on which the new VM will be mounted.<br/><br/>Note: Users can get the list of host IDs by executing the "rubrik-gps-vm-host-list" command. | Optional | 
| vm_name | Name given to the VM that runs the snapshot. If not provided the name will be "&lt;Snapshot VM Name&gt; &lt;MM/DD of snapshot creation&gt; &lt;hh/mm of snapshot creation&gt; &lt;Num&gt;". | Optional | 
| power_on | Whether to power on the mount or not.<br/><br/>Possible values are: "True", "False". Default is True. | Optional | 
| keep_mac_addresses | Whether the mac addresses of network devices be removed or not.<br/><br/>Possible values are: "True", "False". Default is False. | Optional | 
| remove_network_devices | Whether the network devices of the original VM be kept.<br/><br/>Possible values are: "True", "False". Default is False. | Optional | 
| disable_network | Whether to disable networking on the mount or not.<br/><br/>Possible values are: "True", "False". | Optional | 
| recover_tags | Whether to keep vSphere tags associated with the VM or not.<br/><br/>Possible values are: "True", "False". Default is True. | Optional | 
| datastore_name | The name of the datastore that the live mount uses.<br/><br/>Note: Users can get the datastore name by executing the "rubrik-gps-vm-datastore-list" command. | Optional | 


#### Context Output

| **Path** | **Type** | **Description** |
| --- | --- | --- |
| RubrikPolaris.GPSVMLiveMount.id | String | ID of the Live mount request. | 


#### Command Example
```!rubrik-gps-vm-livemount snapshot_id=d680b484-0084-5231-a05d-18e9cd5402fc vm_name=live-mount-demo ```

#### Human Readable Output
### GPS VM Livemount
|VM Live Mount Request ID|
|---|
| dummy_id |



### rubrik-gps-vm-host-list
***
Retrieve the list of available Vsphere Hosts.


#### Base Command

`rubrik-gps-vm-host-list`
#### Input

| **Argument Name** | **Description** | **Required** |
| --- | --- | --- |
| name | The name of the host to search for. | Optional | 
| cluster_id | To list hosts from the specific cluster.<br/><br/>Note: Users can retrieve the list of the cluster IDs by executing the "rubrik-gps-cluster-list" command. | Optional | 
| limit | Number of results to retrieve in the response. Maximum size allowed is 1000. Default is 50. | Optional | 
| next_page_token | The next page cursor to retrieve the next set of results. | Optional | 
| sort_by | Specify the field to use for sorting the response.<br/><br/>Note: Supported values are "ID" and "NAME" only. For any other values, the obtained result is sorted or not is not confirmed. Default is ID. | Optional | 
| sort_order | Specify the order to sort the data in.<br/><br/>Possible values are: "ASC", "DESC". Default is ASC. | Optional | 


#### Context Output

| **Path** | **Type** | **Description** |
| --- | --- | --- |
| RubrikPolaris.GPSVMHost.id | String | ID of the Vsphere host. | 
| RubrikPolaris.GPSVMHost.name | String | Name of the Vsphere host. | 
| RubrikPolaris.GPSVMHost.physicalPath.fid | String | ID of a physical path of a node. | 
| RubrikPolaris.GPSVMHost.physicalPath.name | String | Name of a physical path of a node. | 
| RubrikPolaris.GPSVMHost.physicalPath.objectType | String | Type of a physical path of a node, for example, VSphereComputeCluster, VSphereDatacenter etc. | 
| RubrikPolaris.PageToken.GPSVMHost.next_page_token | String | Next page token. | 
| RubrikPolaris.PageToken.GPSVMHost.name | String | Name of the command. | 
| RubrikPolaris.PageToken.GPSVMHost.has_next_page | Boolean | Whether the result has the next page or not. | 


#### Command Example
```!rubrik-gps-vm-host-list ```

#### Human Readable Output
### GPS VM Hosts
|VSphere Host ID|Name|Physical Host|
|---|---|---|
| f57bfebf-c7c9-5310-a5fd-1f0aeea5ba25 | sjc-40302-sand1-esx02.rubrikdemo.com | {'id': '72480b29-0eaa-57a9-8c5c-45b7e1c2c826', 'name': 'Sandbox-1 SJC Cluster', 'objectType': 'VSphereComputeCluster'},<br/>{'id': '3f3a92de-c7f3-57f7-989f-3731db83aeab', 'name': 'Sandbox-1 Datacenter', 'objectType': 'VSphereDatacenter'},<br/>{'id': '415859e2-fd22-53ea-8de1-041d99298fe3', 'name': 'sand1-vcsa.rubrikdemo.com', 'objectType': 'VSphereVCenter'} |



### rubrik-gps-vm-datastore-list
***
Retrieve the list of the available datastores on a Vsphere Host.


#### Base Command

`rubrik-gps-vm-datastore-list`
#### Input

| **Argument Name** | **Description** | **Required** |
| --- | --- | --- |
| name | The name of the datastore to search for. | Optional | 
| host_id | The ID of a Vsphere host whose datastores are to be listed.<br/><br/>Note: Users can get the list of host IDs by executing the "rubrik-gps-vm-host-list" command. | Required | 
| limit | Number of results to retrieve in the response. Maximum size allowed is 1000. Default is 50. | Optional | 
| next_page_token | The next page cursor to retrieve the next set of results. | Optional | 
| sort_by | Specify the field to use for sorting the response.<br/><br/>Note: Supported values are "ID" and "NAME" only. For any other values, the obtained result is sorted or not is not confirmed. Default is ID. | Optional | 
| sort_order | Specify the order to sort the data in.<br/><br/>Possible values are: "ASC", "DESC". Default is ASC. | Optional | 


#### Context Output

| **Path** | **Type** | **Description** |
| --- | --- | --- |
| RubrikPolaris.GPSVMHost.id | String | ID of the Vsphere host. | 
| RubrikPolaris.GPSVMHost.Datastore.id | String | ID of the Vsphere datastore. | 
| RubrikPolaris.GPSVMHost.Datastore.name | String | Name of the Vsphere datastore. | 
| RubrikPolaris.GPSVMHost.Datastore.capacity | Number | Datastore capacity in bytes. | 
| RubrikPolaris.GPSVMHost.Datastore.isLocal | Boolean | Whether the datastore is local or remote. | 
| RubrikPolaris.GPSVMHost.Datastore.freeSpace | Number | Free space on the datastore in bytes. | 
| RubrikPolaris.GPSVMHost.Datastore.datastoreType | String | Type of datastore, for example, "NFS",  "VMFS" etc. | 
| RubrikPolaris.PageToken.GPSVMHost.Datastore.next_page_token | String | Next page token. | 
| RubrikPolaris.PageToken.GPSVMHost.Datastore.name | String | Name of the command. | 
| RubrikPolaris.PageToken.GPSVMHost.Datastore.has_next_page | Boolean | Whether the result has the next page or not. | 


#### Command Example
```!rubrik-gps-vm-datastore-list ```

#### Human Readable Output
### GPS VM Datastores
|VSphere Datastore ID|Name|Capacity|Free Space|Datastore Type|
|---|---|---|---|---|
| dummy_datastore_id | dummy-repo | 0.53362190336 TB | 0.188318314496 TB | NFS |



### rubrik-event-list
***
Retrieve the list of events.


#### Base Command

`rubrik-event-list`
#### Input

| **Argument Name** | **Description** | **Required** |
| --- | --- | --- |
| activity_status | Filter the events based on the provided activity statuses. Supports comma separated values.<br/><br/>Possible values are: "TaskFailure", "Canceling", "TaskSuccess", "Info", "Failure", "Running", "Queued", "Warning", "Canceled", "Success". | Optional | 
| activity_type | Filter the events based on provided activity types. Supports comma separated values.<br/><br/>Possible values are: "Sync", "LocalRecovery", "TestFailover", "Anomaly", "RadarAnalysis", "Archive", "VolumeGroup", "VCenter", "Index", "CloudNativeVirtualMachine", "StormResource", "HostEvent", "Recovery", "Conversion", "CloudNativeVm", "EmbeddedEvent", "Maintenance", "Failover", "AuthDomain", "LegalHold", "Vcd", "Instantiate", "Configuration", "Fileset", "Discovery", "System", "Hdfs", "Classification", "StorageArray", "Storage", "Backup", "Hardware", "HypervServer", "HypervScvmm", "Diagnostic", "UnknownEventType", "Upgrade", "NutanixCluster", "Replication", "AwsEvent", "Support", "CloudNativeSource", "Download", "Connection", "ResourceOperations". | Optional | 
| severity | Filter the events based on provided severities. Supports comma separated values.<br/><br/>Possible values are: "Critical", "Warning", "Info". | Optional | 
| object_name | Filter out events based on object name.<br/><br/>Note: Users can get the object names by executing the "rubrik-polaris-vm-objects-list" or "rubrik-polaris-object-search" command. | Optional | 
| object_type | Filter the events based on provided object types. Supports comma separated values.<br/><br/>Possible values are: "ShareFileset", "NutanixVm", "VolumeGroup", "HypervVm", "LinuxFileset", "WindowsFileset", "VmwareVm", "ManagedVolume", "CASSANDRA_KEYSPACE", "KuprNamespace", "O365Group", "StorageLocation", "AwsNativeEbsVolume", "O365Mailbox", "JobInstance", "Storm", "Ldap", "Db2Database", "AwsEventType", "AzureNativeVm", "Db2Instance", "SmbDomain", "VmwareComputeCluster", "AwsAccount", "SupportBundle", "AwsNativeRdsInstance", "O365Site", "ObjectProtection", "PolarisEc2Instance", "CASSANDRA_SOURCE", "AwsNativeEc2Instance", "PolarisEbsVolume", "CapacityBundle", "DataLocation", "PolarisAccount", "NasHost", "FailoverClusterApp", "OracleHost", "Host", "OracleDb", "CloudNativeVirtualMachine", "WindowsHost", "O365Team", "Certificate", "PublicCloudMachineInstance", "GcpNativeDisk", "AwsNativeAccount", "CloudNativeVm", "Envoy", "LinuxHost", "AuthDomain", "VcdVapp", "Vcd", "SapHanaDb", "ComputeInstance", "AzureNativeDisk", "Mssql", "SlaDomain", "SnapMirrorCloud", "Cluster", "O365Calendar", "O365SharePointDrive", "SapHanaSystem", "Oracle", "O365Onedrive", "Hdfs", "Ec2Instance", "GcpNativeProject", "UnknownObjectType", "SamlSso", "StorageArray", "AzureSqlDatabase", "Vcenter", "HypervServer", "HypervScvmm", "AppBlueprint", "StorageArrayVolumeGroup", "O365SharePointList", "Upgrade", "NutanixCluster", "AzureNativeSubscription", "User", "Exocompute", "KuprCluster", "OracleRac", "AzureSqlManagedInstance", "CASSANDRA_COLUMN_FAMILY", "O365Organization", "GcpNativeGceInstance". | Optional | 
| cluster_id | Filter the events based on provided cluster IDs. Supports comma separated values.<br/><br/>Note: Users can get the list of cluster IDs by executing the "rubrik-gps-cluster-list" command. | Optional | 
| start_date | The start date to fetch updated events from.<br/><br/>Formats accepted: 2 minutes, 2 hours, 2 days, 2 weeks, 2 months, 2 years, yyyy-mm-dd, yyyy-mm-ddTHH:MM:SSZ, etc. | Optional | 
| end_date | The end date to fetch updated events until.<br/><br/>Formats accepted: 2 minutes, 2 hours, 2 days, 2 weeks, 2 months, 2 years, yyyy-mm-dd, yyyy-mm-ddTHH:MM:SSZ, etc. | Optional | 
| limit | Number of results to retrieve in the response. Maximum size allowed is 1000. Default is 50. | Optional | 
| next_page_token | The next page cursor to retrieve the next set of results. | Optional | 
| sort_by | Specify the field to use for sorting the response.<br/><br/>Note: Possible values are: "LastUpdated", "Location", "ObjectType", "ClusterName", "ObjectName", "StartTime", "ActivityType", "Severity", "ActivityStatus". Default is LastUpdated. | Optional | 
| sort_order | Specify the order to sort the data in.<br/><br/>Possible values are: "Asc", "Desc". Default is Desc. | Optional | 


#### Context Output

| **Path** | **Type** | **Description** |
| --- | --- | --- |
| RubrikPolaris.Event.id | Number | ID of the event. | 
| RubrikPolaris.Event.startTime | String | Start time of the event. | 
| RubrikPolaris.Event.fid | String | FID of the event. | 
| RubrikPolaris.Event.activitySeriesId | String | Activity Series ID of the event. | 
| RubrikPolaris.Event.lastUpdated | String | Date time when the event was last updated. | 
| RubrikPolaris.Event.lastActivityType | String | Last Activity Type of the event. | 
| RubrikPolaris.Event.lastActivityStatus | String | Last Activity Status of the event. | 
| RubrikPolaris.Event.location | String | Location of the event. | 
| RubrikPolaris.Event.objectId | String | ID of the object. | 
| RubrikPolaris.Event.objectName | String | Name of the object. | 
| RubrikPolaris.Event.objectType | String | Type of the object. | 
| RubrikPolaris.Event.severity | String | Severity of the event. | 
| RubrikPolaris.Event.progress | String | Progress of the event. | 
| RubrikPolaris.Event.cluster.id | String | The ID of the cluster. | 
| RubrikPolaris.Event.cluster.name | String | The name of the cluster. | 
| RubrikPolaris.Event.activityConnection.nodes.id | String | ID of the activity connection. | 
| RubrikPolaris.Event.activityConnection.nodes.message | String | Message of the activity connection. | 
| RubrikPolaris.Event.activityConnection.nodes.severity | String | Severity of the activity connection. | 
| RubrikPolaris.Event.activityConnection.nodes.time | String | Date time when the activity connection was last updated. | 
| RubrikPolaris.PageToken.Event.next_page_token | String | Next page token. | 
| RubrikPolaris.PageToken.Event.name | String | Name of the command. | 
| RubrikPolaris.PageToken.Event.has_next_page | Boolean | Whether the result has the next page or not. | 


#### Command Example
```!rubrik-event-list limit=1```

#### Human Readable Output
### Events
|Event ID|Activity Series ID|Cluster ID|Object ID|Object Name|Severity|Start Time|Last Updated|Last Activity Type|Last Activity Status|
|---|---|---|---|---|---|---|---|---|---|
| 7739500 | 422d17c0-737d-44df-98a0-a7fa9f714c0d | cc19573c-db6c-418a-9d48-067a256543ba | Fileset:::f2666679-5b94-4116-9cbf-6ab69e575522 | AllTheThings | Info | 2021-10-25T12:15:36.911Z | 2021-10-25T12:16:10.212Z | Index | Success |

 Note: To retrieve the next set of results use, "next_page_token" = xyz



### rubrik-polaris-object-list
***
Retrieve the list of Rubrik objects, based on the provided filters.


#### Base Command

`rubrik-polaris-object-list`
#### Input

| **Argument Name** | **Description** | **Required** |
| --- | --- | --- |
| type_filter | Filter the objects based on the provided object types. Supports comma separated values.<br/><br/>Possible values are: "ShareFileset", "NutanixVirtualMachine", "VolumeGroup", "HypervVirtualMachine", "LinuxFileset", "WindowsFileset", "VmwareVirtualMachine", "FilesetTemplate", "VcdOrgVdc", "ManagedVolume", "KuprNamespace", "O365Group", "AwsNativeEbsVolume", "OracleDatabase", "O365Mailbox", "AzureNativeResourceGroup", "AZURE_SQL_MANAGED_INSTANCE_DB", "Db2Database", "AzureNativeVm", "VcdOrg", "Db2Instance", "PhysicalHost", "AwsNativeRdsInstance", "CassandraKeyspace", "AzureSqlManagedInstanceServer", "O365Site", "PolarisEc2Instance", "O365User", "AwsNativeEc2Instance", "PolarisEbsVolume", "MssqlInstance", "O365Org", "FailoverClusterApp", "OracleHost", "MongoCollection", "SapHanaDatabase", "AllSubHierarchyType", "NasSystem", "O365Teams", "VSphereFolder", "VSphereResourcePool", "GcpNativeDisk", "AwsNativeAccount", "VSphereDatacenter", "VSphereComputeCluster", "HypervCluster", "CassandraSource", "VSphereTag", "VcdVapp", "NasVolume", "NasNamespace", "Vcd", "VcdVimServer", "AZURE_SQL_DATABASE_DB", "MssqlDatabaseBatchMaintenance", "VcdCatalog", "O365File", "HypervSCVMM", "Blueprint", "AzureSqlDatabaseServer", "FeldsparSite", "CloudNativeTagRule", "Mssql", "HostShare", "SnapMirrorCloud", "O365Calendar", "O365SharePointDrive", "VSphereNetwork", "Fileset", "SapHanaSystem", "MongoSource", "O365Onedrive", "Hdfs", "Ec2Instance", "WindowsCluster", "GcpNativeProject", "VSphereDatastore", "HypervServer", "VSphereHost", "HostFailoverCluster", "AppBlueprint", "MssqlAvailabilityGroup", "CassandraColumnFamily",  "GcpNativeGCEInstance", "StorageArrayVolumeGroup", "O365SharePointList", "NutanixCluster", "AzureNativeManagedDisk", "AzureNativeSubscription", "VSPHERE_DATASTORE_CLUSTER", "VSphereVCenter", "NasShare", "KuprCluster", "AppflowsBlueprint", "OracleRac", "MongoDb", "VSphereTagCategory", "WindowsVolumeGroup". | Optional | 
| cluster_id | Filter the objects based on the provided cluster IDs. Supports comma separated values.<br/><br/>Note: Users can get the list of cluster IDs by executing the "rubrik-gps-cluster-list" command. | Optional | 
| limit | Number of results to retrieve in the response. Maximum size allowed is 1000. Default is 50. | Optional | 
| next_page_token | The next page cursor to retrieve the next set of results. | Optional | 
| sort_by | Specify the field to use for sorting the response.<br/><br/>Note: Supported values are "ID" and "NAME" only. For any other values, the obtained result is sorted or not is not confirmed. Default is ID. | Optional | 
| sort_order | Specify the order to sort the data in.<br/><br/>Possible values are: "ASC", "DESC". Default is ASC. | Optional | 


#### Context Output

| **Path** | **Type** | **Description** |
| --- | --- | --- |
| RubrikPolaris.Object.id | String | ID of the object. | 
| RubrikPolaris.Object.effectiveSlaDomain.name | String | Name of the SLA domain of the object. | 
| RubrikPolaris.Object.effectiveSlaDomain.id | String | ID of the SLA domain of the object. | 
| RubrikPolaris.Object.effectiveSlaDomain.description | String | Description of the SLA domain of the object. | 
| RubrikPolaris.Object.effectiveSlaDomain.cluster.id | String | Cluster ID of effective SLA domain of the object. | 
| RubrikPolaris.Object.effectiveSlaDomain.cluster.name | String | Cluster name of effective SLA domain of the object. | 
| RubrikPolaris.Object.effectiveSlaDomain.fid | String | FID of effective SLA domain of the object. | 
| RubrikPolaris.Object.isPassthrough | Boolean | Whether the object is passthrough or not. | 
| RubrikPolaris.Object.cluster.id | String | Cluster ID of the object. | 
| RubrikPolaris.Object.cluster.name | String | Cluster name of the object. | 
| RubrikPolaris.Object.primaryClusterLocation.id | String | ID of the primary cluster location of the object. | 
| RubrikPolaris.Object.logicalPath.name | String | Name of the logical path of the object. | 
| RubrikPolaris.Object.logicalPath.objectType | String | Object Type of the logical path of the object. | 
| RubrikPolaris.Object.physicalPath.name | String | Name of the physical path of the object. | 
| RubrikPolaris.Object.physicalPath.objectType | String | Object Type of the physical path of the object. | 
| RubrikPolaris.Object.name | String | Name of the object. | 
| RubrikPolaris.Object.objectType | String | Type of the object. | 
| RubrikPolaris.PageToken.Object.has_next_page | Boolean | Whether the result has the next page or not. | 
| RubrikPolaris.PageToken.Object.name | String | Name of the command. | 
| RubrikPolaris.PageToken.Object.next_page_token | String | Next page token. | 


#### Command Example
```!rubrik-polaris-object-list limit=1```

#### Human Readable Output
### Objects
|Object ID|Object Name|Object Type|Location|Cluster Name|SLA Domain Name|
|---|---|---|---|---|---|
| 0014037c-70ae-4c53-b1cf-df6926b88968 | Christian LeCorre | O365User | Rubrik Demo\EMEA Users\AMER Users | x | UNPROTECTED |

 Note: To retrieve the next set of results use, "next_page_token" = xyz



### rubrik-polaris-object-snapshot-list
***
Retrieve Rubrik snapshot(s) of an object, based on the provided object ID.


#### Base Command

`rubrik-polaris-object-snapshot-list`
#### Input

| **Argument Name** | **Description** | **Required** |
| --- | --- | --- |
| object_id | The object ID for which the snapshots are to be searched.<br/><br/>Note: Users can get the list of the object IDs by executing the "rubrik-polaris-object-list" command. | Required | 
| start_date | The start date to get snapshots from.<br/><br/>Formats accepted: 2 minutes, 2 hours, 2 days, 2 weeks, 2 months, 2 years, yyyy-mm-dd, yyyy-mm-ddTHH:MM:SSZ, etc.<br/><br/>Note: start_date and end_date both or none must be initialized. | Optional | 
| end_date | The end date to get snapshots until.<br/><br/>Formats accepted: 2 minutes, 2 hours, 2 days, 2 weeks, 2 months, 2 years, yyyy-mm-dd, yyyy-mm-ddTHH:MM:SSZ, etc.<br/><br/>Note: start_date and end_date both or none must be initialized. | Optional | 
| limit | Number of results to retrieve in the response. Maximum size allowed is 1000. Default is 50. | Optional | 
| next_page_token | The next page cursor to retrieve the next set of results. | Optional | 
| snapshot_type | List of snapshot types to filter snapshots. Supports comma separated values.<br/><br/>Possible values are: "SCHEDULED", "ON_DEMAND", "DOWNLOADED". | Optional | 
| sort_order | Specify the order to sort the data in.<br/><br/>Possible values are: "Asc", "Desc". Default is Asc. | Optional | 


#### Context Output

| **Path** | **Type** | **Description** |
| --- | --- | --- |
| RubrikPolaris.Object.id | String | ID of the object. | 
| RubrikPolaris.Object.Snapshot.id | String | ID of the snapshot. | 
| RubrikPolaris.Object.Snapshot.date | String | Date of the snapshot. | 
| RubrikPolaris.Object.Snapshot.isArchivalCopy | Boolean | Whether the snapshot is an archival copy or not. | 
| RubrikPolaris.Object.Snapshot.isReplica | Boolean | Whether the snapshot is a replica or not. | 
| RubrikPolaris.Object.Snapshot.isOnDemandSnapshot | Boolean | Whether the snapshot is on demand or not. | 
| RubrikPolaris.Object.Snapshot.isDownloadedSnapshot | Boolean | Whether the snapshot is downloaded or not. | 
| RubrikPolaris.Object.Snapshot.cluster.id | String | Cluster ID of the snapshot. | 
| RubrikPolaris.Object.Snapshot.cluster.name | String | Cluster name of the snapshot. | 
| RubrikPolaris.Object.Snapshot.cluster.version | String | Cluster version of the snapshot. | 
| RubrikPolaris.Object.Snapshot.cluster.status | String | Cluster status of the snapshot. | 
| RubrikPolaris.Object.Snapshot.slaDomain.name | String | Name of the SLA domain of the snapshot. | 
| RubrikPolaris.Object.Snapshot.slaDomain.fid | String | FID of the SLA domain of the snapshot. | 
| RubrikPolaris.Object.Snapshot.slaDomain.cluster.id | String | Cluster ID of the SLA domain of the snapshot. | 
| RubrikPolaris.Object.Snapshot.slaDomain.cluster.name | String | Cluster name of the SLA domain of the snapshot. | 
| RubrikPolaris.Object.Snapshot.slaDomain.id | String | ID of the SLA domain of the snapshot. | 
| RubrikPolaris.Object.Snapshot.snapshotRetentionInfo.archivalInfos.name | String | Archival name of snapshot retention of the snapshot. | 
| RubrikPolaris.Object.Snapshot.snapshotRetentionInfo.archivalInfos.isExpirationDateCalculated | String | Whether archival expiration date of snapshot retention of the snapshot is calculated or not. | 
| RubrikPolaris.Object.Snapshot.snapshotRetentionInfo.archivalInfos.expirationTime | String | Archival expiration time of snapshot retention of the snapshot. | 
| RubrikPolaris.Object.Snapshot.snapshotRetentionInfo.localInfo.name | String | Name of snapshot retention of the snapshot. | 
| RubrikPolaris.Object.Snapshot.snapshotRetentionInfo.localInfo.isExpirationDateCalculated | Boolean | Whether the expiration date is calculated or not. | 
| RubrikPolaris.Object.Snapshot.snapshotRetentionInfo.localInfo.expirationTime | String | Expiration time of snapshot retention of the snapshot. | 
| RubrikPolaris.PageToken.Object.Snapshot.has_next_page | Boolean | Whether the result has the next page or not. | 
| RubrikPolaris.PageToken.Object.Snapshot.name | String | Name of the command. | 
| RubrikPolaris.PageToken.Object.Snapshot.next_page_token | String | Next Page Token. | 


#### Command Example
```!rubrik-polaris-object-snapshot-list object_id=06515737-388a-57aa-9c8e-54b3f1ee5d8b limit=1```

#### Human Readable Output
### Object Snapshots
|Snapshot ID|Creation Date|Cluster Name|SLA Domain Name|
|---|---|---|---|
| a7adc499-b896-5ad6-bfc2-0aae0ed99459 | 2021-10-28T19:35:52.000Z | sand2-rbk01 | 12hr-30d-AWS |

 Note: To retrieve the next set of results use, "next_page_token" = xyz



### rubrik-radar-ioc-scan
***
Triggers an IOC scan of a system.

Note: To know the results of the scan use the "rubrik-radar-ioc-scan-results" command and to list the running/completed IOC scans on a cluster use the "rubrik-radar-ioc-scan-list" command.


#### Base Command

`rubrik-radar-ioc-scan`
#### Input

| **Argument Name** | **Description** | **Required** |
| --- | --- | --- |
| cluster_id | ID of the cluster on which to perform a scan.<br/><br/>Note: Users can retrieve the list of the cluster IDs by executing the "rubrik-gps-cluster-list" command. | Required | 
| object_id | Object ID of the system on which to perform the scan. Supports comma separated values.<br/><br/>Note: Users can get the list of object IDs by executing the "rubrik-polaris-vm-objects-list" command. | Required | 
| scan_name | Name of the scan. Default is PAXSOAR-1.1.0.| Optional | 
| ioc_type | The type of the indicator to scan for.<br/><br/>Possible values are: "INDICATOR_OF_COMPROMISE_TYPE_PATH_OR_FILENAME", "INDICATOR_OF_COMPROMISE_TYPE_HASH", "INDICATOR_OF_COMPROMISE_TYPE_YARA_RULE".<br/><br/>Note: To provide multiple IOCs use the argument "advance_ioc". | Optional | 
| ioc_value | Value of the indicator to scan for.<br/><br/>Note: To provide multiple IOCs use the argument "advance_ioc". | Optional | 
| advance_ioc | Json encoded Indicators Of Compromise to scan. Json keys signify the type of IOC and the corresponding list of values are the values of the IOC's. If provided, will ignore the ioc_type and ioc_value arguments.<br/><br/>Possible keys to indicate type of indicator: <br/>INDICATOR_OF_COMPROMISE_TYPE_PATH_OR_FILENAME, INDICATOR_OF_COMPROMISE_TYPE_HASH, INDICATOR_OF_COMPROMISE_TYPE_YARA_RULE<br/><br/>Format Accepted:<br/>{<br/>"&lt;ioc_type1&gt;": ["&lt;ioc_value1&gt;", "&lt;ioc_value2&gt;"],<br/>"&lt;ioc_type2&gt;": "&lt;ioc_value2&gt;"<br/>}<br/><br/>Example:<br/>{<br/>"INDICATOR_OF_COMPROMISE_TYPE_PATH_OR_FILENAME": ["C:\Users\Malware_Executible.ps1", "\bin\Malware_Executible"],<br/>"INDICATOR_OF_COMPROMISE_TYPE_HASH": ["e5c1b9c44be582f895eaea3d3738c5b4", "f541b9844be897f895eaea3d3738cfb2"],<br/>"INDICATOR_OF_COMPROMISE_TYPE_YARA_RULE": "rule match_everything {condition:true}"<br/>}. | Optional | 
| start_date | Filter the snapshots from the provided date. Any snapshots taken before the provided date-time will be excluded.<br/><br/>Formats accepted: 2 minutes, 2 hours, 2 days, 2 weeks, 2 months, 2 years, yyyy-mm-dd, yyyy-mm-ddTHH:MM:SSZ, etc.<br/><br/>Examples of more supported values can be found at https://dateparser.readthedocs.io/en/latest/#relative-dates. | Optional | 
| end_date | Filter the snapshots until the provided date. Any snapshots taken after the provided date-time will be excluded.<br/><br/>Formats accepted: 2 minutes, 2 hours, 2 days, 2 weeks, 2 months, 2 years, yyyy-mm-dd, yyyy-mm-ddTHH:MM:SSZ, etc.<br/><br/>Examples of more supported values can be found at https://dateparser.readthedocs.io/en/latest/#relative-dates. | Optional | 
| max_snapshots_per_object | Maximum number of snapshots to scan per object. | Optional | 
| snapshot_id | Provide comma separated snapshot IDs on which to perform a scan separated by colon for each object ID (in the same order). Supports comma separated values.<br/><br/>Format accepted:<br/>object_1_snapshot_id_1, object_1_snapshot_id_2: object_2_snapshot_id_1<br/><br/>Example:<br/>B405e8c0-1fcd-401c-a6f6-42f758aad6df, e179eb47-534b-4624-b155-f33d188902e2: 1e1681bf-4479-4339-a4bb-59901598caa5<br/><br/>Note: Users can retrieve the list of snapshot IDs by executing the "rubrik-polaris-vm-object-snapshot-list" command.<br/><br/>Note: Do not provide "snapshot_start_date", "snapshot_end_date" and, "max_snapshots_per_object" arguments if snapshot ID is provided. | Optional | 
| paths_to_include | Paths to include in the scan. Supports comma separated values.<br/><br/>Format accepted:<br/>path_to_include_1, path_to_include_2. | Optional | 
| paths_to_exclude | Paths to exclude from the scan. Supports comma separated values.<br/><br/>Format accepted:<br/>path_to_exclude_1, path_to_exclude_2. | Optional | 
| paths_to_exempt | Paths to exempt from exclusion. Supports comma separated values.<br/><br/>Format accepted:<br/>path_to_exempt_1, path_to_exempt_2. | Optional | 
| requested_hash_types | The type of hash values of the matched files to return in the result. Supports comma separated values.<br/><br/>Possible values are: "HASH_TYPE_M_D5", "HASH_TYPE_SH_A1", "HASH_TYPE_SH_A256". | Optional |


#### Context Output

| **Path** | **Type** | **Description** |
| --- | --- | --- |
| RubrikPolaris.RadarIOCScan.id | String | ID of the IOC scan. | 
| RubrikPolaris.RadarIOCScan.status | String | Status of the IOC scan trigger request. | 


#### Command Example
```!rubrik-radar-ioc-scan scan_name="Revil Ransomware Scan" ioc_type="INDICATOR_OF_COMPROMISE_TYPE_PATH_OR_FILENAME" ioc_value="revil.exe" cluster_id="052bf7af-93a3-44e9-a7d7-bc8dad4d6b43" object_id="868aa03d-4145-4cb1-808b-e10c4f7a3741" ```

#### Human Readable Output
### Radar IOC Scan
|Scan ID|Status|
|---|---|
| dummy-ioc-id | RUNNING |



### rubrik-radar-ioc-scan-results
***
Retrieves the results of IOC scan of a system.

Note: To initiate a scan use the "rubrik-radar-ioc-scan" command and to list the running/completed scans on a cluster use the "rubrik-radar-ioc-scan-list" command.


#### Base Command

`rubrik-radar-ioc-scan-results`
#### Input

| **Argument Name** | **Description** | **Required** |
| --- | --- | --- |
| scan_id | ID of the IOC scan whose results are to be retrieved.<br/><br/>Note: Users can get the scan ID by executing the "rubrik-radar-ioc-scan" command. | Required | 
| cluster_id | ID of the cluster on which the scan was performed.<br/><br/>Note: Users can retrieve the list of the cluster IDs by executing the "rubrik-gps-cluster-list" command. | Required | 


#### Context Output

| **Path** | **Type** | **Description** |
| --- | --- | --- |
| RubrikPolaris.RadarIOCScan.id | String | ID of the IOC scan. | 
| RubrikPolaris.RadarIOCScan.status | String | Overall status of the scan. | 
| RubrikPolaris.RadarIOCScan.indicatorsOfCompromise.iocType | String | Type of IOC that was scanned. | 
| RubrikPolaris.RadarIOCScan.indicatorsOfCompromise.iocValue | String | Value of the IOC that was scanned. | 
| RubrikPolaris.RadarIOCScan.results.objectId | String | ID of the system that was scanned. | 
| RubrikPolaris.RadarIOCScan.results.snapshotResults.status | String | Status of the scan on the snapshot. Values: MALWARE_SCAN_IN_SNAPSHOT_STATUS_PENDING, MALWARE_SCAN_IN_SNAPSHOT_STATUS_FINISHED, MALWARE_SCAN_IN_SNAPSHOT_STATUS_ERROR. | 
| RubrikPolaris.RadarIOCScan.results.snapshotResults.snapshotDate | String | The date-time at which the snapshot was taken. | 
| RubrikPolaris.RadarIOCScan.results.snapshotResults.snapshotId | String | ID of the snapshot that was scanned. | 
| RubrikPolaris.RadarIOCScan.results.snapshotResults.scanStats.numFiles | Number | Number of files encountered during scan. | 
| RubrikPolaris.RadarIOCScan.results.snapshotResults.scanStats.numFilesScanned | Number | Number of files that were scanned on that snapshot. | 
| RubrikPolaris.RadarIOCScan.results.snapshotResults.scanStats.totalFilesScannedSizeBytes | Number | The total file size of the files scanned. | 
| RubrikPolaris.RadarIOCScan.results.snapshotResults.matches.indicatorIndex | Number | Index of indicator in inputs for the scan. | 
| RubrikPolaris.RadarIOCScan.results.snapshotResults.matches.paths.aclDetails | String | JSON encoded file access control list \(ACL\) information. | 
| RubrikPolaris.RadarIOCScan.results.snapshotResults.matches.paths.creationTime | String | File creation date-time. | 
| RubrikPolaris.RadarIOCScan.results.snapshotResults.matches.paths.modificationTime | String | File modification date-time. | 
| RubrikPolaris.RadarIOCScan.results.snapshotResults.matches.paths.path | String | File path that matched the malware Indicator Of Compromise. | 
| RubrikPolaris.RadarIOCScan.results.snapshotResults.matches.paths.yaraMatchDetails.name | String | The name of the matching YARA rule. | 
| RubrikPolaris.RadarIOCScan.results.snapshotResults.matches.paths.yaraMatchDetails.tags | Unknown | Optional YARA tags. Described in https://yara.readthedocs.io/en/latest/writingrules.html\#rule-tags. | 
| RubrikPolaris.RadarIOCScan.results.snapshotResults.matches.paths.requestedHashDetails.hashType | String | Hash algorithm type. | 
| RubrikPolaris.RadarIOCScan.results.snapshotResults.matches.paths.requestedHashDetails.hashValue | String | Hash value of the content at path. | 


#### Command Example
```!rubrik-radar-ioc-scan-results scan_id="bf687fcf-84d7-47f6-8bd1-54e8cf439680" cluster_id="052bf7af-93a3-44e9-a7d7-bc8dad4d6b43"```

#### Human Readable Output
### Radar IOC Scan Results
Scan ID: bf687fcf-84d7-47f6-8bd1-54e8cf439680
Status: FINISHED

|Snapshot ID|Snapshot Date|Object ID|Snapshot Scan Status|Scan Statistics|Matches|
|---|---|---|---|---|---|
| b7d6b871-796e-4e7c-99cf-328007c9d5c1 | 2021-10-29T07:03:30.669Z | VirtualMachine:::868aa03d-4145-4cb1-808b-e10c4f7a3741-vm-81407 | MALWARE_SCAN_IN_SNAPSHOT_STATUS_FINISHED | Number of Files: 142630, Number of Files Scanned: 0, Total Files Scanned In Bytes: 0 | 1 |
| 3779a895-94bf-437e-b63a-61e73e215901 | 2021-10-28T07:00:09.297Z | VirtualMachine:::868aa03d-4145-4cb1-808b-e10c4f7a3741-vm-81407 | MALWARE_SCAN_IN_SNAPSHOT_STATUS_FINISHED | Number of Files: 142630, Number of Files Scanned: 0, Total Files Scanned In Bytes: 0 | 1 |
| a871683f-f4fa-475f-806c-58f06e6782dc | 2021-10-26T07:04:07.139Z | VirtualMachine:::868aa03d-4145-4cb1-808b-e10c4f7a3741-vm-81407 | MALWARE_SCAN_IN_SNAPSHOT_STATUS_FINISHED | Number of Files: 142630, Number of Files Scanned: 0, Total Files Scanned In Bytes: 0 | 1 |
| 129f22f4-0359-4e7d-aa53-9edf4e33cff1 | 2021-10-29T12:01:43.383Z | VirtualMachine:::868aa03d-4145-4cb1-808b-e10c4f7a3741-vm-72277 | MALWARE_SCAN_IN_SNAPSHOT_STATUS_FINISHED | Number of Files: 142138, Number of Files Scanned: 0, Total Files Scanned In Bytes: 0 | 1 |
| b9264942-c71c-4b91-b9a7-74a7ba0f6166 | 2021-10-29T08:01:39.388Z | VirtualMachine:::868aa03d-4145-4cb1-808b-e10c4f7a3741-vm-72277 | MALWARE_SCAN_IN_SNAPSHOT_STATUS_FINISHED | Number of Files: 142138, Number of Files Scanned: 0, Total Files Scanned In Bytes: 0 | 1 |
| 9f12b533-b740-4fb9-af94-4411b0aee01d | 2021-10-29T00:01:04.357Z | VirtualMachine:::868aa03d-4145-4cb1-808b-e10c4f7a3741-vm-72277 | MALWARE_SCAN_IN_SNAPSHOT_STATUS_FINISHED | Number of Files: 142139, Number of Files Scanned: 0, Total Files Scanned In Bytes: 0 | 1 |



### rubrik-gps-async-result
***
Retrieve the result of an asynchronous request. This command will retrieve the result of requests made by commands "rubrik-gps-snapshot-files-download", "rubrik-gps-vm-livemount", "rubrik-gps-vm-export", "rubrik-gps-vm-snapshot-create", and "rubrik-gps-vm-recover-files".


#### Base Command

`rubrik-gps-async-result`
#### Input

| **Argument Name** | **Description** | **Required** |
| --- | --- | --- |
| request_id | ID of the request.<br/><br/>Note: Users can get the request ID by executing any of the commands that make a request. Possible commands are mentioned in the command description. | Required | 
| cluster_id | ID of the cluster on which request was made.<br/><br/>Note: Users can retrieve the list of the cluster IDs by executing the "rubrik-gps-cluster-list" command. | Required | 
| cluster_ip_address | IP address of the cluster node to access the download link. Only required to retrieve the results of the command "rubrik-gps-snapshot-files-download".<br/><br/>Note: Users can retrieve the list of the IP addresses by executing the "rubrik-gps-cluster-list" command. | Optional | 


#### Context Output

| **Path** | **Type** | **Description** |
| --- | --- | --- |
| RubrikPolaris.GPSAsyncResult.id | String | The ID of the request. | 
| RubrikPolaris.GPSAsyncResult.status | String | Status of the request. | 
| RubrikPolaris.GPSAsyncResult.nodeId | String | ID of the node. | 
| RubrikPolaris.GPSAsyncResult.progress | Number | Progress of the request in range 0 to 100. | 
| RubrikPolaris.GPSAsyncResult.error.message | String | JSON stringified message object when an error occurs. | 
| RubrikPolaris.GPSAsyncResult.links.href | String | Link to a resource. | 
| RubrikPolaris.GPSAsyncResult.links.rel | String | Type of the resource pointed by the link. | 


#### Command Example
```!rubrik-gps-async-result request_id="EXPORT_VMWARE_SNAPSHOT_6e101218-141f-4101-b334-3c1bf440bfee_466b7d74-0d13-4e54-9a57-2ea4d7b00a0c:::0" cluster_id="052bf7af-93a3-44e9-a7d7-bc8dad4d6b43" ```

#### Human Readable Output
### GPS Asynchronous Request Result
|ID|Status|Node ID|Links|
|---|---|---|---|
<<<<<<< HEAD
| dummy_id | FAILED | cluster:::RVMHM219S004941 | [self](dummy_link)<br/> |
=======
| dummy_id | FAILED | cluster:::RVMHM219S004941 | [self](https://www.example.com/)<br/> |
>>>>>>> 3b00087f



### rubrik-gps-cluster-list
***
Retrieve the list of the available rubrik clusters.


#### Base Command

`rubrik-gps-cluster-list`
#### Input

| **Argument Name** | **Description** | **Required** |
| --- | --- | --- |
| type | Filter out clusters based on their type. Supports comma separated values.<br/><br/>Possible values are: "Cloud", "Robo", "ExoCompute", "OnPrem", "Polaris", "Unknown". | Optional | 
| name | Filter out clusters based on name. Supports comma separated values. | Optional | 
| limit | Number of results to retrieve in the response. Maximum size allowed is 1000. Default is 50. | Optional | 
| next_page_token | The next page cursor to retrieve the next set of results. | Optional | 
| sort_by | Specify the field to use for sorting the response.<br/><br/>Possible values are: "ClusterName", "ClusterType", "RegisteredAt", "ESTIMATED_RUNWAY". Default is ClusterName. | Optional | 
| sort_order | Specify the order to sort the data in.<br/><br/>Possible values are: "Asc", "Desc". Default is Asc. | Optional | 


#### Context Output

| **Path** | **Type** | **Description** |
| --- | --- | --- |
| RubrikPolaris.GPSCluster.id | String | ID of the cluster. | 
| RubrikPolaris.GPSCluster.name | String | Name of the cluster. | 
| RubrikPolaris.GPSCluster.type | String | Type of the cluster. Values are Cloud, Robo, ExoCompute, OnPrem, Unknown, Polaris. | 
| RubrikPolaris.GPSCluster.status | String | Status of the cluster. Values are Connected, Disconnected, Initializing. | 
| RubrikPolaris.GPSCluster.version | String | Version of the cluster. | 
| RubrikPolaris.GPSCluster.defaultAddress | String | Default address assigned to the cluster. | 
| RubrikPolaris.GPSCluster.cdmUpgradeInfo.clusterStatus.message | String | Message about the cluster upgrade/current condition. | 
| RubrikPolaris.GPSCluster.cdmUpgradeInfo.clusterStatus.status | String | Upgrade/current status of the cluster. It provides information like -- upgrading, upgrade scheduled, stable, downloading packages, pre-checks running and many more. | 
| RubrikPolaris.GPSCluster.cdmUpgradeInfo.overallProgress | Number | Progress \(in percentage\) of an upgrade, if running. | 
| RubrikPolaris.GPSCluster.cdmUpgradeInfo.scheduleUpgradeAt | String | Shows the date-time of a scheduled upgrade. | 
| RubrikPolaris.GPSCluster.cdmUpgradeInfo.downloadedVersion | String | The version that was downloaded but not yet installed. | 
| RubrikPolaris.GPSCluster.cdmUpgradeInfo.version | String | The current version of the cluster. | 
| RubrikPolaris.GPSCluster.productType | String | The product type. Values are CDM, DATOS, POLARIS. | 
| RubrikPolaris.GPSCluster.estimatedRunway | Number | Estimated number of days remaining before additional data storage space is required on the cluster. | 
| RubrikPolaris.GPSCluster.snapshotCount | Number | The total number of snapshots that are taken of different objects in the cluster. | 
| RubrikPolaris.GPSCluster.geoLocation.address | String | Geological address of the cluster. | 
| RubrikPolaris.GPSCluster.lastConnectionTime | String | Time when the cluster was last polled. | 
| RubrikPolaris.GPSCluster.metric.totalCapacity | Number | Total storage capacity of the cluster in Bytes. | 
| RubrikPolaris.GPSCluster.metric.availableCapacity | Number | Available storage capacity of the cluster in Bytes. | 
| RubrikPolaris.GPSCluster.snappableConnection.count | Number | The number of objects in the cluster whose snapshots can be taken. | 
| RubrikPolaris.GPSCluster.state.connectedState | String | Status of the cluster. Values are Connected, Disconnected, Initializing. | 
| RubrikPolaris.GPSCluster.state.clusterRemovalState | String | State of the cluster when it is being removed from the platform. Values are DATA_DELETING, WAITING_FOR_DATA_DELETION, UNREGISTERED, FAILED, DISCONNECTING, REGISTERED. | 
| RubrikPolaris.GPSCluster.clusterNodeConnection.nodes.id | String | ID of a node in a cluster. | 
| RubrikPolaris.GPSCluster.clusterNodeConnection.nodes.status | String | Status of a node in a cluster. | 
| RubrikPolaris.GPSCluster.clusterNodeConnection.nodes.ipAddress | String | IP Address of a node in a cluster. | 
| RubrikPolaris.GPSCluster.passesConnectivityCheck | Boolean | Whether the cluster passes the connectivity check. | 
| RubrikPolaris.GPSCluster.globalManagerConnectivityStatus.urls.url | String | URL of a global manager of the cluster. | 
| RubrikPolaris.GPSCluster.globalManagerConnectivityStatus.urls.isReachable | Boolean | Whether the global manager is reachable. | 
| RubrikPolaris.GPSCluster.connectivityLastUpdated | String | The date-time of when the cluster was last polled for connectivity. | 
| RubrikPolaris.GPSCluster.lambdaFeatureHistory.wasRadarEverEnabled | Boolean | Whether Polaris Radar was ever enabled on the cluster. | 
| RubrikPolaris.GPSCluster.lambdaFeatureHistory.wasSonarEverEnabled | Boolean | Whether Polaris Sonar was ever enabled on the cluster. | 
| RubrikPolaris.PageToken.GPSCluster.has_next_page | Boolean | Whether the result has the next page or not. | 
| RubrikPolaris.PageToken.GPSCluster.name | String | Name of the command. | 
| RubrikPolaris.PageToken.GPSCluster.next_page_token | String | Next page token. | 


#### Command Example
```!rubrik-gps-cluster-list name="sand1"```

#### Human Readable Output
### GPS Clusters
|Cluster ID|Cluster Name|Connection Status|Cluster Location|Total Capacity|Free Space|Protected Objects|Cluster Version|IP Address|
|---|---|---|---|---|---|---|---|---|
| cc19573c-db6c-418a-9d48-067a256543ba | sand1-rbk01 | Connected | San Francisco, CA, USA | 52.605821063168 TB | 45.484602130432 TB | 205 | 7.0.0-EA1-14307 | X.X.X.X, X.X.X.X |



### rubrik-radar-ioc-scan-list
***
Lists the running/completed IOC scans on a cluster.

Note: To know the results of the scan use the "rubrik-radar-ioc-scan-results" command. To initiate a scan use the "rubrik-radar-ioc-scan" command.


#### Base Command

`rubrik-radar-ioc-scan-list`
#### Input

| **Argument Name** | **Description** | **Required** |
| --- | --- | --- |
| cluster_id | ID of the cluster whose IOC scans are to be listed.<br/><br/>Note: Users can retrieve the list of the cluster IDs by executing the "rubrik-gps-cluster-list" command. | Required | 


#### Context Output

| **Path** | **Type** | **Description** |
| --- | --- | --- |
| RubrikPolaris.RadarIOCScan.id | String | ID of the IOC scan. | 
| RubrikPolaris.RadarIOCScan.startTime | String | Start time of the scan. | 
| RubrikPolaris.RadarIOCScan.endTime | String | End time of the scan. | 
| RubrikPolaris.RadarIOCScan.snapshots.id | String | Object ID of the system. | 
| RubrikPolaris.RadarIOCScan.snapshots.snapshots | Unknown | List of snapshot IDs that are included in the scan. | 


#### Command Example
```!rubrik-radar-ioc-scan-list cluster_id="052bf7af-93a3-44e9-a7d7-bc8dad4d6b43"```

#### Human Readable Output
### Radar IOC Scans
|Scan ID|Start Time|End Time|Scanned Objects|
|---|---|---|---|
| fcac511b-20b4-472d-9b65-9198cff8cd49 | 2021-10-12T04:52:08.777Z | Not Finished | VirtualMachine:::90da5ffb-432f-4dac-8c73-39260ff5493e-vm-5952003d-f95c-4ae0-bf9b-b5a80b210935 |
| ad435ff1-617b-468a-b5d3-736fa0e278b0 | 2021-10-28T06:05:53.059Z | 2021-10-28T07:16:16.715Z | VirtualMachine:::868aa03d-4145-4cb1-808b-e10c4f7a3741-vm-72277, VirtualMachine:::868aa03d-4145-4cb1-808b-e10c4f7a3741-vm-72279 |




### rubrik-gps-vm-recover-files
***
Recovers files from a snapshot backup, back into a system.

Note: To know about the recovery status, use the "rubrik-gps-async-result" command.

#### Base Command

`rubrik-gps-vm-recover-files`
#### Input

| **Argument Name** | **Description** | **Required** |
| --- | --- | --- |
| cluster_id | ID of the cluster where the snapshot resides.<br/><br/>Note: Users can get the cluster ID by executing the "rubrik-gps-cluster-list" command. | Required | 
| snapshot_id | ID of the snapshot from which to recover files.<br/><br/>Note: Users can get the snapshot ID by executing the "rubrik-polaris-vm-object-snapshot-list" command. | Required | 
| paths_to_recover | Comma separated paths of files and directories that will be recovered from the snapshot.<br/><br/>Note: Users can get the list of paths in a snapshot by executing the "rubrik-gps-snapshot-files-list" command. | Required | 
| restore_path | Path on the destination object on which recovery will be done. | Required | 
| destination_object_id | ID of the object where the files will be restored into. If not provided, Rubrik will use the snapshots object.<br/><br/>Note: Users can get the object ID by executing the "rubrik-polaris-vm-objects-list" command. | Optional | 


#### Context Output

| **Path** | **Type** | **Description** |
| --- | --- | --- |
| RubrikPolaris.GPSVMRecoverFiles.id | String | Recover files request ID. | 


#### Command Example
```!rubrik-gps-vm-recover-files cluster_id="052bf7af-93a3-44e9-a7d7-bc8dad4d6b43" snapshot_id="e2a0ffa8-82a3-518b-8532-0608a0e7380f" path_to_recover="/bin,/boot" restore_path="/tmp/backup1"```

#### Human Readable Output
### GPS VM Recover Files
|Recover Files Request ID|
|---|
| dummy_id |<|MERGE_RESOLUTION|>--- conflicted
+++ resolved
@@ -679,11 +679,7 @@
 ### Sonar On-Demand Scan Result
 |Scan result CSV Download Link|
 |---|
-<<<<<<< HEAD
-| Download the [CSV](dummy-download-link) file to see the result. |
-=======
 | Download the [CSV](https://www.example.com/csv_file) file to see the result. |
->>>>>>> 3b00087f
 
 
 
@@ -721,11 +717,7 @@
 ### Radar Anomaly CSV Analysis
 |CSV Download Link|
 |---|
-<<<<<<< HEAD
-| Download the analyzed [CSV](dummy_link) file. |
-=======
 | Download the analyzed [CSV](https://www.example.com/csv_file) file. |
->>>>>>> 3b00087f
 
 
 
@@ -1043,11 +1035,7 @@
 ### Sonar CSV Result
 |Download URL|
 |---|
-<<<<<<< HEAD
-| Download the [CSV](dummy_link) file to see the result. |
-=======
 | Download the [CSV](https://www.example.com/csv_file) file to see the result. |
->>>>>>> 3b00087f
 
 
 
@@ -1602,11 +1590,7 @@
 ### GPS Asynchronous Request Result
 |ID|Status|Node ID|Links|
 |---|---|---|---|
-<<<<<<< HEAD
-| dummy_id | FAILED | cluster:::RVMHM219S004941 | [self](dummy_link)<br/> |
-=======
 | dummy_id | FAILED | cluster:::RVMHM219S004941 | [self](https://www.example.com/)<br/> |
->>>>>>> 3b00087f
 
 
 
