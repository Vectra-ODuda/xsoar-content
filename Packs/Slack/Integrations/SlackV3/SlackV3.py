import asyncio
import concurrent
import json
import ssl
import threading
from distutils.util import strtobool
from typing import Tuple

import aiohttp
import slack_sdk
from slack_sdk.errors import SlackApiError
from slack_sdk.socket_mode.aiohttp import SocketModeClient
from slack_sdk.socket_mode.request import SocketModeRequest
from slack_sdk.socket_mode.response import SocketModeResponse
from slack_sdk.web.async_client import AsyncWebClient
from slack_sdk.web.slack_response import SlackResponse

import demistomock as demisto
from CommonServerPython import *  # noqa # pylint: disable=unused-wildcard-import
from CommonServerUserPython import *  # noqa


async def get_file(self: AsyncWebClient, url_private: str):
    demisto.debug(f'download url is {url_private=}')
    res = requests.get(url_private, headers={'Authorization': f'Bearer {self.token}'}, verify=False)  # TODO: verify from params.
    demisto.debug(f'{url_private} {res.status_code=}')
    return res.content

''' CONSTANTS '''

SEVERITY_DICT = {
    'Unknown': 0,
    'Low': 1,
    'Medium': 2,
    'High': 3,
    'Critical': 4
}

USER_TAG_EXPRESSION = '<@(.*?)>'
CHANNEL_TAG_EXPRESSION = '<#(.*?)>'
URL_EXPRESSION = r'<(https?://.+?)(?:\|.+)?>'
GUID_REGEX = r'(\{){0,1}[0-9a-fA-F]{8}\-[0-9a-fA-F]{4}\-[0-9a-fA-F]{4}\-[0-9a-fA-F]{4}\-[0-9a-fA-F]{12}(\}){0,1}'
ENTITLEMENT_REGEX = r'{}@(({})|(?:[\d_]+))_*(\|\S+)?\b'.format(GUID_REGEX, GUID_REGEX)
COMMAND_REGEX = r"command.*?(?=;)"
MESSAGE_FOOTER = '\n**From Slack**'
MIRROR_TYPE = 'mirrorEntry'
INCIDENT_OPENED = 'incidentOpened'
INCIDENT_NOTIFICATION_CHANNEL = 'incidentNotificationChannel'
PLAYGROUND_INVESTIGATION_TYPE = 9
WARNING_ENTRY_TYPE = 11
POLL_INTERVAL_MINUTES: Dict[Tuple, float] = {
    (0, 15): 1,
    (15, 60): 2,
    (60,): 5
}
DATE_FORMAT = '%Y-%m-%d %H:%M:%S'
OBJECTS_TO_KEYS = {
    'mirrors': 'investigation_id',
    'questions': 'entitlement',
    'users': 'id'
}
SYNC_CONTEXT = True
PROFILING_DUMP_ROWS_LIMIT = 20

''' GLOBALS '''

BOT_TOKEN: str
APP_TOKEN: str
PROXY_URL: Optional[str]
PROXIES: dict
DEDICATED_CHANNEL: str
ASYNC_CLIENT: slack_sdk.web.async_client.AsyncWebClient
# Add the files_get method
CLIENT: slack_sdk.WebClient
ALLOW_INCIDENTS: bool
INCIDENT_TYPE: str
SEVERITY_THRESHOLD: int
VERIFY_CERT: bool
SSL_CONTEXT: Optional[ssl.SSLContext]
QUESTION_LIFETIME: int
BOT_NAME: str
BOT_ICON_URL: str
MAX_LIMIT_TIME: int
PAGINATED_COUNT: int
ENABLE_DM: bool
PERMITTED_NOTIFICATION_TYPES: List[str]
COMMON_CHANNELS: dict
DISABLE_CACHING: bool
CHANNEL_NOT_FOUND_ERROR_MSG: str

''' HELPER FUNCTIONS '''


def is_bot_message(message, bot_id=None):
    if not bot_id:
        bot_id = get_bot_id()


def get_bot_id() -> str:
    """
    Gets the app bot ID

    Returns:
        The app bot ID
    """
    response = CLIENT.auth_test()
    return response.get('user_id')


def test_module():
    """
    Sends a test message to the dedicated slack channel.
    """
    if not DEDICATED_CHANNEL and len(PERMITTED_NOTIFICATION_TYPES) > 0:
        return_error(
            "When 'Types of Notifications to Send' is populated, a dedicated channel is required.")
    elif not DEDICATED_CHANNEL and len(PERMITTED_NOTIFICATION_TYPES) == 0:
        CLIENT.auth_test()  # type: ignore
    else:
        channel = get_conversation_by_name(DEDICATED_CHANNEL)
        if not channel:
            return_error(CHANNEL_NOT_FOUND_ERROR_MSG)
        message = 'Hi there! This is a test message.'

        CLIENT.chat_postMessage(channel=channel.get('id'), text=message)  # type: ignore

    demisto.results('ok')


def get_current_utc_time() -> datetime:
    """
    Returns:
        The current UTC time.
    """
    return datetime.utcnow()


def format_user_not_found_error(user: str) -> str:
    err_str = f'User {user} not found in Slack'
    if DISABLE_CACHING:
        err_str += ' and Disable Caching of Users and Channels is enabled. While caching is checked, it is advised to' \
                   ' perform actions using a users email. If this command worked previously for you, you may try' \
                   ' disabling the Disable Caching parameter from the instance configuration, however, this is not' \
                   ' recommended. Please refer to https://xsoar.pan.dev/docs/reference/integrations/slack-v3#caching' \
                   ' for more details.'
    return err_str


def return_user_filter(user_to_search: str, users_list):
    """
    Looks through the inputted list and if the user to search for exists, will return the user. Otherwise, it will
    return an empty dict

    Args:
        user_to_search: The user we are searching for
        users_list: A list of user dictionaries to search through

    Returns:
        The dict which matched the user to search for if one was found, else an empty dict.
    """
    users_filter = list(filter(lambda u: u.get('name', '').lower() == user_to_search
                               or u.get('profile', {}).get('display_name', '').lower() == user_to_search
                               or u.get('profile', {}).get('email', '').lower() == user_to_search
                               or u.get('profile', {}).get('real_name', '').lower() == user_to_search, users_list))
    if users_filter:
        return users_filter[0]
    else:
        return {}


def get_user_by_email(user_to_search: str) -> dict:
    """
    Searches for a user when given the user's email.

    Args:
        user_to_search: the user's email we are searching for.
    Returns:
        Formatted user results if a user is found.
    """
    if not re.match(emailRegex, user_to_search):
        raise ValueError('must provide user email')

    _body = {
        'email': user_to_search
    }
    response = send_slack_request_sync(CLIENT, 'users.lookupByEmail', http_verb='GET', body=_body)
    user = response.get('user', {})

    if not user:
        err_str = format_user_not_found_error(user_to_search)
        demisto.results({
            'Type': WARNING_ENTRY_TYPE,
            'Contents': err_str,
            'ContentsFormat': formats['text']
        })
        return {}
    else:
        return format_user_results(user)


def add_user_to_context(user: dict, integration_context=None):
    """
    In some cases, we want to save user data to the integration context.

    Args:
        integration_context: The current context for the instance of the Slack which executed the command.
        user: The context safe version of a user's data to insert into the context.
    """
    if integration_context.get('users'):
        users = json.loads(integration_context['users'])
        users.append(user)
    else:
        users = [user]
    set_to_integration_context_with_retries({'users': users}, OBJECTS_TO_KEYS, SYNC_CONTEXT)


def paginated_search_for_user(user_to_search: str):
    """
    When a user cannot be found via the context or users.lookupByEmail, ONLY if DISABLE_CACHING is false, will we attempt
    to paginate through the Slack users.list results. Please note, for large workspaces, this action can exceed the
    timeout limit for the command which triggered it.

    Args:
        user_to_search: String representation of the user we are looking for. Can be user_name, display_name, real_name
    Returns:
        If a user is found, will return a context safe version of the user found. Else, will return an empty dict.
    """
    demisto.debug(f"Attempting to fetch data for {user_to_search} from Slack API.")
    body = {
        'limit': PAGINATED_COUNT
    }

    response = send_slack_request_sync(CLIENT, 'users.list', http_verb='GET', body=body)
    while True:
        workspace_users = response['members'] if response and response.get('members',
                                                                           []) else []
        cursor = response.get('response_metadata', {}).get('next_cursor')
        user = return_user_filter(user_to_search.lower(), workspace_users)
        if user:
            break
        if not cursor:
            break
        body = body.copy()  # strictly for unit testing purposes
        body.update({'cursor': cursor})
        response = send_slack_request_sync(CLIENT, 'users.list', http_verb='GET', body=body)

    if user:
        demisto.debug(f"User {user_to_search} was found.")
        return format_user_results(user)
    else:
        demisto.info(format_user_not_found_error(user=user_to_search))
        return {}


def format_user_results(user: dict):
    """
    Formats and truncates the user result from the Slack API

    Args:
        user: The user response retrieved from the Slack API
    Returns:
        Formatted and truncated version of the result which is context safe.
    """
    return {
        'name': user.get('name'),
        'id': user.get('id'),
        'profile': {
            'email': user.get('profile', {}).get('email', ''),
            'real_name': user.get('profile', {}).get('real_name', ''),
            'display_name': user.get('profile', {}).get('display_name', ''),
        }
    }


def get_user_by_name_without_caching(user_to_search: str) -> dict:
    """
    When Disable Caching is true, we look for the user by email only.

    Args:
        user_to_search: The user's email
    Returns:
        A slack user object
    """
    user = {}
    if re.match(emailRegex, user_to_search):
        demisto.debug(f"Checking via API for email of {user_to_search}")
        user = get_user_by_email(user_to_search)
    return user


def get_user_by_name_with_caching(user_to_search, add_to_context):
    """
    When Disable Caching is false, we look for the user first in the context. If the user is not found, then we proceed to
    search for the user by email, if that fails, then we will search for the user using a paginated call.

    Args:
        user_to_search: The user's email
    Returns:
        A slack user object
    """
    user = {}
    integration_context = get_integration_context(SYNC_CONTEXT)
    if integration_context.get('users'):
        demisto.debug(f"Checking in context for {user_to_search}")
        # Check if we already have the user to prevent call to users.lookupByEmail
        users = json.loads(integration_context['users'])
        user = return_user_filter(user_to_search.lower(), users)

    if not user and re.match(emailRegex, user_to_search):
        demisto.debug(f"Checking via API for email of {user_to_search}")
        user = get_user_by_email(user_to_search)
        if user and add_to_context:
            integration_context = get_integration_context(SYNC_CONTEXT)
            add_user_to_context(user=user, integration_context=integration_context)
    if not user:
        demisto.debug(f"Couldn't find {user_to_search} and caching is disabled. Checking API")
        user = paginated_search_for_user(user_to_search)
        demisto.debug(f"Found {user_to_search} - {user}")
        if user and add_to_context:
            integration_context = get_integration_context(SYNC_CONTEXT)
            add_user_to_context(user=user, integration_context=integration_context)
    return user


def get_user_by_name(user_to_search: str, add_to_context: bool = True) -> dict:
    """
    Gets a slack user by a user name

    Args:
        user_to_search: The user name or email
        add_to_context: Whether to update the integration context

    Returns:
        A slack user object
    """
    if DISABLE_CACHING:
        return get_user_by_name_without_caching(user_to_search=user_to_search)
    else:
        return get_user_by_name_with_caching(user_to_search=user_to_search, add_to_context=add_to_context)


def search_slack_users(users: Union[list, str]) -> list:
    """
    Search given users in Slack

    Args:
        users: The users to find

    Returns:
        The slack users
    """
    slack_users = []

    if not isinstance(users, list):
        users = [users]

    for user in users:
        slack_user = get_user_by_name(user)
        if not slack_user:
            err_str = format_user_not_found_error(user=user)
            demisto.results({
                'Type': WARNING_ENTRY_TYPE,
                'Contents': err_str,
                'ContentsFormat': formats['text']
            })
        else:
            slack_users.append(slack_user)
    return slack_users


def find_mirror_by_investigation() -> dict:
    """
    Finds a mirrored channel by the mirrored investigation

    Returns:
        The mirror object
    """
    mirror: dict = {}
    investigation = demisto.investigation()
    if investigation:
        integration_context = get_integration_context(SYNC_CONTEXT)
        if integration_context.get('mirrors'):
            mirrors = json.loads(integration_context['mirrors'])
            investigation_filter = list(filter(lambda m: investigation.get('id') == m['investigation_id'],
                                               mirrors))
            if investigation_filter:
                mirror = investigation_filter[0]

    return mirror


def set_name_and_icon(body: dict, method: str):
    """
    If provided, sets a name and an icon for the bot if a message is sent.
    Args:
        body: The message body.
        method: The current API method.
    """
    if method == 'chat.postMessage':
        if BOT_NAME:
            body['username'] = BOT_NAME
        if BOT_ICON_URL:
            body['icon_url'] = BOT_ICON_URL


def send_slack_request_sync(client: slack_sdk.WebClient, method: str, http_verb: str = 'POST', file_: str = '',
                            body: dict = None) -> SlackResponse:
    """
    Sends a request to slack API while handling rate limit errors.

    Args:
        client: The slack client.
        method: The method to use.
        http_verb: The HTTP method to use.
        file_: A file path to send.
        body: The request body.

    Returns:
        The slack API response.
    """
    if body is None:
        body = {}

    set_name_and_icon(body, method)
    total_try_time = 0
    while True:
        try:
            demisto.debug(f'Sending slack {method} (sync). Body is: {str(body)}')
            if http_verb == 'POST':
                if file_:
                    response = client.api_call(method, files={"file": file_}, data=body)
                else:
                    response = client.api_call(method, json=body)
            else:
                response = client.api_call(method, http_verb='GET', params=body)
        except SlackApiError as api_error:
            response = api_error.response
            headers = response.headers  # type: ignore
            if 'Retry-After' in headers:
                demisto.info(f'Got rate limit error (sync). Body is: {str(body)}\n{api_error}')
                retry_after = int(headers['Retry-After'])
                total_try_time += retry_after
                if total_try_time < MAX_LIMIT_TIME:
                    time.sleep(retry_after)
                    continue
            raise
        break

    return response  # type: ignore


async def send_slack_request_async(client: AsyncWebClient, method: str, http_verb: str = 'POST', file_: str = '',
                                   body: dict = None) -> SlackResponse:
    """
    Sends an async request to slack API while handling rate limit errors.

    Args:
        client: The slack client.
        method: The method to use.
        http_verb: The HTTP method to use.
        file_: A file path to send.
        body: The request body.

    Returns:
        The slack API response.
    """
    if body is None:
        body = {}

    set_name_and_icon(body, method)
    total_try_time = 0
    while True:
        try:
            demisto.debug(f'Sending slack {method} (async). Body is: {str(body)}')
            if http_verb == 'POST':
                if file_:
                    response = await client.api_call(method, files={"file": file_}, data=body)  # type: ignore
                else:
                    response = await client.api_call(method, json=body)  # type: ignore
            else:
                response = await client.api_call(method, http_verb='GET', params=body)  # type: ignore
        except SlackApiError as api_error:
            demisto.debug(f'Got rate limit error (async). Body is: {str(body)}\n{api_error}')
            response = api_error.response
            headers = response.headers
            if 'Retry-After' in headers:
                retry_after = int(headers['Retry-After'])
                total_try_time += retry_after
                if total_try_time < MAX_LIMIT_TIME:
                    await asyncio.sleep(retry_after)
                    continue
            raise
        break

    return response  # type: ignore


''' MIRRORING '''


async def get_slack_name(slack_id: str, client: AsyncWebClient) -> str:
    """
    Get the slack name of a provided user or channel by its ID

    Args:
        client: The slack client
        slack_id: The slack user or channel ID

    Returns:
        The slack user or channel name
    """
    if not slack_id:
        return ''

    integration_context = get_integration_context(SYNC_CONTEXT)
    prefix = slack_id[0]
    slack_name = ''

    if prefix in ['C', 'D', 'G']:
        slack_id = slack_id.split('|')[0]
        conversation: dict = {}
        if integration_context.get('conversations'):
            conversations = list(filter(lambda c: c['id'] == slack_id,
                                        json.loads(integration_context['conversations'])))
            if conversations:
                conversation = conversations[0]
        if not conversation:
            conversation = await client.conversations_info(channel=slack_id)  # type: ignore
        slack_name = conversation.get('name', '')
    elif prefix == 'U':
        user: dict = {}
        if integration_context.get('users'):
            users = list(filter(lambda u: u['id'] == slack_id, json.loads(integration_context['users'])))
            if users:
                user = users[0]
        if not user:
            user = await client.users_info(user=slack_id)  # type: ignore

        slack_name = user.get('name', '')

    return slack_name


async def clean_message(message: str, client: AsyncWebClient) -> str:
    """
    Prettifies a slack message - replaces tags and URLs with clean expressions

    Args:
        message: The slack message
        client: The slack client

    Returns:
        The clean slack message
    """
    matches = re.findall(USER_TAG_EXPRESSION, message)
    matches += re.findall(CHANNEL_TAG_EXPRESSION, message)
    message = re.sub(USER_TAG_EXPRESSION, r'\1', message)
    message = re.sub(CHANNEL_TAG_EXPRESSION, r'\1', message)
    for match in matches:
        slack_name = await get_slack_name(match, client)
        message = message.replace(match, slack_name)

    resolved_message = re.sub(URL_EXPRESSION, r'\1', message)

    return resolved_message


def invite_users_to_conversation(conversation_id: str, users_to_invite: list):
    """
    Invites users to a provided conversation using a provided slack client with a channel token.

    Args:
        conversation_id: The slack conversation ID to invite the users to.
        users_to_invite: The user slack IDs to invite.
    """
    for user in users_to_invite:
        try:
            body = {
                'channel': conversation_id,
                'users': user
            }
            send_slack_request_sync(CLIENT, 'conversations.invite', body=body)

        except SlackApiError as e:
            message = str(e)
            if "already_in_channel" in message:
                continue
            elif message.find('cant_invite_self') == -1:
                raise


def kick_users_from_conversation(conversation_id: str, users_to_kick: list):
    """
    Kicks users from a provided conversation using a provided slack client with a channel token.

    Args:
        conversation_id: The slack conversation ID to kick the users from.
        users_to_kick: The user slack IDs to kick.
    """
    for user in users_to_kick:
        try:
            body = {
                'channel': conversation_id,
                'user': user
            }
            send_slack_request_sync(CLIENT, 'conversations.kick', body=body)
        except SlackApiError as e:
            message = str(e)
            if message.find('cant_invite_self') == -1:
                raise


def mirror_investigation():
    """
    Updates the integration context with a new or existing mirror.
    """
    mirror_type = demisto.args().get('type', 'all')
    auto_close = demisto.args().get('autoclose', 'true')
    mirror_direction = demisto.args().get('direction', 'both')
    mirror_to = demisto.args().get('mirrorTo', 'group')
    channel_name = demisto.args().get('channelName', '')
    channel_topic = demisto.args().get('channelTopic', '')
    kick_admin = bool(strtobool(demisto.args().get('kickAdmin', 'false')))

    investigation = demisto.investigation()

    if investigation.get('type') == PLAYGROUND_INVESTIGATION_TYPE:
        return_error('Can not perform this action in playground.')

    integration_context = get_integration_context(SYNC_CONTEXT)

    if not integration_context or not integration_context.get('mirrors', []):
        mirrors: list = []
    else:
        mirrors = json.loads(integration_context['mirrors'])

    investigation_id = investigation.get('id')
    send_first_message = False
    current_mirror = list(filter(lambda m: m['investigation_id'] == investigation_id, mirrors))
    channel_filter: list = []
    if channel_name:
        channel_filter = list(filter(lambda m: m['channel_name'] == channel_name, mirrors))
    if not current_mirror:
        channel_name = channel_name or f'incident-{investigation_id}'

        if not channel_filter:
            body = {
                'name': channel_name
            }

            if mirror_to != 'channel':
                body['is_private'] = True

            conversation = send_slack_request_sync(CLIENT, 'conversations.create',
                                                   body=body).get('channel', {})
            conversation_name = conversation.get('name')
            conversation_id = conversation.get('id')

            # Get the bot ID so we can invite him
            if integration_context.get('bot_id'):
                bot_id = integration_context['bot_id']
            else:
                bot_id = get_bot_id()
                set_to_integration_context_with_retries({'bot_id': bot_id}, OBJECTS_TO_KEYS, SYNC_CONTEXT)

            invite_users_to_conversation(conversation_id, [bot_id])

            send_first_message = True
        else:
            mirrored_channel = channel_filter[0]
            conversation_id = mirrored_channel['channel_id']
            conversation_name = mirrored_channel['channel_name']

        mirror = {
            'channel_id': conversation_id,
            'channel_name': conversation_name,
            'investigation_id': investigation.get('id'),
            'mirror_type': mirror_type,
            'mirror_direction': mirror_direction,
            'mirror_to': mirror_to,
            'auto_close': bool(strtobool(auto_close)),
            'mirrored': False
        }

    else:
        mirror = mirrors.pop(mirrors.index(current_mirror[0]))
        conversation_id = mirror['channel_id']
        if mirror_type:
            mirror['mirror_type'] = mirror_type
        if auto_close:
            mirror['auto_close'] = bool(strtobool(auto_close))
        if mirror_direction:
            mirror['mirror_direction'] = mirror_direction
        if mirror_to and mirror['mirror_to'] != mirror_to:
            return_error('Cannot change the Slack channel type from XSOAR.')
        if channel_name:
            return_error('Cannot change the Slack channel name.')
        if channel_topic:
            return_error('Cannot change the Slack channel topic.')
        conversation_name = mirror['channel_name']
        mirror['mirrored'] = False

    set_topic = False
    if channel_topic:
        set_topic = True
    else:
        mirror_name = f'incident-{investigation_id}'
        channel_filter = list(filter(lambda m: m['channel_name'] == conversation_name, mirrors))
        if 'channel_topic' in mirror:
            channel_topic = mirror['channel_topic']
        elif channel_filter:
            channel_mirror = channel_filter[0]
            channel_topic = channel_mirror['channel_topic']
        else:
            channel_topic = ''
        mirrored_investigations_ids = list(map(lambda m: f'incident-{m["investigation_id"]}', channel_filter))
        if not channel_topic or channel_topic.find('incident-') != -1:
            new_topic = ', '.join(mirrored_investigations_ids + [mirror_name])
            if channel_topic != new_topic:
                channel_topic = new_topic
                set_topic = True

    if set_topic:
        body = {
            'channel': conversation_id,
            'topic': channel_topic
        }
        send_slack_request_sync(CLIENT, 'conversations.setTopic', body=body)
    mirror['channel_topic'] = channel_topic

    mirrors.append(mirror)

    if DISABLE_CACHING:
        set_to_integration_context_with_retries({'mirrors': mirrors}, OBJECTS_TO_KEYS, SYNC_CONTEXT)
    else:
        if not integration_context or not integration_context.get('conversations', []):
            conversations: list = []
        else:
            conversations = json.loads(integration_context['conversations'])
        conversations.append({'name': conversation_name, 'id': conversation_id})
        set_to_integration_context_with_retries({'mirrors': mirrors, 'conversations': conversations}, OBJECTS_TO_KEYS,
                                                SYNC_CONTEXT)

    if send_first_message:
        server_links = demisto.demistoUrls()
        server_link = server_links.get('server')
        message = (f'This channel was created to mirror incident {investigation_id}.'
                   f' \n View it on: {server_link}#/WarRoom/{investigation_id}')
        body = {
            'text': message,
            'channel': conversation_id
        }

        send_slack_request_sync(CLIENT, 'chat.postMessage', body=body)

    if kick_admin:
        body = {
            'channel': conversation_id
        }
        send_slack_request_sync(CLIENT, 'conversations.leave', body=body)

    demisto.results(f'Investigation mirrored successfully, channel: {conversation_name}')


async def long_running_loop():
    while True:
        error = ''
        try:
            check_for_mirrors()
            check_for_unanswered_questions()
            await asyncio.sleep(15)
        except requests.exceptions.ConnectionError as e:
            error = f'Could not connect to the Slack endpoint: {str(e)}'
        except Exception as e:
            error = f'An error occurred: {e}'
        finally:
            demisto.updateModuleHealth('')
            if error:
                demisto.error(error)
                demisto.updateModuleHealth(error)


def get_poll_minutes(current_time: datetime, sent: Optional[str]) -> float:
    """
    Get the interval to wait before polling again in minutes.

    Args:
        current_time: The current time.
        sent: The time when the polling request was sent.

    Returns:
        Total minutes to wait before polling.
    """
    poll_time_minutes = 1.0
    if sent:
        sent_time = datetime.strptime(sent, DATE_FORMAT)
        total_delta = current_time - sent_time
        total_minutes = total_delta.total_seconds() / 60

        for minute_range, interval in POLL_INTERVAL_MINUTES.items():
            if len(minute_range) > 1 and total_minutes > minute_range[1]:
                continue
            poll_time_minutes = interval
            break

    return poll_time_minutes


def answer_question(text: str, question: dict, email: str = ''):
    entitlement = question.get('entitlement', '')
    content, guid, incident_id, task_id = extract_entitlement(entitlement, text)
    try:
        demisto.handleEntitlementForUser(incident_id, guid, email, content, task_id)
    except Exception as e:
        demisto.error(f'Failed handling entitlement {entitlement}: {str(e)}')
    question['remove'] = True


def check_for_unanswered_questions():
    integration_context = get_integration_context(SYNC_CONTEXT)
    questions = integration_context.get('questions', [])
    if questions:
        questions = json.loads(questions)
    now = get_current_utc_time()
    now_string = datetime.strftime(now, DATE_FORMAT)
    updated_questions = []

    for question in questions:
        if question.get('last_poll_time'):
            if question.get('expiry'):
                # Check if the question expired - if it did, answer it with the default response
                # and remove it
                expiry = datetime.strptime(question['expiry'], DATE_FORMAT)
                if expiry < now:
                    answer_question(question.get('default_response'), question, email='')
                    updated_questions.append(question)
                    continue
            # Check if it has been enough time(determined by the POLL_INTERVAL_MINUTES parameter)
            # since the last polling time. if not, continue to the next question until it has.
            last_poll_time = datetime.strptime(question['last_poll_time'], DATE_FORMAT)
            delta = now - last_poll_time
            minutes = delta.total_seconds() / 60
            sent = question.get('sent', None)
            poll_time_minutes = get_poll_minutes(now, sent)
            if minutes < poll_time_minutes:
                continue
        entitlement = question.get('entitlement', '')
        demisto.info(f'Slack - polling for an answer for entitlement {entitlement}')
        question['last_poll_time'] = now_string
        updated_questions.append(question)
    if updated_questions:
        set_to_integration_context_with_retries({'questions': questions}, OBJECTS_TO_KEYS, SYNC_CONTEXT)


def check_for_mirrors():
    """
    Checks for newly created mirrors and handles the mirroring process
    """
    integration_context = get_integration_context(SYNC_CONTEXT)
    if integration_context.get('mirrors'):
        mirrors = json.loads(integration_context['mirrors'])
        updated_mirrors = []
        updated_users = []
        for mirror in mirrors:
            if not mirror['mirrored']:
                investigation_id = mirror['investigation_id']
                demisto.info(f'Mirroring: {investigation_id}')
                mirror = mirrors.pop(mirrors.index(mirror))
                if mirror['mirror_to'] and mirror['mirror_direction'] and mirror['mirror_type']:
                    mirror_type = mirror['mirror_type']
                    auto_close = mirror['auto_close']
                    direction = mirror['mirror_direction']
                    channel_id = mirror['channel_id']
                    if isinstance(auto_close, str):
                        auto_close = bool(strtobool(auto_close))
                    users: List[Dict] = demisto.mirrorInvestigation(investigation_id,
                                                                    f'{mirror_type}:{direction}', auto_close)
                    if mirror_type != 'none':
                        try:
                            invited_users = invite_to_mirrored_channel(channel_id, users)
                            updated_users.extend(invited_users)
                        except Exception as error:
                            demisto.error(f"Could not invite investigation users to the mirrored channel: {error}")

                    mirror['mirrored'] = True
                    updated_mirrors.append(mirror)
                else:
                    demisto.info(f'Could not mirror {investigation_id}')

        if updated_mirrors:
            context = {'mirrors': updated_mirrors}
            if updated_users:
                context['users'] = updated_users

            set_to_integration_context_with_retries(context, OBJECTS_TO_KEYS, SYNC_CONTEXT)
        return


def invite_to_mirrored_channel(channel_id: str, users: List[Dict]) -> list:
    """
    Invite the relevant users to a mirrored channel
    Args:
        channel_id: The mirrored channel
        users: The users to invite, each a dict of username and email

    Returns:
        users: The slack users that were invited
    """
    slack_users = []
    for user in users:
        slack_user: dict = {}
        # Try to invite by XSOAR email
        user_email = user.get('email', '')
        user_name = user.get('username', '')
        if user_email:
            slack_user = get_user_by_name(user_email, False)
        if not slack_user:
            # Try to invite by XSOAR user name
            if user_name:
                slack_user = get_user_by_name(user_name, False)
        if slack_user:
            slack_users.append(slack_user)
        else:
            err_str = format_user_not_found_error(user=user_name)
            demisto.results({
                'Type': WARNING_ENTRY_TYPE,
                'Contents': err_str,
                'ContentsFormat': formats['text']
            })

    users_to_invite = [user.get('id') for user in slack_users]
    invite_users_to_conversation(channel_id, users_to_invite)

    return slack_users


def extract_entitlement(entitlement: str, text: str) -> Tuple[str, str, str, str]:
    """
    Extracts entitlement components from an entitlement string
    Args:
        entitlement: The entitlement itself
        text: The actual reply text

    Returns:
        Entitlement components
    """
    parts = entitlement.split('@')
    guid = parts[0]
    id_and_task = parts[1].split('|')
    incident_id = id_and_task[0]
    task_id = ''

    if len(id_and_task) > 1:
        task_id = id_and_task[1]
    content = text.replace(entitlement, '', 1)

    return content, guid, incident_id, task_id


class SlackLogger:
    """
    Slack's Socket listener by default pipes messages via stdout. This is an attempt to capture those
    and instead log them into the XSOAR server logs.

    Essentially this converts Logger.info() to demisto.info()
    """

    def __init__(self):
        """
        Set the base level as debug. The server will handle the filtering as needed.
        """
        self.level = logging.DEBUG

    @staticmethod
    def info(message):
        demisto.info(message)

    @staticmethod
    def error(message):
        demisto.error(message)

    @staticmethod
    def debug(message):
        demisto.debug(message)

    @staticmethod
    def exception(message):
        demisto.error(message)


async def slack_loop():
    exception_await_seconds = 1
    while True:
        slack_logger = SlackLogger()
        client = SocketModeClient(
            app_token=APP_TOKEN,
            web_client=ASYNC_CLIENT,
            logger=slack_logger,  # type: ignore
            auto_reconnect_enabled=False
        )
        if not VERIFY_CERT:
            # SocketModeClient does not respect environment variables for ssl verification.
            # Instead we use a custom session.
            session = aiohttp.ClientSession(connector=aiohttp.TCPConnector(verify_ssl=VERIFY_CERT))
            client.aiohttp_client_session = session
        client.socket_mode_request_listeners.append(listen)  # type: ignore
        try:
            await client.connect()
            demisto.debug("Socket is connected")
            # After successful connection, we reset the backoff time.
            exception_await_seconds = 1
            demisto.debug(f"Resetting exception wait time to {exception_await_seconds}")
            await asyncio.sleep(float("inf"))
        except Exception as e:
            demisto.debug(f"Exception in long running loop, waiting {exception_await_seconds} - {e}")
            await asyncio.sleep(exception_await_seconds)
            exception_await_seconds *= 2
        finally:
            try:
                await session.close()
            except Exception as e:
                demisto.debug(f"Failed to close client. - {e}")


async def handle_listen_error(error: str):
    """
    Logs an error and updates the module health accordingly.

    Args:
        error: The error string.
    """
    demisto.error(error)
    demisto.updateModuleHealth(error)


async def start_listening():
    """
    Starts a Slack SocketMode client and checks for mirrored incidents.
    """
    tasks = [asyncio.ensure_future(slack_loop()), asyncio.ensure_future(long_running_loop())]
    await asyncio.gather(*tasks)


async def handle_dm(user: dict, text: str, client: AsyncWebClient):
    """
    Handles a direct message sent to the bot

    Args:
        user: The user who sent the message
        text: The message text
        client: The Slack client

    Returns:
        Text to return to the user
    """
    demisto.info('Slack - handling direct message.')
    message: str = text.lower()
    if message.find('incident') != -1 and (message.find('create') != -1
                                           or message.find('open') != -1
                                           or message.find('new') != -1):
        user_email = user.get('profile', {}).get('email', '')
        user_name = user.get('name', '')
        if user_email:
            demisto_user = demisto.findUser(email=user_email)
        else:
            demisto_user = demisto.findUser(username=user.get('name'))

        if not demisto_user and not ALLOW_INCIDENTS:
            data = 'You are not allowed to create incidents.'
        else:
            try:
                data = await translate_create(text, user_name, user_email, demisto_user)
            except Exception as e:
                data = f'Failed creating incidents: {str(e)}'
    else:
        try:
            data = demisto.directMessage(text, user.get('name'), user.get('profile', {}).get('email'), ALLOW_INCIDENTS)
        except Exception as e:
            data = str(e)

    if not data:
        data = 'Sorry, I could not perform the selected operation.'
    body = {
        'users': user.get('id')
    }
    im = await send_slack_request_async(client, 'conversations.open', body=body)
    channel = im.get('channel', {}).get('id')
    body = {
        'text': data,
        'channel': channel
    }

    await send_slack_request_async(client, 'chat.postMessage', body=body)


async def translate_create(message: str, user_name: str, user_email: str, demisto_user: dict) -> str:
    """
    Processes an incident creation message
    Args:
        message: The creation message
        user_name: The name of the user in Slack
        user_email: The email of the user in Slack
        demisto_user: The demisto user associated with the request (if exists)

    Returns:
        Creation result
    """
    json_pattern = r'(?<=json=).*'
    name_pattern = r'(?<=name=).*'
    type_pattern = r'(?<=type=).*'
    message = message.replace("\n", '').replace('`', '')
    json_match = re.search(json_pattern, message)
    created_incident = None
    data = ''
    user_demisto_id = ''
    if demisto_user:
        user_demisto_id = demisto_user.get('id', '')

    if json_match:
        if re.search(name_pattern, message) or re.search(type_pattern, message):
            data = 'No other properties other than json should be specified.'
        else:
            incidents_json = json_match.group()
            incidents = json.loads(incidents_json.replace('“', '"').replace('”', '"'))
            if not isinstance(incidents, list):
                incidents = [incidents]
            created_incident = await create_incidents(incidents, user_name, user_email, user_demisto_id)

            if not created_incident:
                data = 'Failed creating incidents.'
    else:
        name_match = re.search(name_pattern, message)
        if not name_match:
            data = 'Please specify arguments in the following manner: name=<name> type=[type] or json=<json>.'
        else:
            incident_name = re.sub('type=.*', '', name_match.group()).strip()
            incident_type = ''

            type_match = re.search(type_pattern, message)
            if type_match:
                incident_type = re.sub('name=.*', '', type_match.group()).strip()

            incident = {'name': incident_name}

            incident_type = incident_type or INCIDENT_TYPE
            if incident_type:
                incident['type'] = incident_type

            created_incident = await create_incidents([incident], user_name, user_email, user_demisto_id)
            if not created_incident:
                data = 'Failed creating incidents.'

    if created_incident:
        if isinstance(created_incident, list):
            created_incident = created_incident[0]
        server_links = demisto.demistoUrls()
        server_link = server_links.get('server')
        incident_name = created_incident['name']
        incident_id = created_incident['id']
        data = f'Successfully created incident {incident_name}.\n View it on: {server_link}#/WarRoom/{incident_id}'

    return data


async def create_incidents(incidents: list, user_name: str, user_email: str, user_demisto_id: str = '') -> dict:
    """
    Creates incidents according to a provided JSON object
    Args:
        incidents: The incidents JSON
        user_name The name of the user in Slack
        user_email The email of the user in Slack
        user_demisto_id: The id of demisto user associated with the request (if exists)

    Returns:
        The creation result
    """

    for incident in incidents:
        # Add relevant labels to context
        labels = incident.get('labels', [])
        keys = [label.get('type') for label in labels]
        if 'Reporter' not in keys:
            labels.append({'type': 'Reporter', 'value': user_name})
        if 'ReporterEmail' not in keys:
            labels.append({'type': 'ReporterEmail', 'value': user_email})
        if 'Source' not in keys:
            labels.append({'type': 'Source', 'value': 'Slack'})
        incident['labels'] = labels

    if user_demisto_id:
        data = demisto.createIncidents(incidents, userID=user_demisto_id)
    else:
        data = demisto.createIncidents(incidents)

    return data


async def get_bot_id_async() -> str:
    """
    Gets the app bot ID

    Returns:
        The app bot ID
    """
    response = await ASYNC_CLIENT.auth_test()
    return response.get('bot_id')


async def listen(client: SocketModeClient, req: SocketModeRequest):
    demisto.info("Handling request")
    if req.envelope_id:
        response = SocketModeResponse(envelope_id=req.envelope_id)
        await client.send_socket_mode_response(response)
    data_type: str = req.type
    payload: dict = req.payload
    if data_type == 'error':
        error = payload.get('error', {})
        error_code = error.get('code')
        error_msg = error.get('msg')
        await handle_listen_error(
            f'Slack API has thrown an error. Code: {error_code}, Message: {error_msg}.')
        return

    try:
        data: dict = req.payload
        event: dict = data.get('event', {})
        subtype = data.get('subtype', '')
        text = event.get('text', '')
        user_id = event.get('user', '')
        channel = event.get('channel', '')
        message_bot_id = data.get('bot_id', '')
        thread = event.get('thread_ts', None)
        message = data.get('message', {})
        entitlement_reply = None
        action_text = None
        message_ts = message.get('ts', '')
        # Check if slash command received. If so, ignore for now.
        if data.get('command', None):
            demisto.debug("Slash command event received. Ignoring.")
            return

        actions = data.get('actions', [])
        integration_context = get_integration_context(SYNC_CONTEXT)
        if subtype == 'bot_message' or message_bot_id or message.get('subtype') == 'bot_message' \
                or \
                event.get('bot_id', None):

            if integration_context.get('bot_user_id'):
                bot_id = integration_context['bot_user_id']
                if bot_id == 'null' or bot_id is None:
                    # In some cases the bot_id can be stored as a string 'null', this handles this edge case.
                    bot_id = await get_bot_id_async()
                    set_to_integration_context_with_retries({'bot_user_id': bot_id}, OBJECTS_TO_KEYS, SYNC_CONTEXT)
            else:
                bot_id = await get_bot_id_async()
                set_to_integration_context_with_retries({'bot_user_id': bot_id}, OBJECTS_TO_KEYS, SYNC_CONTEXT)
            if event.get('subtype') == 'bot_message':
                demisto.debug("Received bot_message event type. Ignoring.")
                return
            if event.get('bot_id', '') == bot_id:
                demisto.debug("Received bot message from the current bot. Ignoring.")
                return
        if event.get('subtype') == 'message_changed':
            demisto.debug("Received message_changed event type. Ignoring.")
            return
        if event.get('subtype') == 'file_share':
            if event.get('client_msg_id'):
                demisto.debug('Received file_share event type. Processing.')
            else:
                demisto.debug('Got a file that is a mirror from XSOAR. Ignoring')
                return
            

        if len(actions) > 0:
            channel = data.get('channel', {}).get('id', '')
            user_id = data.get('user', {}).get('id', '')
            entitlement_json = actions[0].get('value')
            entitlement_string = json.loads(entitlement_json)
            entitlement_reply = json.loads(entitlement_json).get("reply", "Thank you for your reply.")
            action_text = actions[0].get('text').get('text')
            user = await ASYNC_CLIENT.users_info(user=user_id)
            answer_question(action_text, entitlement_string, user.get('profile', {}).get('email'))

        else:
            if user_id != '':
                # User ID is returned as an empty string
                user = await get_user_by_id_async(ASYNC_CLIENT, user_id)  # type: ignore
                entitlement_reply = await check_and_handle_entitlement(text, user, thread)  # type: ignore

        if entitlement_reply:
<<<<<<< HEAD
            await send_slack_request_async(
                client=ASYNC_CLIENT,
                method='chat.postMessage',
                body={
                    'channel': channel,
                    'thread_ts': thread,
                    'text': entitlement_reply
                }
            )
=======
            if '{user}' in entitlement_reply:
                entitlement_reply = entitlement_reply.replace('{user}', f'<@{user_id}>')
            if '{response}' in entitlement_reply and action_text:
                entitlement_reply = entitlement_reply.replace('{response}', str(action_text))
            await send_slack_request_async(client=ASYNC_CLIENT, method='chat.update',
                                           body={
                                               'channel': channel,
                                               'ts': message_ts,
                                               'text': entitlement_reply,
                                               'blocks': []
                                           })
>>>>>>> 37fdc8da

        elif channel and channel[0] == 'D' and ENABLE_DM:
            # DM
            await handle_dm(user, text, ASYNC_CLIENT)  # type: ignore
        else:
            channel_id = channel

            if not integration_context or 'mirrors' not in integration_context:
                return

            mirrors = json.loads(integration_context['mirrors'])
            mirror_filter = list(filter(lambda m: m['channel_id'] == channel_id, mirrors))
            if not mirror_filter:
                demisto.info("No mirror filter")
                return

            for mirror in mirror_filter:
                if mirror['mirror_direction'] == 'FromDemisto' or mirror['mirror_type'] == 'none':
                    return

                if not mirror['mirrored']:
                    demisto.info("Not mirrored yet")
                    # In case the investigation is not mirrored yet
                    mirror = mirrors.pop(mirrors.index(mirror))
                    if mirror['mirror_to'] and mirror['mirror_direction'] and mirror['mirror_type']:
                        investigation_id = mirror['investigation_id']
                        mirror_type = mirror['mirror_type']
                        auto_close = mirror['auto_close']
                        direction = mirror['mirror_direction']
                        if isinstance(auto_close, str):
                            auto_close = bool(strtobool(auto_close))
                        demisto.info(f'Mirroring: {investigation_id}')
                        demisto.mirrorInvestigation(investigation_id,
                                                    f'{mirror_type}:{direction}', auto_close)
                        mirror['mirrored'] = True
                        mirrors.append(mirror)
                        set_to_integration_context_with_retries({'mirrors': mirrors},
                                                                OBJECTS_TO_KEYS, SYNC_CONTEXT)

                investigation_id = mirror['investigation_id']
                # Post to the warroom
                if event.get('subtype') == 'file_share':
                    if is_demisto_version_ge('5.0.0'):  # Feature supported on version 7 and up
                        files = event.get('files', [])
                        demisto.debug(f'Found {len(files)=} in file_share')
                        for file_obj in files:
                            data = await get_file(ASYNC_CLIENT, file_obj.get('url_private'))
                            name = file_obj.get('name')
                            file_ = fileResult(name, data, investigation_id=investigation_id)
                            demisto.debug('sending file')
                            # demisto.createFile()
                            await handle_file(
                                investigation_id,
                                file_,
                                user  # type: ignore
                            )
                    else:
                        demisto.debug('Found files but server version is below 7.0.0')

                else:
                    await handle_text(ASYNC_CLIENT, investigation_id, text, user)  # type: ignore
        # Reset module health
        demisto.updateModuleHealth("")
        demisto.info("SlackV3 - Event handled successfully.")

    except Exception as e:
        await handle_listen_error(f'Error occurred while listening to Slack: {e}')


async def get_user_by_id_async(client: AsyncWebClient, user_id: str) -> dict:
    """
    Get the details of a slack user by id asynchronously.
    Args:
        client: The slack web client to use.
        user_id: The id of the user.

    Returns:
        The slack user.
    """
    user: dict = {}
    users: list = []
    integration_context = get_integration_context(SYNC_CONTEXT)
    if integration_context.get('users'):
        users = json.loads(integration_context['users'])
        user_filter = list(filter(lambda u: u['id'] == user_id, users))
        if user_filter:
            return user_filter[0]
    if not user:
        body = {
            'user': user_id
        }
        user = (await send_slack_request_async(client, 'users.info', http_verb='GET', body=body)).get('user', {})

    if not DISABLE_CACHING:
        users.append(format_user_results(user))
        set_to_integration_context_with_retries({'users': users}, OBJECTS_TO_KEYS, SYNC_CONTEXT)

    return user

async def handle_file(
    investigation_id: str,
    file_result: dict,
    user: dict
):
    demisto.info(f'SlackV3 - adding file entry to incident {investigation_id}')
    demisto.addEntry(
        id=investigation_id,
        entry=json.dumps(file_result),
        username=user.get('name', ''),
        email=user.get('profile', {}).get('email', ''),
        footer=MESSAGE_FOOTER,
        entryType=EntryType.FILE
    )
    demisto.info(f'Added entry')


async def handle_text(client: AsyncWebClient, investigation_id: str, text: str, user: dict):
    """
    Handles text received in the Slack workspace (not DM)

    Args:
        client: The Slack client
        investigation_id: The mirrored investigation ID
        text: The received text
        user: The sender
    """
    if text:
        demisto.info(f'SlackV3 - adding entry to incident {investigation_id}')
        demisto.addEntry(
            id=investigation_id,
            entry=await clean_message(text, client),
            username=user.get('name', ''),
            email=user.get('profile', {}).get('email', ''),
            footer=MESSAGE_FOOTER
        )
        demisto.info("SlackV3 - Text handled successfully.")
    else:
        demisto.info('Entry does not added to incident, no text supplied')


async def check_and_handle_entitlement(text: str, user: dict, thread_id: str) -> str:
    """
    Handles an entitlement message (a reply to a question)
    Args:
        text: The message text
        user: The user who sent the reply
        thread_id: The thread ID

    Returns:
        If the message contains entitlement, return a reply.
    """

    entitlement_match = re.search(ENTITLEMENT_REGEX, text)
    if entitlement_match:
        demisto.info('Slack - handling entitlement in message.')
        content, guid, incident_id, task_id = extract_entitlement(entitlement_match.group(), text)
        demisto.handleEntitlementForUser(incident_id, guid, user.get('profile', {}).get('email'), content, task_id)

        return 'Thank you for your response.'
    else:
        integration_context = get_integration_context(SYNC_CONTEXT)
        questions = integration_context.get('questions', [])
        if questions and thread_id:
            questions = json.loads(questions)
            question_filter = list(filter(lambda q: q.get('thread') == thread_id, questions))
            if question_filter:
                question = question_filter[0]
                demisto.info('Slack - handling entitlement in thread.')
                entitlement = question.get('entitlement')
                reply = question.get('reply', 'Thank you for your response.')
                content, guid, incident_id, task_id = extract_entitlement(entitlement, text)
                demisto.handleEntitlementForUser(incident_id, guid, user.get('profile', {}).get('email'), content,
                                                 task_id)
                question['remove'] = True
                set_to_integration_context_with_retries({'questions': questions}, OBJECTS_TO_KEYS, SYNC_CONTEXT)

                return reply

    return ''


''' SEND '''


def search_conversation_in_params(conversation_to_search):
    if conversation_to_search in COMMON_CHANNELS:
        return {'name': conversation_to_search, 'id': COMMON_CHANNELS[conversation_to_search]}


def search_conversation_in_context(conversation_to_search):
    """
    Some channels are stored in the context if they were created by the integration or they are mirrored channels. This
    will attempt to find the conversation in the context.

    Args:
        conversation_to_search: The conversation name we are searching for.

    Returns:
        if found, the conversation dictionary will be returned.
    """
    conversation: dict = {}
    integration_context = get_integration_context(SYNC_CONTEXT)
    conversations = integration_context.get('conversations')
    if conversations:
        conversations = json.loads(conversations)
        conversation_filter = list(
            filter(
                lambda c: conversation_to_search == c.get('name', '').lower(),
                conversations
            )
        )
        if conversation_filter:
            conversation = conversation_filter[0]
        else:
            demisto.debug(
                f'Could not find slack channel "{conversation_to_search}" in integration context, searching via API')
    else:
        demisto.debug(f"No conversations were found in the context while searching for {conversation_to_search}")
    return conversation


def get_conversation_from_api_paginated(conversation_to_search):
    """
    Searches the Slack API for the conversation. Used only when DISABLE_CACHING is false.

    Args:
        conversation_to_search: The conversation name that we are searching for.

    Returns:
        A conversation object containing only the conversation name and ID if found.
    """
    body = {
        'types': 'private_channel,public_channel',
        'exclude_archived': True,
        'limit': PAGINATED_COUNT
    }
    response = send_slack_request_sync(CLIENT, 'conversations.list', http_verb='GET', body=body)

    while True:
        conversations = response['channels'] if response and response.get('channels') else []
        cursor = response.get('response_metadata', {}).get('next_cursor')
        conversation_filter = list(filter(lambda c: c.get('name').lower() == conversation_to_search, conversations))
        if conversation_filter:
            break
        if not cursor:
            demisto.info("Reached the end of looking for a channel")
            break

        body = body.copy()  # strictly for unit-test purposes (test_get_conversation_by_name_paging)
        body.update({'cursor': cursor})
        response = send_slack_request_sync(CLIENT, 'conversations.list', http_verb='GET', body=body)
    if conversation_filter:
        conversation = conversation_filter[0]
        return {
            'name': conversation.get('name'),
            'id': conversation.get('id')
        }
    else:
        return {}


def save_conversation_to_context(conversation):
    """
    Pulls the context and will insert the conversation. Used only when DISABLE_CACHING is false as it can cause the context
    to grow to unsustainable sizes.

    Args:
        conversation: The conversation to be inserted. Should contain ONLY the conversation name and ID
    """
    integration_context = get_integration_context(SYNC_CONTEXT)
    if conversation:
        conversations = integration_context.get('conversations')
        if conversations:
            conversations = json.loads(conversations)
            conversations.append(conversation)
        else:
            conversations = [conversation]
        set_to_integration_context_with_retries({'conversations': conversations}, OBJECTS_TO_KEYS, SYNC_CONTEXT)


def get_conversation_by_name(conversation_name: str) -> dict:
    """
    Get a slack conversation by its name. Order of operation is:
    1. Check the COMMON_CHANNEL parameter for the conversation
    2. Check the integration context for the conversation
    3. If DISABLE_CACHING is false, then we will paginate the api
    4. If DISABLE_CACHING is false, then we will save the results of the pagination to context

    Args:
        conversation_name: The conversation name

    Returns:
        The slack conversation
    """

    conversation_to_search = conversation_name.lower()
    conversation: dict = {}
    # Checks if the channel is defined in the integration params
    if len(COMMON_CHANNELS) > 0:
        conversation = search_conversation_in_params(conversation_to_search)

    if not DISABLE_CACHING:
        # Find conversation in the cache if DISABLE_CACHING is false.
        if not conversation:
            conversation = search_conversation_in_context(conversation_to_search)

        # Find conversation in the api if DISABLE_CACHING is false.
        if not conversation:
            conversation = get_conversation_from_api_paginated(conversation_to_search)
            # Save conversation to cache
            save_conversation_to_context(conversation)

    return conversation


def slack_send():
    """
    Sends a message to slack
    """

    args = demisto.args()
    message = args.get('message', '')
    to = args.get('to')
    original_channel = args.get('channel')
    channel_id = demisto.args().get('channel_id', '')
    group = args.get('group')
    message_type = args.get('messageType', '')  # From server
    original_message = args.get('originalMessage', '')  # From server
    entry = args.get('entry')
    ignore_add_url = args.get('ignoreAddURL', False) or args.get('IgnoreAddURL', False)
    thread_id = args.get('threadID', '')
    severity = args.get('severity')  # From server
    blocks = args.get('blocks')
    entry_object = args.get('entryObject')  # From server, available from demisto v6.1 and above
    entitlement = ''

    if message_type and (message_type not in PERMITTED_NOTIFICATION_TYPES):
        if message_type != MIRROR_TYPE:
            demisto.info(f"Message type is not in permitted options. Received: {message_type}")
            return

    if message_type == MIRROR_TYPE and original_message.find(MESSAGE_FOOTER) != -1:
        # return so there will not be a loop of messages
        return

    if message_type == MIRROR_TYPE:
        tags = argToList(demisto.params().get('filtered_tags', []))
        entry_tags = entry_object.get('tags', [])

        if tags and not entry_tags:
            return

        # return if the entry tags is not containing any of the filtered_tags
        if tags and not any(elem in entry_tags for elem in tags):
            return

    if (to and group) or (to and original_channel) or (to and original_channel and group):
        return_error('Only one destination can be provided.')

    if severity:
        try:
            severity = int(severity)
        except Exception:
            severity = None

    channel = original_channel
    if original_channel == INCIDENT_NOTIFICATION_CHANNEL or (not original_channel and message_type == INCIDENT_OPENED):
        original_channel = INCIDENT_NOTIFICATION_CHANNEL
        channel = DEDICATED_CHANNEL
        demisto.debug(f'trying to send message to channel {original_channel}, changing slack channel to {channel}')

    if (channel == DEDICATED_CHANNEL and original_channel == INCIDENT_NOTIFICATION_CHANNEL
            and ((severity is not None and severity < SEVERITY_THRESHOLD)
                 or not (len(PERMITTED_NOTIFICATION_TYPES) > 0))):
        channel = None

    if not (to or group or channel or channel_id):
        return_error('Either a user, group, channel id, or channel must be provided.')

    reply = ''
    expiry = ''
    default_response = ''
    if blocks:
        entitlement_match = re.search(ENTITLEMENT_REGEX, blocks)
        if entitlement_match:
            try:
                parsed_message = json.loads(blocks)
                entitlement = parsed_message.get('entitlement')
                blocks = parsed_message.get('blocks')
                reply = parsed_message.get('reply')
                expiry = parsed_message.get('expiry')
                default_response = parsed_message.get('default_response')
            except Exception:
                demisto.info('Slack - could not parse JSON from entitlement blocks.')
    elif message:
        entitlement_match = re.search(ENTITLEMENT_REGEX, message)
        if entitlement_match:
            try:
                parsed_message = json.loads(message)
                entitlement = parsed_message.get('entitlement')
                message = parsed_message.get('message')
                reply = parsed_message.get('reply')
                expiry = parsed_message.get('expiry')
                default_response = parsed_message.get('default_response')
            except Exception:
                demisto.info('Slack - could not parse JSON from entitlement message.')
    file_dict = MirrorInvestigation.get_file_from_incoming_entry(args)
    demisto.debug(f'file found {file_dict}')
    response = slack_send_request(to, channel, group, entry, ignore_add_url, thread_id, message=message, blocks=blocks,
                                  channel_id=channel_id, file_dict=file_dict)

    if response:
        thread = response.get('ts')
        if entitlement:
            save_entitlement(entitlement, thread, reply, expiry, default_response)

        demisto.results({
            'Type': entryTypes['note'],
            'HumanReadable': f'Message sent to Slack successfully.\nThread ID is: {thread}',
            'Contents': response.data,
            'ContentsFormat': formats['json'],
            'EntryContext': {
                'Slack.Thread(val.ID===obj.ID)': {
                    'ID': thread
                },
            }
        })
    else:
        demisto.results('Could not send the message to Slack.')


def save_entitlement(entitlement, thread, reply, expiry, default_response):
    """
    Saves an entitlement with its thread

    Args:
        entitlement: The entitlement
        thread: The thread
        reply: The reply to send to the user.
        expiry: The question expiration date.
        default_response: The response to send if the question times out.
    """
    integration_context = get_integration_context(SYNC_CONTEXT)
    questions = integration_context.get('questions', [])
    if questions:
        questions = json.loads(integration_context['questions'])
    questions.append({
        'thread': thread,
        'entitlement': entitlement,
        'reply': reply,
        'expiry': expiry,
        'sent': datetime.strftime(get_current_utc_time(), DATE_FORMAT),
        'default_response': default_response
    })

    set_to_integration_context_with_retries({'questions': questions}, OBJECTS_TO_KEYS, SYNC_CONTEXT)


def slack_send_file():
    """
    Sends a file to slack
    """
    to = demisto.args().get('to')
    channel = demisto.args().get('channel')
    channel_id = demisto.args().get('channel_id', '')
    group = demisto.args().get('group')
    entry_id = demisto.args().get('file')
    thread_id = demisto.args().get('threadID')
    comment = demisto.args().get('comment', '')

    if not (to or channel or group):
        mirror = find_mirror_by_investigation()
        if mirror:
            channel = mirror.get('channel_name')

    if not (to or channel or group or channel_id):
        return_error('Either a user, group, channel id or channel must be provided.')

    file_path = demisto.getFilePath(entry_id)

    file_dict = {
        'path': file_path['path'],
        'name': file_path['name'],
        'comment': comment
    }

    response = slack_send_request(to, channel, group, thread_id=thread_id, file_dict=file_dict, channel_id=channel_id)
    if response:
        demisto.results('File sent to Slack successfully.')
    else:
        demisto.results('Could not send the file to Slack.')


def handle_tags_in_message_sync(message: str) -> str:
    """
    Handles user tags in a slack send message

    Args:
        message: The slack message

    Returns:
        The tagged slack message
    """
    matches = re.finditer(USER_TAG_EXPRESSION, message)
    for match in matches:
        slack_user = get_user_by_name(match.group(1))
        if slack_user:
            message = message.replace(match.group(0), f"<@{slack_user.get('id')}>")
        else:
            message = re.sub(USER_TAG_EXPRESSION, r'\1', message)
    resolved_message = re.sub(URL_EXPRESSION, r'\1', message)
    return resolved_message


def send_message(destinations: list, entry: str, ignore_add_url: bool, integration_context: dict, message: str,
                 thread_id: str, blocks: str):
    """
    Sends a message to Slack.
    Args:
        destinations: The destinations to send to.
        entry: A WarRoom entry to send.
        ignore_add_url: Do not add a XSOAR URL to the message.
        integration_context: Current integration context.
        message: The message to send.
        thread_id: The Slack thread ID to send the message to.
        blocks: Message blocks to send

    Returns:
        The Slack send response.
    """
    if not message:
        if blocks:
            message = 'New message from SOC Bot'
            # This is shown in the notification bubble from Slack
        else:
            message = '\n'

    if message and not blocks:
        if ignore_add_url and isinstance(ignore_add_url, str):
            ignore_add_url = bool(strtobool(ignore_add_url))
        if not ignore_add_url:
            investigation = demisto.investigation()
            server_links = demisto.demistoUrls()
            if investigation:
                if investigation.get('type') != PLAYGROUND_INVESTIGATION_TYPE:
                    link = server_links.get('warRoom')
                    if link:
                        if entry:
                            link += '/' + entry
                        message += f'\nView it on: {link}'
                else:
                    link = server_links.get('server', '')
                    if link:
                        message += f'\nView it on: {link}#/home'
    try:
        response = send_message_to_destinations(destinations, message, thread_id, blocks)
    except SlackApiError as e:
        if str(e).find('not_in_channel') == -1 and str(e).find('channel_not_found') == -1:
            raise
        bot_id = integration_context.get('bot_id')
        if not bot_id:
            bot_id = get_bot_id()
        for dest in destinations:
            invite_users_to_conversation(dest, [bot_id])
        response = send_message_to_destinations(destinations, message, thread_id, blocks)
    return response


def send_message_to_destinations(destinations: list, message: str, thread_id: str, blocks: str = '') \
        -> Optional[SlackResponse]:
    """
    Sends a message to provided destinations Slack.

    Args:
        destinations: Destinations to send to.
        message: The message to send.
        thread_id: Slack thread ID to send to.
        blocks: Message blocks to send

    Returns:
        The Slack send response.
    """
    response: Optional[SlackResponse] = None
    body: dict = {}

    if message:
        clean_message = handle_tags_in_message_sync(message)
        body['text'] = clean_message
    if blocks:
        block_list = json.loads(blocks, strict=False)
        body['blocks'] = block_list
    if thread_id:
        body['thread_ts'] = thread_id

    for destination in destinations:
        body['channel'] = destination
        response = send_slack_request_sync(CLIENT, 'chat.postMessage', body=body)

    return response


def send_file(destinations: list, file_dict: dict, integration_context: dict, thread_id: str) -> \
        Optional[SlackResponse]:
    """
    Sends a file to Slack.

    Args:
        destinations: Destinations to send the file to.
        file_dict: The file to send.
        integration_context: The current integration context.
        thread_id: A Slack thread to send to.

    Returns:
        The Slack send response.
    """
    try:
        response = send_file_to_destinations(destinations, file_dict, thread_id)
    except SlackApiError as e:
        if str(e).find('not_in_channel') == -1 and str(e).find('channel_not_found') == -1:
            raise
        bot_id = integration_context.get('bot_id')
        if not bot_id:
            bot_id = get_bot_id()
            integration_context['bot_id'] = bot_id
        for dest in destinations:
            invite_users_to_conversation(dest, [bot_id])
        response = send_file_to_destinations(destinations, file_dict, thread_id)

    return response


def send_file_to_destinations(destinations: list, file_dict: dict, thread_id: str) -> Optional[SlackResponse]:
    """
    Sends a file to provided destinations in Slack.

    Args:
        destinations: The destinations to send to.
        file_dict: The file to send.
        thread_id: A thread ID to send to.

    Returns:
        The Slack send response.
    """
    response: Optional[SlackResponse] = None
    body = {
        'filename': file_dict['name']
    }

    if comment := file_dict.get('comment'):
        body['initial_comment'] = comment

    for destination in destinations:
        body['channels'] = destination
        if thread_id:
            body['thread_ts'] = thread_id

        response = send_slack_request_sync(CLIENT, 'files.upload', file_=file_dict['path'], body=body)

    return response


def slack_send_request(to: str = None, channel: str = None, group: str = None, entry: str = '',
                       ignore_add_url: bool = False, thread_id: str = '', message: str = '',
                       blocks: str = '', file_dict: dict = None, channel_id: str = None) \
        -> Optional[SlackResponse]:
    """
    Requests to send a message or a file to Slack.

    Args:
        to: A Slack user to send to.
        channel: A Slack channel to send to.
        group: A Slack private channel to send to.
        entry: WarRoom entry to send.
        ignore_add_url: Do not add a Demisto URL to the message.
        thread_id: The Slack thread ID to send to.
        message: A message to send.
        blocks: Blocks to send with a slack message
        file_dict: A file to send.
        channel_id: ID of channel to send to.

    Returns:
        The Slack send response.
    """

    integration_context = get_integration_context(SYNC_CONTEXT)
    mirrors: list = []
    if integration_context:
        if 'mirrors' in integration_context:
            mirrors = json.loads(integration_context['mirrors'])

    destinations = []

    if to:
        if isinstance(to, list):
            to = to[0]
        user = get_user_by_name(to)
        if not user:
            demisto.error(f'Could not find the Slack user {to}')
        else:
            body = {
                'users': user.get('id')
            }
            im = send_slack_request_sync(CLIENT, 'conversations.open', body=body)
            destinations.append(im.get('channel', {}).get('id'))
    if channel or group or channel_id:
        if channel_id:
            destinations.append(channel_id)
        if not destinations:
            destination_name = channel or group
            mirrored_channel_filter = list(filter(lambda m: f'incident-{m["investigation_id"]}' == destination_name,
                                                  mirrors))
            if mirrored_channel_filter:
                channel_mirror = mirrored_channel_filter[0]
                conversation_id = channel_mirror['channel_id']
            else:
                conversation = get_conversation_by_name(destination_name)  # type: ignore
                if not conversation:
                    return_error(f'Could not find the Slack conversation {destination_name}. If caching is disabled,'
                                 f' try searching by channel_id')
                conversation_id = conversation.get('id')

            if conversation_id:
                destinations.append(conversation_id)

    if not destinations:
        return_error('Could not find any destination to send to.')

    if file_dict:
        response = send_file(destinations, file_dict, integration_context, thread_id)
        return response

    response = send_message(destinations, entry, ignore_add_url, integration_context, message,
                            thread_id, blocks)

    return response


def set_channel_topic():
    """
    Sets a topic for a slack channel
    """

    channel = demisto.args().get('channel')
    channel_id = demisto.args().get('channel_id', '')
    topic = demisto.args().get('topic')

    if not channel:
        mirror = find_mirror_by_investigation()
        if mirror:
            channel_id = mirror.get('channel_id', '')
            # We need to update the topic in the mirror
            integration_context = get_integration_context(SYNC_CONTEXT)
            mirrors = json.loads(integration_context['mirrors'])
            mirror = mirrors.pop(mirrors.index(mirror))
            mirror['channel_topic'] = topic
            mirrors.append(mirror)
            set_to_integration_context_with_retries({'mirrors': mirrors}, OBJECTS_TO_KEYS, SYNC_CONTEXT)
    if channel and not channel_id:
        channel = get_conversation_by_name(channel)
        channel_id = channel.get('id') if not channel_id else channel_id

    if not channel_id:
        return_error(CHANNEL_NOT_FOUND_ERROR_MSG)

    body = {
        'channel': channel_id,
        'topic': topic
    }
    send_slack_request_sync(CLIENT, 'conversations.setTopic', body=body)

    demisto.results('Topic successfully set.')


def rename_channel():
    """
    Renames a slack channel
    """

    channel = demisto.args().get('channel')
    channel_id = demisto.args().get('channel_id', '')
    new_name = demisto.args().get('name')

    if not channel:
        mirror = find_mirror_by_investigation()
        if mirror:
            channel_id = mirror.get('channel_id', '')
            # We need to update the name in the mirror
            integration_context = get_integration_context(SYNC_CONTEXT)
            mirrors = json.loads(integration_context['mirrors'])
            mirror = mirrors.pop(mirrors.index(mirror))
            mirror['channel_name'] = new_name
            mirrors.append(mirror)
            set_to_integration_context_with_retries({'mirrors': mirrors}, OBJECTS_TO_KEYS, SYNC_CONTEXT)
    if channel and not channel_id:
        channel = get_conversation_by_name(channel)
        channel_id = channel.get('id') if not channel_id else channel_id

    if not channel_id:
        return_error(CHANNEL_NOT_FOUND_ERROR_MSG)
    body = {
        'channel': channel_id,
        'name': new_name
    }
    send_slack_request_sync(CLIENT, 'conversations.rename', body=body)

    demisto.results('Channel renamed successfully.')


def close_channel():
    """
    Archives a slack channel by name or its incident ID if mirrored.
    """
    channel = demisto.args().get('channel')
    channel_id = demisto.args().get('channel_id', '')

    if not channel:
        mirror = find_mirror_by_investigation()
        if mirror:
            channel_id = mirror.get('channel_id', '')
            # We need to update the topic in the mirror
            integration_context = get_integration_context(SYNC_CONTEXT)
            mirrors = json.loads(integration_context['mirrors'])
            channel_id = mirror['channel_id']
            # Check for mirrors on the archived channel
            channel_mirrors = list(filter(lambda m: channel_id == m['channel_id'], mirrors))
            for mirror in channel_mirrors:
                mirror['remove'] = True
                demisto.mirrorInvestigation(mirror['investigation_id'], f'none:{mirror["mirror_direction"]}',
                                            mirror['auto_close'])

            set_to_integration_context_with_retries({'mirrors': mirrors}, OBJECTS_TO_KEYS, SYNC_CONTEXT)
    if channel and not channel_id:
        channel = get_conversation_by_name(channel)
        channel_id = channel.get('id') if not channel_id else channel_id

    if not channel_id:
        return_error(CHANNEL_NOT_FOUND_ERROR_MSG)
    body = {
        'channel': channel_id
    }
    send_slack_request_sync(CLIENT, 'conversations.archive', body=body)

    demisto.results('Channel successfully archived.')


def create_channel():
    """
    Creates a channel in Slack using the provided arguments.
    """
    channel_type = demisto.args().get('type', 'private')
    channel_name = demisto.args()['name']
    users = argToList(demisto.args().get('users', []))
    topic = demisto.args().get('topic')

    body = {
        'name': channel_name
    }

    if channel_type == 'private':
        body['is_private'] = True

    conversation = send_slack_request_sync(CLIENT, 'conversations.create', body=body).get(
        'channel', {})

    if users:
        slack_users = search_slack_users(users)
        invite_users_to_conversation(conversation.get('id'),
                                     list(map(lambda u: u.get('id'), slack_users)))
    if topic:
        body = {
            'channel': conversation.get('id'),
            'topic': topic
        }
        send_slack_request_sync(CLIENT, 'conversations.setTopic', body=body)

    created_channel_name = conversation.get('name')
    created_channel_id = conversation.get('id')

    hr = f'Successfully created the channel {created_channel_name}'
    conversation_context = {
        'ID': created_channel_id,
        'Name': created_channel_name
    }

    if not DISABLE_CACHING:
        # Save it to integration context since we have it
        save_conversation_to_context({'name': created_channel_name, 'id': created_channel_id})

    context = {
        'Slack.Channel(val.ID === obj.ID)': conversation_context
    }
    return_results(CommandResults(
        readable_output=hr,
        outputs=context,
        raw_response=json.dumps(conversation)))


def invite_to_channel():
    channel = demisto.args().get('channel')
    channel_id = demisto.args().get('channel_id', '')
    users = argToList(demisto.args().get('users', []))

    if not channel:
        mirror = find_mirror_by_investigation()
        if mirror:
            channel_id = mirror['channel_id']
    if channel and not channel_id:
        channel = get_conversation_by_name(channel)
        channel_id = channel.get('id')

    if not channel_id:
        return_error(CHANNEL_NOT_FOUND_ERROR_MSG)
    slack_users = search_slack_users(users)
    if slack_users:
        invite_users_to_conversation(channel_id, list(map(lambda u: u.get('id'), slack_users)))
    else:
        return_error('No users found')

    demisto.results('Successfully invited users to the channel.')


def kick_from_channel():
    channel = demisto.args().get('channel')
    channel_id = demisto.args().get('channel_id', '')
    users = argToList(demisto.args().get('users', []))

    if not channel:
        mirror = find_mirror_by_investigation()
        if mirror:
            channel_id = mirror['channel_id']
    if channel and not channel_id:
        channel = get_conversation_by_name(channel)
        channel_id = channel.get('id')

    if not channel_id:
        return_error(CHANNEL_NOT_FOUND_ERROR_MSG)
    slack_users = search_slack_users(users)
    if slack_users:
        kick_users_from_conversation(channel_id, list(map(lambda u: u.get('id'), slack_users)))
    else:
        return_error('No users were found')

    demisto.results('Successfully kicked users from the channel.')


def get_user():
    user = demisto.args()['user']

    slack_user = get_user_by_name(user)
    if not slack_user:
        err_str = format_user_not_found_error(user=user)
        demisto.results({
            'Type': WARNING_ENTRY_TYPE,
            'Contents': err_str,
            'ContentsFormat': formats['text']
        })

    profile = slack_user.get('profile', {})
    result_user = {
        'ID': slack_user.get('id'),
        'Username': slack_user.get('name'),
        'Name': profile.get('real_name_normalized') or profile.get('real_name'),
        'DisplayName': profile.get('display_name'),
        'Email': profile.get('email')
    }

    hr = tableToMarkdown('Details for Slack user: ' + user, result_user,
                         headers=['ID', 'Username', 'Name', 'DisplayName', 'Email'], headerTransform=pascalToSpace,
                         removeNull=True)
    context = {
        'Slack.User(val.ID === obj.ID)': createContext(result_user, removeNull=True)
    }

    return_outputs(hr, context, slack_user)


def slack_edit_message():
    args = demisto.args()
    channel = args.get('channel')
    channel_id = args.get('channel_id', '')
    thread_id = demisto.args().get('threadID')
    message = args.get('message')
    blocks = args.get('blocks')
    ignore_add_url = args.get('ignore_add_url')
    entry = args.get('entry')

    if not channel:
        mirror = find_mirror_by_investigation()
        if mirror:
            channel_id = mirror['channel_id']
        else:
            channel_id = channel.get('id') if not channel_id else channel_id
    if channel and not channel_id:
        channel = get_conversation_by_name(channel)
        channel_id = channel.get('id')

    if not channel_id:
        return_error(CHANNEL_NOT_FOUND_ERROR_MSG)
    if not thread_id:
        return_error('The timestamp of the message to edit is required.')

    if message and not blocks:
        if ignore_add_url and isinstance(ignore_add_url, str):
            ignore_add_url = bool(strtobool(ignore_add_url))
        if not ignore_add_url:
            investigation = demisto.investigation()
            server_links = demisto.demistoUrls()
            if investigation:
                if investigation.get('type') != PLAYGROUND_INVESTIGATION_TYPE:
                    link = server_links.get('warRoom')
                    if link:
                        if entry:
                            link += '/' + entry
                        message += f'\nView it on: {link}'
                else:
                    link = server_links.get('server', '')
                    if link:
                        message += f'\nView it on: {link}#/home'

    body = {
        'channel': channel_id,
        'ts': thread_id
    }
    if message:
        clean_message = handle_tags_in_message_sync(message)
        body['text'] = clean_message
    if blocks:
        block_list = json.loads(blocks, strict=False)
        body['blocks'] = block_list
    try:
        response = send_slack_request_sync(CLIENT, 'chat.update', body=body)

        hr = "The message was successfully edited."
        result_edit = {
            'ID': response.get('ts', None),
            'Channel': response.get('channel', None),
            'Text': response.get('text', None)
        }
        context = {
            'Slack.Thread(val.ID === obj.ID)': result_edit
        }
        return_results(CommandResults(
            readable_output=hr,
            outputs=context,
            raw_response=json.dumps(response.data)))

    except SlackApiError as slack_error:
        return_error(f"{slack_error}")


def pin_message():
    channel = demisto.args().get('channel')
    thread_id = demisto.args().get('threadID')
    channel_id = demisto.args().get('channel_id')

    if not channel:
        mirror = find_mirror_by_investigation()
        if mirror:
            channel_id = mirror['channel_id']
        else:
            channel_id = channel.get('id') if not channel_id else channel_id
    if channel and not channel_id:
        channel = get_conversation_by_name(channel)
        channel_id = channel.get('id')

    if not channel_id:
        return_error(CHANNEL_NOT_FOUND_ERROR_MSG)
    body = {
        'channel': channel_id,
        'timestamp': thread_id
    }
    try:
        send_slack_request_sync(CLIENT, 'pins.add', body=body)
        return_results('The message was successfully pinned.')

    except SlackApiError as slack_error:
        return_error(f"{slack_error}")


def long_running_main():
    """
    Starts the long running thread.
    """
    try:
        asyncio.run(start_listening(), debug=True)
    except Exception as e:
        demisto.error(f"The Loop has failed to run {str(e)}")
    finally:
        loop = asyncio.get_running_loop()
        try:
            loop.stop()
            loop.close()
        except Exception as e_:
            demisto.error(f'Failed to gracefully close the loop - {e_}')


def init_globals(command_name: str = ''):
    """
    Initializes global variables according to the integration parameters
    """
    global BOT_TOKEN, PROXY_URL, PROXIES, DEDICATED_CHANNEL, CLIENT
    global SEVERITY_THRESHOLD, ALLOW_INCIDENTS, INCIDENT_TYPE, VERIFY_CERT, ENABLE_DM
    global BOT_NAME, BOT_ICON_URL, MAX_LIMIT_TIME, PAGINATED_COUNT, SSL_CONTEXT, APP_TOKEN, ASYNC_CLIENT
    global PERMITTED_NOTIFICATION_TYPES, COMMON_CHANNELS, DISABLE_CACHING, CHANNEL_NOT_FOUND_ERROR_MSG

    VERIFY_CERT = not demisto.params().get('unsecure', False)
    if not VERIFY_CERT:
        SSL_CONTEXT = ssl.create_default_context()
        SSL_CONTEXT.check_hostname = False
        SSL_CONTEXT.verify_mode = ssl.CERT_NONE
    else:
        # Use default SSL context
        SSL_CONTEXT = None

    if command_name == 'long-running-execution':
        loop = asyncio.get_event_loop()
        if not loop._default_executor:  # type: ignore[attr-defined]
            demisto.info(f'setting _default_executor on loop: {loop} id: {id(loop)}')
            loop.set_default_executor(concurrent.futures.ThreadPoolExecutor(max_workers=4))

    BOT_TOKEN = demisto.params().get('bot_token', {}).get('password', '')
    APP_TOKEN = demisto.params().get('app_token', {}).get('password', '')
    PROXIES = handle_proxy()
    PROXY_URL = PROXIES.get('http')  # aiohttp only supports http proxy
    DEDICATED_CHANNEL = demisto.params().get('incidentNotificationChannel', None)
    ASYNC_CLIENT = AsyncWebClient(token=BOT_TOKEN, ssl=SSL_CONTEXT, proxy=PROXY_URL)
    CLIENT = slack_sdk.WebClient(token=BOT_TOKEN, proxy=PROXY_URL, ssl=SSL_CONTEXT)
    SEVERITY_THRESHOLD = SEVERITY_DICT.get(demisto.params().get('min_severity', 'Low'), 1)
    ALLOW_INCIDENTS = demisto.params().get('allow_incidents', False)
    INCIDENT_TYPE = demisto.params().get('incidentType')
    BOT_NAME = demisto.params().get('bot_name')  # Bot default name defined by the slack plugin (3-rd party)
    BOT_ICON_URL = demisto.params().get('bot_icon')  # Bot default icon url defined by the slack plugin (3-rd party)
    MAX_LIMIT_TIME = int(demisto.params().get('max_limit_time', '60'))
    PAGINATED_COUNT = int(demisto.params().get('paginated_count', '200'))
    ENABLE_DM = demisto.params().get('enable_dm', True)
    PERMITTED_NOTIFICATION_TYPES = demisto.params().get('permitted_notifications', [])
    common_channels = demisto.params().get('common_channels', None)
    if common_channels:
        COMMON_CHANNELS = dict(item.split(':') for item in common_channels.split(','))
    else:
        COMMON_CHANNELS = {}
    DISABLE_CACHING = demisto.params().get('disable_caching', False)

    # Formats the error message for the 'Channel Not Found' errors
    error_str = 'The channel was not found'
    if DISABLE_CACHING:
        error_str += ' and Disable Caching of Users and Channels is checked. While caching is disabled, please use the' \
                     ' `channel_id` argument, or configure' \
                     ' the Common Channels parameter. If this command worked for you previously consider enabling ' \
                     'caching. However, note that it is recommended to Disable Caching. Please refer to ' \
                     'https://xsoar.pan.dev/docs/reference/integrations/slack-v3#caching for more details.'
    else:
        error_str += '. Either the Slack app is not a member of the channel, or the slack app does not have permission' \
                     ' to find the channel.'
    CHANNEL_NOT_FOUND_ERROR_MSG = error_str


def print_thread_dump():
    demisto.info(f'current thread: {threading.current_thread().name}')
    for threadId, stack in sys._current_frames().items():
        stack_str = '\n'.join(traceback.format_stack(stack))
        demisto.info(f'{threadId} stack: {stack_str}')


def loop_info(loop: asyncio.AbstractEventLoop):
    if not loop:
        return "loop is None"
    info = f'loop: {loop}. id: {id(loop)}.'
    info += f'executor: {loop._default_executor} id: {id(loop._default_executor)}'  # type: ignore[attr-defined]
    if loop._default_executor:  # type: ignore[attr-defined]
        info += f' executor threads size: {len(loop._default_executor._threads)}'  # type: ignore[attr-defined]
        info += f' max: {loop._default_executor._max_workers} {loop._default_executor._threads}'  # type: ignore[attr-defined]
    return info


def slack_get_integration_context():
    integration_context = get_integration_context()
    return_results(fileResult('slack_integration_context.json', json.dumps(integration_context), EntryType.ENTRY_INFO_FILE))


def main() -> None:
    """
    Main
    """
    global CLIENT
    if is_debug_mode():
        os.environ['PYTHONASYNCIODEBUG'] = "1"

    commands = {
        'test-module': test_module,
        'long-running-execution': long_running_main,
        'mirror-investigation': mirror_investigation,
        'send-notification': slack_send,
        'slack-send-file': slack_send_file,
        'slack-set-channel-topic': set_channel_topic,
        'close-channel': close_channel,
        'slack-create-channel': create_channel,
        'slack-invite-to-channel': invite_to_channel,
        'slack-kick-from-channel': kick_from_channel,
        'slack-rename-channel': rename_channel,
        'slack-get-user-details': get_user,
        'slack-get-integration-context': slack_get_integration_context,
        'slack-edit-message': slack_edit_message,
        'slack-pin-message': pin_message
    }

    command_name: str = demisto.command()

    try:
        demisto.info(f'{command_name} started.')
        command_func = commands[command_name]
        init_globals(command_name)
        support_multithreading()
        command_func()
    except Exception as e:
        LOG(e)
        return_error(str(e))
    finally:
        demisto.info(
            f'{command_name} completed.')


''' ENTRY POINT '''

if __name__ in ('__main__', '__builtin__', 'builtins'):
    register_signal_handler_profiling_dump(profiling_dump_rows_limit=PROFILING_DUMP_ROWS_LIMIT)
    main()<|MERGE_RESOLUTION|>--- conflicted
+++ resolved
@@ -1288,17 +1288,6 @@
                 entitlement_reply = await check_and_handle_entitlement(text, user, thread)  # type: ignore
 
         if entitlement_reply:
-<<<<<<< HEAD
-            await send_slack_request_async(
-                client=ASYNC_CLIENT,
-                method='chat.postMessage',
-                body={
-                    'channel': channel,
-                    'thread_ts': thread,
-                    'text': entitlement_reply
-                }
-            )
-=======
             if '{user}' in entitlement_reply:
                 entitlement_reply = entitlement_reply.replace('{user}', f'<@{user_id}>')
             if '{response}' in entitlement_reply and action_text:
@@ -1310,7 +1299,6 @@
                                                'text': entitlement_reply,
                                                'blocks': []
                                            })
->>>>>>> 37fdc8da
 
         elif channel and channel[0] == 'D' and ENABLE_DM:
             # DM
