--- conflicted
+++ resolved
@@ -1292,7 +1292,61 @@
     assert requests.get.call_args[0][0] == 'test_hec_url/services/collector/health'
 
 
-<<<<<<< HEAD
+def test_labels_with_non_str_values(mocker):
+    """
+    Given:
+        - Raw response with values in _raw that stored as dict or list
+
+    When:
+        - Fetch incidents
+
+    Then:
+        - Validate the Labels created in the incident are well formatted to avoid server errors on json.Unmarshal
+    """
+
+    # prepare
+    raw = {
+        "message": "Authentication of user via Radius",
+        "actor_obj": {
+            "id": "test",
+            "type": "User",
+            "alternateId": "test",
+            "displayName": "test"
+        },
+        "actor_list": [{
+            "id": "test",
+            "type": "User",
+            "alternateId": "test",
+            "displayName": "test"
+        }],
+        "actor_tuple": ("id", "test"),
+        "num_val": 100,
+        "bool_val": False,
+        "float_val": 100.0
+    }
+    mocked_response = SAMPLE_RESPONSE[0].copy()
+    mocked_response['_raw'] = json.dumps(raw)
+    mock_last_run = {'time': '2018-10-24T14:13:20'}
+    mock_params = {'fetchQuery': "something", "parseNotableEventsRaw": True}
+    mocker.patch.object(demisto, 'incidents')
+    mocker.patch.object(demisto, 'setLastRun')
+    mocker.patch('demistomock.getLastRun', return_value=mock_last_run)
+    mocker.patch('demistomock.params', return_value=mock_params)
+    mocker.patch('splunklib.results.ResultsReader', return_value=[mocked_response])
+
+    # run
+    service = mocker.patch('splunklib.client.connect', return_value=None)
+    splunk.fetch_incidents(service)
+    incidents = demisto.incidents.call_args[0][0]
+
+    # validate
+    assert demisto.incidents.call_count == 1
+    assert len(incidents) == 1
+    labels = incidents[0]["labels"]
+    assert len(labels) >= 7
+    assert all(isinstance(label['value'], str) for label in labels)
+
+
 response_two_events = [{
     "_bkt": "notable~668~66D21DF4-F4FD-4886-A986-82E72ADCBFE9",
     "_cd": "668:17198",
@@ -1426,59 +1480,4 @@
     splunk.fetch_notables(service)
     next_run = demisto.setLastRun.call_args[0][0]
     incidents = demisto.incidents.call_args[0][0]
-    assert len(incidents) == splunk.FETCH_LIMIT
-=======
-def test_labels_with_non_str_values(mocker):
-    """
-    Given:
-        - Raw response with values in _raw that stored as dict or list
-
-    When:
-        - Fetch incidents
-
-    Then:
-        - Validate the Labels created in the incident are well formatted to avoid server errors on json.Unmarshal
-    """
-
-    # prepare
-    raw = {
-        "message": "Authentication of user via Radius",
-        "actor_obj": {
-            "id": "test",
-            "type": "User",
-            "alternateId": "test",
-            "displayName": "test"
-        },
-        "actor_list": [{
-            "id": "test",
-            "type": "User",
-            "alternateId": "test",
-            "displayName": "test"
-        }],
-        "actor_tuple": ("id", "test"),
-        "num_val": 100,
-        "bool_val": False,
-        "float_val": 100.0
-    }
-    mocked_response = SAMPLE_RESPONSE[0].copy()
-    mocked_response['_raw'] = json.dumps(raw)
-    mock_last_run = {'time': '2018-10-24T14:13:20'}
-    mock_params = {'fetchQuery': "something", "parseNotableEventsRaw": True}
-    mocker.patch.object(demisto, 'incidents')
-    mocker.patch.object(demisto, 'setLastRun')
-    mocker.patch('demistomock.getLastRun', return_value=mock_last_run)
-    mocker.patch('demistomock.params', return_value=mock_params)
-    mocker.patch('splunklib.results.ResultsReader', return_value=[mocked_response])
-
-    # run
-    service = mocker.patch('splunklib.client.connect', return_value=None)
-    splunk.fetch_incidents(service)
-    incidents = demisto.incidents.call_args[0][0]
-
-    # validate
-    assert demisto.incidents.call_count == 1
-    assert len(incidents) == 1
-    labels = incidents[0]["labels"]
-    assert len(labels) >= 7
-    assert all(isinstance(label['value'], str) for label in labels)
->>>>>>> 1095a90d
+    assert len(incidents) == splunk.FETCH_LIMIT