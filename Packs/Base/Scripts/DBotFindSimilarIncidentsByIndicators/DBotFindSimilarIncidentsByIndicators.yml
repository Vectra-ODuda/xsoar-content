args:
- default: false
  description: Incident ID to get the prediction of. If empty, predicts the current incident ID.
  isArray: false
  name: incidentId
  predefined:
  - ''
  required: false
  secret: false
- default: false
  defaultValue: '150'
  description: 'The maximum number of incidents that an indicator can be associated with to be retained. This helps to filter out indicators that appear in many incidents '
  isArray: false
  name: maxIncidentsInIndicatorsForWhiteList
  required: false
  secret: false
- default: false
  defaultValue: '1'
  description: The minimum number of indicators related to the incident required before running the model.
  isArray: false
  name: minNumberOfIndicators
  required: false
  secret: false
- default: false
  defaultValue: '0'
  description: Threshold to similarity value which is between 0 and 1.
  isArray: false
  name: threshold
  required: false
  secret: false
- default: false
  description: Type of indicators to take into account. If empty, uses all indicators types.
  isArray: false
  name: indicatorsTypes
  required: false
  secret: false
- auto: PREDEFINED
  default: false
  defaultValue: 'False'
  description: Whether to show the incident you are investigating.
  isArray: false
  name: showActualIncident
  predefined:
  - 'True'
  - 'False'
  required: false
  secret: false
- default: false
  defaultValue: '50'
  description: The maximum number of incidents to display.
  isArray: false
  name: maxIncidentsToDisplay
  required: false
  secret: false
- default: false
  defaultValue: type, created, name
  description: Fields to add in the table of incident
  isArray: false
  name: fieldsIncidentToDisplay
  required: false
  secret: false
- default: false
  defaultValue: 1 month ago
  description: The start date by which we retrieve information on incidents.
  isArray: false
  name: fromDate
  required: false
  secret: false
<<<<<<< HEAD
comment: Finds similar incidents based on indicators' similarity. Indicators' contribution to the final score is based on their scarcity.
=======
- default: false
  description: Argument for the query of similar incidents.
  isArray: false
  name: query
  required: false
  secret: false
comment: Finds similar incidents based on indicators' similarity. Indicators' contribution
  to the final score is based on their scarcity.
>>>>>>> 563d11e5
commonfields:
  id: DBotFindSimilarIncidentsByIndicators
  version: -1
  id_x2: DBotFindSimilarAlertsByIndicators
enabled: true
name: DBotFindSimilarIncidentsByIndicators
script: '-'
subtype: python3
system: false
timeout: '0'
type: python
dockerimage: demisto/ml:1.0.0.25666
runas: DBotWeakRole
runonce: false
tests:
- No tests (auto formatted)
fromversion: 5.0.0
name_x2: DBotFindSimilarAlertsByIndicators
comment_x2: Finds similar alerts based on indicators' similarity. Indicators' contribution to the final score is based on their scarcity.<|MERGE_RESOLUTION|>--- conflicted
+++ resolved
@@ -66,9 +66,6 @@
   name: fromDate
   required: false
   secret: false
-<<<<<<< HEAD
-comment: Finds similar incidents based on indicators' similarity. Indicators' contribution to the final score is based on their scarcity.
-=======
 - default: false
   description: Argument for the query of similar incidents.
   isArray: false
@@ -77,13 +74,15 @@
   secret: false
 comment: Finds similar incidents based on indicators' similarity. Indicators' contribution
   to the final score is based on their scarcity.
->>>>>>> 563d11e5
+comment_x2: Finds similar alerts based on indicators' similarity. Indicators' contribution
+  to the final score is based on their scarcity.
 commonfields:
   id: DBotFindSimilarIncidentsByIndicators
   version: -1
   id_x2: DBotFindSimilarAlertsByIndicators
 enabled: true
 name: DBotFindSimilarIncidentsByIndicators
+name_x2: DBotFindSimilarAlertsByIndicators
 script: '-'
 subtype: python3
 system: false
@@ -94,6 +93,4 @@
 runonce: false
 tests:
 - No tests (auto formatted)
-fromversion: 5.0.0
-name_x2: DBotFindSimilarAlertsByIndicators
-comment_x2: Finds similar alerts based on indicators' similarity. Indicators' contribution to the final score is based on their scarcity.+fromversion: 5.0.0