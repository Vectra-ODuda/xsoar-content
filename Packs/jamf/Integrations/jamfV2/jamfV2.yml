--- conflicted
+++ resolved
@@ -3051,11 +3051,7 @@
     - contextPath: Endpoint.Vendor
       description: The integration name of the endpoint vendor.
       type: String
-<<<<<<< HEAD
-  dockerimage: demisto/btfl-soup:1.0.1.28305
-=======
   dockerimage: demisto/btfl-soup:1.0.1.28930
->>>>>>> 3b00087f
   feed: false
   isfetch: false
   longRunning: false
