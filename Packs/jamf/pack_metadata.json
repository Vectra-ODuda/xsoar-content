{
    "name": "Jamf",
    "description": "Jamf device management",
    "support": "xsoar",
<<<<<<< HEAD
    "currentVersion": "2.0.8",
=======
    "currentVersion": "2.0.9",
>>>>>>> 3b00087f
    "author": "Cortex XSOAR",
    "url": "https://www.paloaltonetworks.com/cortex",
    "email": "",
    "created": "2020-04-14T00:00:00Z",
    "categories": [
        "Endpoint"
    ],
    "tags": [],
    "useCases": [],
    "keywords": [],
    "marketplaces": [
        "xsoar",
        "marketplacev2"
    ]
}<|MERGE_RESOLUTION|>--- conflicted
+++ resolved
@@ -2,11 +2,7 @@
     "name": "Jamf",
     "description": "Jamf device management",
     "support": "xsoar",
-<<<<<<< HEAD
-    "currentVersion": "2.0.8",
-=======
     "currentVersion": "2.0.9",
->>>>>>> 3b00087f
     "author": "Cortex XSOAR",
     "url": "https://www.paloaltonetworks.com/cortex",
     "email": "",
