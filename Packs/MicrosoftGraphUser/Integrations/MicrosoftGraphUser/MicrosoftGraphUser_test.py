--- conflicted
+++ resolved
@@ -113,37 +113,6 @@
     assert len(get_unsupported_chars_in_user(invalid_user).difference(set(invalid_chars))) == 0
 
 
-<<<<<<< HEAD
-RESPONSE_WITH_LOCATION = {'Location': 'https://example-location.com'}
-OUTPUT_PASSWORD_CHANGED_LOCATION = 'The password of user user has been changed to an auto-generated one. ' \
-                                   'Check the change status on https://example-location.com'
-OUTPUT_PASSWORD_CHANGED_NO_LOCATION = 'The password of user user has been changed successfully.'
-
-
-@pytest.mark.parametrize('password,password_response,expected_output', (
-        ('new_password', {}, OUTPUT_PASSWORD_CHANGED_NO_LOCATION),
-        (None, RESPONSE_WITH_LOCATION, OUTPUT_PASSWORD_CHANGED_LOCATION),
-        ('', RESPONSE_WITH_LOCATION, OUTPUT_PASSWORD_CHANGED_LOCATION)
-))
-def test_change_on_premise_password(requests_mock, password: str, password_response: dict, expected_output: str):
-    from MicrosoftGraphUser import (change_password_user_on_premise_command, MsGraphClient)
-
-    requests_mock.post('https://login.microsoftonline.com/tenant_id/oauth2/v2.0/token', json={})
-    id_ = 'the_id'
-
-    requests_mock.get('https://base_url/users/user/authentication/passwordMethods', json={'value': [{'id': id_}]})
-    mocked_password_change_request = requests_mock.post(
-        f'https://base_url/users/user/authentication/passwordMethods/{id_}/resetPassword',
-        json=password_response,
-        status_code=202
-    )
-
-    client = MsGraphClient('tenant_id', 'auth_id', 'enc_key', 'app_name', 'https://base_url', 'verify', 'proxy',
-                           'self_deployed', 'redirect_uri', 'auth_code')
-    output, _, _ = change_password_user_on_premise_command(client=client, args=dict(user='user', password=password))
-    assert mocked_password_change_request.call_count == 1
-    assert output == expected_output
-=======
 def test_suppress_errors(mocker):
 
     from MicrosoftGraphUser import unblock_user_command, disable_user_account_command, \
@@ -193,4 +162,34 @@
         mocker.patch.object(client, test['mock_fun'], side_effect=test['mock_value'])
         results, _, _ = test['fun'](client, test['args'])
         assert results == test['expected_result']
->>>>>>> ab5bb63e
+
+
+RESPONSE_WITH_LOCATION = {'Location': 'https://example-location.com'}
+OUTPUT_PASSWORD_CHANGED_LOCATION = 'The password of user user has been changed to an auto-generated one. ' \
+                                   'Check the change status on https://example-location.com'
+OUTPUT_PASSWORD_CHANGED_NO_LOCATION = 'The password of user user has been changed successfully.'
+
+
+@pytest.mark.parametrize('password,password_response,expected_output', (
+        ('new_password', {}, OUTPUT_PASSWORD_CHANGED_NO_LOCATION),
+        (None, RESPONSE_WITH_LOCATION, OUTPUT_PASSWORD_CHANGED_LOCATION),
+        ('', RESPONSE_WITH_LOCATION, OUTPUT_PASSWORD_CHANGED_LOCATION)
+))
+def test_change_on_premise_password(requests_mock, password: str, password_response: dict, expected_output: str):
+    from MicrosoftGraphUser import (change_password_user_on_premise_command, MsGraphClient)
+
+    requests_mock.post('https://login.microsoftonline.com/tenant_id/oauth2/v2.0/token', json={})
+    id_ = 'the_id'
+
+    requests_mock.get('https://base_url/users/user/authentication/passwordMethods', json={'value': [{'id': id_}]})
+    mocked_password_change_request = requests_mock.post(
+        f'https://base_url/users/user/authentication/passwordMethods/{id_}/resetPassword',
+        json=password_response,
+        status_code=202
+    )
+
+    client = MsGraphClient('tenant_id', 'auth_id', 'enc_key', 'app_name', 'https://base_url', 'verify', 'proxy',
+                           'self_deployed', 'redirect_uri', 'auth_code')
+    output, _, _ = change_password_user_on_premise_command(client=client, args=dict(user='user', password=password))
+    assert mocked_password_change_request.call_count == 1
+    assert output == expected_output