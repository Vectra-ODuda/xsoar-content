import demistomock as demisto

import dateparser
import urllib3
from MicrosoftApiModule import *

urllib3.disable_warnings()

''' GLOBAL VARS '''

INTEGRATION_NAME = 'Azure Active Directory Identity and Access'

OUTPUTS_PREFIX = "AADIdentityProtection"
BASE_URL = 'https://graph.microsoft.com/beta'
REQUIRED_PERMISSIONS = (
    'offline_access',  # allows device-flow login
    'IdentityRiskEvent.Read.All',
    'IdentityRiskyUser.ReadWrite.All'
)

DATE_FORMAT = '%Y-%m-%dT%H:%M:%S.%f'


def __reorder_first_headers(headers: List[str], first_headers: List[str]) -> None:
    """
    brings given headers to the head of the list, while preserving their order
    used for showing important content first.
    """
    for h in reversed(first_headers):
        if h in headers:
            headers.insert(0, headers.pop(headers.index(h)))


def __json_list_to_headers(value_list: List[Dict[str, Any]]) -> List[str]:
    headers: List[str] = []
    seen: Set[str] = set()
    for value in value_list:
        headers.extend((k for k in value if k not in seen))  # to preserve order
        seen.update(value.keys())
    return headers


def get_next_link_url(raw_response: dict) -> str:
    return raw_response.get('@odata.nextLink', '').replace(' ', '%20')


def parse_list(raw_response: dict, human_readable_title: str, context_path: str) -> CommandResults:
    """
    converts a response of Microsoft's graph search into a CommandResult object
    """
    values = raw_response.get('value', [])
    headers = __json_list_to_headers(values)
    __reorder_first_headers(headers,
                            ['Id', 'userId', 'userPrincipalName', 'userDisplayName', 'ipAddress', 'detectedDateTime'])
    readable_output = tableToMarkdown(f'{human_readable_title.title()} '
                                      f'({len(values)} {"result" if len(values) == 1 else "results"})',
                                      values,
                                      removeNull=True,
                                      headers=headers,
                                      headerTransform=pascalToSpace)
    outputs = {f'{OUTPUTS_PREFIX}.{context_path}(val.id === obj.id)': values}

    # removing whitespaces so they aren't mistakenly considered as argument separators in CLI
    next_link = get_next_link_url(raw_response)
    if next_link:
        next_link_key = f'{OUTPUTS_PREFIX}.NextLink(obj.Description === "{context_path}")'
        next_link_value = {'Description': context_path, 'URL': next_link}
        outputs[next_link_key] = next_link_value

    return CommandResults(outputs=outputs,
                          readable_output=readable_output,
                          raw_response=raw_response)


class AADClient(MicrosoftClient):
    def __init__(self, app_id: str, subscription_id: str, verify: bool, proxy: bool, azure_ad_endpoint: str):
        if '@' in app_id:  # for use in test-playbook
            app_id, refresh_token = app_id.split('@')
            integration_context = get_integration_context()
            integration_context.update(current_refresh_token=refresh_token)
            set_integration_context(integration_context)

        super().__init__(azure_ad_endpoint=azure_ad_endpoint,
                         self_deployed=True,
                         auth_id=app_id,
                         grant_type=DEVICE_CODE,
                         base_url=BASE_URL,
                         token_retrieval_url='https://login.microsoftonline.com/organizations/oauth2/v2.0/token',
                         verify=verify,
                         proxy=proxy,
                         scope=' '.join(REQUIRED_PERMISSIONS))

        self.subscription_id = subscription_id

    def http_request(self, **kwargs):
        return super().http_request(**kwargs)

    def query_list(self,
                   url_suffix: str,
                   limit: int,
                   filter_arguments: Optional[List[str]] = None,
                   filter_expression: Optional[str] = None,
                   next_link: Optional[str] = None) -> Dict:
        """
        Used for querying when the result is a collection (list) of items, for example RiskyUsers.
        filter_arguments is a list of the form ['foo eq \'bar\'] to be joined with a `' and '` separator.
        """
        if next_link:
            next_link = next_link.replace('%20', ' ')  # OData syntax can't handle '%' character
            return self.http_request(method='GET', full_url=next_link)

        else:
            params: Dict[str, Optional[Any]] = {'$top': limit}

            if filter_expression is None and filter_arguments is not None:
                filter_expression = ' and '.join(filter_arguments)

            params['$filter'] = filter_expression
            remove_nulls_from_dictionary(params)
            # This could raise:
            #  {
            #    "error": {
            #       "code": "TooManyRequests",
            #       "message": "Too many requests.",
            #       "innerError": {
            #         "date": "2021-08-18T05:56:15",
            #         "request-id": "some-request-id",
            #         "client-request-id": "some-client-request-id"
            #       }
            #    }
            #  }
            return self.http_request(method='GET', url_suffix=url_suffix, params=params)

    def azure_ad_identity_protection_risk_detection_list_raw(self,
                                                             limit: int,
                                                             filter_expression: Optional[str] = None,
                                                             next_link: Optional[str] = None,
                                                             user_id: Optional[str] = None,
                                                             user_principal_name: Optional[str] = None,
                                                             country: Optional[str] = None) -> Dict:
        filter_arguments = []

        if user_id:
            filter_arguments.append(f"userId eq '{user_id}'")
        if user_principal_name:
            filter_arguments.append(f"userPrincipalName eq '{user_principal_name}'")
        if country:
            filter_arguments.append(f"location/countryOrRegion eq '{country}'")

        return self.query_list(url_suffix='riskDetections',
                               filter_arguments=filter_arguments,
                               limit=limit,
                               filter_expression=filter_expression,
                               next_link=next_link)

    def azure_ad_identity_protection_risk_detection_list(self,
                                                         limit: int,
                                                         filter_expression: Optional[str] = None,
                                                         next_link: Optional[str] = None,
                                                         user_id: Optional[str] = None,
                                                         user_principal_name: Optional[str] = None,
                                                         country: Optional[str] = None) -> CommandResults:
        raw_response = self.azure_ad_identity_protection_risk_detection_list_raw(limit=limit,
                                                                                 filter_expression=filter_expression,
                                                                                 next_link=next_link,
                                                                                 user_id=user_id,
                                                                                 user_principal_name=user_principal_name,
                                                                                 country=country)

        return parse_list(raw_response, human_readable_title="Risks", context_path="Risks")

    def azure_ad_identity_protection_risky_users_list(self,
                                                      limit: int,
                                                      filter_expression: Optional[str] = None,
                                                      next_link: Optional[str] = None,
                                                      updated_time: Optional[str] = None,
                                                      risk_level: Optional[str] = None,
                                                      risk_state: Optional[str] = None,
                                                      risk_detail: Optional[str] = None,
                                                      user_principal_name: Optional[str] = None) -> CommandResults:

        filter_arguments = []

        if risk_level:
            filter_arguments.append(f"riskLevel eq '{risk_level}'")
        if risk_state:
            filter_arguments.append(f"riskState eq '{risk_state}'")
        if risk_detail:
            filter_arguments.append(f"riskDetail eq '{risk_level}'")
        if user_principal_name:
            filter_arguments.append(f"userPrincipalName eq '{user_principal_name}'")

        updated_time = arg_to_datetime(updated_time)  # None input to arg_to_datetime stays None
        if updated_time:
            filter_arguments.append(
                f"riskLastUpdatedDateTime gt {updated_time.strftime(DATE_FORMAT)}")  # '' wrap only required for strings

        raw_response = self.query_list(
            url_suffix='RiskyUsers',
            filter_arguments=filter_arguments,
            limit=limit,
            filter_expression=filter_expression,
            next_link=next_link,
        )
        return parse_list(raw_response, human_readable_title='Risky Users', context_path='RiskyUsers')

    def azure_ad_identity_protection_risky_users_history_list(self,
                                                              limit: int,
                                                              user_id: Optional[str] = None,
                                                              filter_expression: Optional[str] = None,
                                                              next_link: Optional[str] = None) -> CommandResults:
        raw_response = self.query_list(limit=limit, filter_expression=filter_expression,
                                       next_link=next_link, url_suffix=f'RiskyUsers/{user_id}/history')

        return parse_list(raw_response,
                          context_path="RiskyUserHistory",
                          human_readable_title=f'Risky user history for {user_id}')

    def azure_ad_identity_protection_risky_users_confirm_compromised(self, user_ids: Union[str, List[str]]):
        self.http_request(method='POST',
                          resp_type='text',  # default json causes error, as the response is empty bytecode.
                          url_suffix='riskyUsers/confirmCompromised',
                          json_data={'userIds': argToList(user_ids)},
                          ok_codes=(204,))
        return '✅ Confirmed successfully.'  # raises exception if not successful

    def azure_ad_identity_protection_risky_users_dismiss(self, user_ids: Union[str, List[str]]):
        self.http_request(method='POST',
                          resp_type='text',  # default json causes error, as the response is empty bytecode.
                          url_suffix='riskyUsers/dismiss',
                          json_data={'userIds': argToList(user_ids)},
                          ok_codes=(204,))
        return '✅ Dismissed successfully.'  # raises exception if not successful


def azure_ad_identity_protection_risk_detection_list_command(client: AADClient, **kwargs):
    return client.azure_ad_identity_protection_risk_detection_list(**kwargs)


def azure_ad_identity_protection_risky_users_list_command(client: AADClient, **kwargs):
    return client.azure_ad_identity_protection_risky_users_list(**kwargs)


def azure_ad_identity_protection_risky_users_history_list_command(client: AADClient, **kwargs):
    return client.azure_ad_identity_protection_risky_users_history_list(**kwargs)


def azure_ad_identity_protection_risky_users_confirm_compromised_command(client: AADClient, **kwargs):
    return client.azure_ad_identity_protection_risky_users_confirm_compromised(**kwargs)


def azure_ad_identity_protection_risky_users_dismiss_command(client: AADClient, **kwargs):
    return client.azure_ad_identity_protection_risky_users_dismiss(**kwargs)


def detection_to_incident(detection, detection_date):
    detection_id: str = detection.get('id', '')
    detection_type: str = detection.get('riskEventType', '')
    detection_detail: str = detection.get('riskDetail', '')
    incident = {
        'name': f'Azure AD:'
                f' {detection_id} {detection_type} {detection_detail}',
        'occurred': f'{detection_date}Z',
        'rawJSON': json.dumps(detection)
    }
    return incident


def detections_to_incidents(detections: List[Dict[str, str]], last_fetch_datetime: str) -> \
        Tuple[List[Dict[str, str]], str]:
    """
    Given the detections retrieved from Azure Identity Protection, transforms their data to incidents format.
    """
    incidents: List[Dict[str, str]] = []
    latest_incident_time = last_fetch_datetime

    for detection in detections:
        detection_datetime = detection.get('detectedDateTime', '')
        detection_datetime_in_azure_format = date_str_to_azure_format(detection_datetime)
        incident = detection_to_incident(detection, detection_datetime_in_azure_format)
        incidents.append(incident)

        if datetime.strptime(detection_datetime_in_azure_format, DATE_FORMAT) > \
                datetime.strptime(date_str_to_azure_format(latest_incident_time), DATE_FORMAT):
            latest_incident_time = detection_datetime

    return incidents, latest_incident_time


def get_last_fetch_time(last_run, params):
    last_fetch = last_run.get('latest_detection_found')
    if not last_fetch:
        demisto.debug('[AzureADIdentityProtection] First run')
        # handle first time fetch
        first_fetch = f"{params.get('first_fetch') or '1 days'} ago"
        default_fetch_datetime = dateparser.parse(date_string=first_fetch, date_formats=[DATE_FORMAT])
<<<<<<< HEAD
        assert default_fetch_datetime is not None, f'failed parsing {first_fetch}'
        last_fetch = str(default_fetch_datetime.isoformat(timespec='milliseconds'))
=======
        last_fetch = str(default_fetch_datetime.isoformat(timespec='milliseconds')) + 'Z'
>>>>>>> 0fb26d00

    demisto.debug(f'[AzureADIdentityProtection] last_fetch: {last_fetch}')
    return last_fetch


def build_filter(last_fetch, params):
    start_time_enforcing_filter = f"detectedDateTime gt {last_fetch}"
    user_supplied_filter = params.get('fetch_filter_expression', '')
    query_filter = f'({user_supplied_filter}) and {start_time_enforcing_filter}' if user_supplied_filter \
        else start_time_enforcing_filter
    demisto.debug(f'[AzureADIdentityProtection] query_filter: {query_filter}')
    return query_filter


def date_str_to_azure_format(date_str):
    """
    Given a string representing a date in some general format, modifies the date to Azure format.
    That means removing the Z at the end and adding nanoseconds if they don't exist.
    Moreover, sometimes the date has too many digits for
    """
    date_str = date_str[:-1] if date_str[-1].lower() == 'z' else date_str
    if '.' not in date_str:
        date_str = f'{date_str}.000'
    else:
        date_without_ns, ns = date_str.split('.')
        ns = ns[:6]
        date_str = f'{date_without_ns}.{ns}'

    return date_str


def fetch_incidents(client: AADClient, params: Dict[str, str]):
    last_run: Dict[str, str] = demisto.getLastRun()
    demisto.debug(f'[AzureIdentityProtection] last run: {last_run}')

    last_fetch = get_last_fetch_time(last_run, params)
    query_filter = build_filter(last_fetch, params)
    demisto.debug(f'[AzureIdentityProtection] last fetch is: {last_fetch}, filter is: {query_filter}')

    risk_detection_list_raw: Dict = client.azure_ad_identity_protection_risk_detection_list_raw(
        limit=int(params.get('max_fetch', '50')),
        filter_expression=query_filter,
        user_id=params.get('fetch_user_id', ''),
        user_principal_name=params.get('fetch_user_principal_name', ''),
    )

    detections: list = risk_detection_list_raw.get('value', [])

    incidents, latest_detection_time = detections_to_incidents(detections, last_fetch_datetime=last_fetch)
    demisto.debug(f'[AzureIdentityProtection] Fetched {len(incidents)} incidents')

    demisto.debug(f'[AzureIdentityProtection] next run latest_detection_found: {latest_detection_time}')
    last_run = {
        'latest_detection_found': latest_detection_time,
    }

    return incidents, last_run


def start_auth(client: AADClient) -> CommandResults:
    result = client.start_auth('!azure-ad-auth-complete')
    return CommandResults(readable_output=result)


def complete_auth(client: AADClient) -> str:
    client.get_access_token()  # exception on failure
    return '✅ Authorization completed successfully.'


def test_connection(client: AADClient) -> str:
    client.get_access_token()  # exception on failure
    return '✅ Success!'


def reset_auth() -> str:
    set_integration_context({})
    return 'Authorization was reset successfully. Run **!azure-ad-auth-start** to start the authentication process.'


def main() -> None:
    params = demisto.params()
    command = demisto.command()
    args = demisto.args()

    demisto.debug(f'Command being called is {command}')
    try:
        client = AADClient(
            app_id=params.get('app_id', ''),
            subscription_id=params.get('subscription_id', ''),
            verify=not params.get('insecure', False),
            proxy=params.get('proxy', False),
            azure_ad_endpoint=params.get('azure_ad_endpoint', 'https://login.microsoftonline.com')
        )

        # auth commands
        if command == 'test-module':
            return_results('The test module is not functional, run the azure-ad-auth-start command instead.')
        elif command == 'azure-ad-auth-start':
            return_results(start_auth(client))
        elif command == 'azure-ad-auth-complete':
            return_results(complete_auth(client))
        elif command == 'azure-ad-auth-test':
            return_results(test_connection(client))
        elif command == 'azure-ad-auth-reset':
            return_results(reset_auth())

        # actual commands
        elif command == 'azure-ad-identity-protection-risks-list':
            return_results(azure_ad_identity_protection_risk_detection_list_command(client, **args))
        elif command == 'azure-ad-identity-protection-risky-user-list':
            return_results(azure_ad_identity_protection_risky_users_list_command(client, **args))
        elif command == 'azure-ad-identity-protection-risky-user-history-list':
            return_results(azure_ad_identity_protection_risky_users_history_list_command(client, **args))
        elif command == 'azure-ad-identity-protection-risky-user-confirm-compromised':
            return_results(azure_ad_identity_protection_risky_users_confirm_compromised_command(client, **args))
        elif command == 'azure-ad-identity-protection-risky-user-dismiss':
            return_results(azure_ad_identity_protection_risky_users_dismiss_command(client, **args))
        elif command == 'fetch-incidents':
            incidents, last_run = fetch_incidents(client, params)
            demisto.incidents(incidents)
            demisto.setLastRun(last_run)

        else:
            raise NotImplementedError(f'Command "{command}" is not implemented.')
    except Exception as e:
        return_error("\n".join((f'Failed to execute command "{demisto.command()}".',
                                f'Error:{str(e)}',
                                f'Traceback: {traceback.format_exc()}'
                                )), e)


from MicrosoftApiModule import *  # noqa: E402

if __name__ in ('__main__', '__builtin__', 'builtins'):
    main()<|MERGE_RESOLUTION|>--- conflicted
+++ resolved
@@ -294,12 +294,8 @@
         # handle first time fetch
         first_fetch = f"{params.get('first_fetch') or '1 days'} ago"
         default_fetch_datetime = dateparser.parse(date_string=first_fetch, date_formats=[DATE_FORMAT])
-<<<<<<< HEAD
         assert default_fetch_datetime is not None, f'failed parsing {first_fetch}'
-        last_fetch = str(default_fetch_datetime.isoformat(timespec='milliseconds'))
-=======
         last_fetch = str(default_fetch_datetime.isoformat(timespec='milliseconds')) + 'Z'
->>>>>>> 0fb26d00
 
     demisto.debug(f'[AzureADIdentityProtection] last_fetch: {last_fetch}')
     return last_fetch
