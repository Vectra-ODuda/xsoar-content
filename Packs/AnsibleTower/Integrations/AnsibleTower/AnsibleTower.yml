--- conflicted
+++ resolved
@@ -1655,11 +1655,7 @@
     - contextPath: AnsibleAWX.JobEvents.event_data
       description: Job's raw event data
       type: String
-<<<<<<< HEAD
-  dockerimage: demisto/python3:3.10.4.27798
-=======
   dockerimage: demisto/python3:3.10.4.28442
->>>>>>> 3b00087f
   feed: false
   isfetch: false
   longRunning: false
