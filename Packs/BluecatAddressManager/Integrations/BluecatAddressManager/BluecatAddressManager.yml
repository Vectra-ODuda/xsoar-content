--- conflicted
+++ resolved
@@ -200,11 +200,7 @@
     - contextPath: BlueCat.AddressManager.Range.Parents.CIDR
       description: Classless Inter-Domain Routing.
       type: String
-<<<<<<< HEAD
-  dockerimage: demisto/python3:3.10.4.27798
-=======
   dockerimage: demisto/python3:3.10.4.28442
->>>>>>> 3b00087f
   isfetch: false
   longRunning: false
   longRunningPort: false
