category: IT Services
commonfields:
  id: AWS - Lambda
  version: -1
configuration:
- display: AWS Default Region
  name: defaultRegion
  options:
  - us-east-1
  - us-east-2
  - us-west-1
  - us-west-2
  - ca-central-1
  - eu-west-1
  - eu-central-1
  - eu-west-2
  - ap-northeast-1
  - ap-northeast-2
  - ap-southeast-1
  - ap-southeast-2
  - ap-south-1
  - sa-east-1
  - eu-north-1
  - eu-west-3
  - us-gov-east-1
  - us-gov-west-1
  required: false
  type: 15
- display: Role Arn
  name: roleArn
  required: false
  type: 0
- display: Role Session Name
  name: roleSessionName
  required: false
  type: 0
- display: Role Session Duration
  name: sessionDuration
  required: false
  type: 0
- display: Access Key
  name: access_key
  required: false
  type: 0
- display: Secret Key
  name: secret_key
  required: false
  type: 4
- display: Timeout
  name: timeout
  additionalinfo: The time in seconds till a timeout exception is reached. You can
    specify just the read timeout (for example 60) or also the connect timeout followed
    after a comma (for example 60,10). If a connect timeout is not specified, a default
    of 10 second will be used. You may also override the value at the aws-lambda-invoke
    command.
  defaultvalue: 60,10
  required: false
  type: 0
- display: Retries
  name: retries
  defaultvalue: 5
  additionalinfo: "The maximum number of retry attempts when connection or throttling errors
    are encountered. Set to 0 to disable retries. The default value is 5 and the limit is 10.
    Note: Increasing the number of retries will increase the execution time. You may also override the value
    when executing the aws-lambda-invoke command."
  required: false
  type: 0
- display: Trust any certificate (not secure)
  name: insecure
  required: false
  type: 8
- display: Use system proxy settings
  name: proxy
  required: false
  type: 8
description: Amazon Web Services Serverless Compute service (lambda)
display: AWS - Lambda
name: AWS - Lambda
script:
  commands:
  - arguments:
    - default: false
      description: The name of the Lambda function.
      isArray: false
      name: functionName
      required: true
      secret: false
    - default: false
      description: Specify a version or alias to get details about a published version
        of the function.
      isArray: false
      name: qualifier
      required: false
      secret: false
    - auto: PREDEFINED
      default: false
      description: The AWS Region, if not specified the default region will be used
      isArray: false
      name: region
      predefined:
      - us-east-1
      - us-east-2
      - us-west-1
      - us-west-2
      - ca-central-1
      - eu-west-1
      - eu-central-1
      - eu-west-2
      - ap-northeast-1
      - ap-northeast-2
      - ap-southeast-1
      - ap-southeast-2
      - ap-south-1
      - sa-east-1
      - eu-north-1
      - eu-west-3
      required: false
      secret: false
    - default: false
      description: The Amazon Resource Name (ARN) of the role to assume
      isArray: false
      name: roleArn
      required: false
      secret: false
    - default: false
      description: An identifier for the assumed role session.
      isArray: false
      name: roleSessionName
      required: false
      secret: false
    - default: false
      description: The duration, in seconds, of the role session. The value can range
        from 900 seconds (15 minutes) up to the maximum session duration setting for
        the role.
      isArray: false
      name: roleSessionDuration
      required: false
      secret: false
    deprecated: false
    description: Returns the configuration information of the Lambda function and
      a presigned URL link to the .zip file you uploaded with CreateFunction so you
      can download the .zip file. Note that the URL is valid for up to 10 minutes.
      The configuration information is the same information you provided as parameters
      when uploading the function.  Use the Qualifier parameter to retrieve a published
      version of the function. Otherwise, returns the unpublished version ($LATEST
      ).
    execution: false
    name: aws-lambda-get-function
    outputs:
    - contextPath: AWS.Lambda.Functions.Configuration.FunctionName
      description: The name of the function.
      type: string
    - contextPath: AWS.Lambda.Functions.Configuration.FunctionArn
      description: The function's Amazon Resource Name.
      type: string
    - contextPath: AWS.Lambda.Functions.Configuration.Runtime
      description: The runtime environment for the Lambda function.
      type: string
    - contextPath: AWS.Lambda.Functions.Configuration.Role
      description: The function's execution role.
      type: string
    - contextPath: AWS.Lambda.Functions.Configuration.Handler
      description: The function Lambda calls to begin executing your function.
      type: string
    - contextPath: AWS.Lambda.Functions.Configuration.CodeSize
      description: The size of the function's deployment package in bytes.
      type: string
    - contextPath: AWS.Lambda.Functions.Configuration.Description
      description: The function's description.
      type: string
    - contextPath: AWS.Lambda.Functions.Configuration.Timeout
      description: The amount of time that Lambda allows a function to run before
        terminating it.
      type: number
    - contextPath: AWS.Lambda.Functions.Configuration.MemorySize
      description: The memory allocated to the function
      type: number
    - contextPath: 'AWS.Lambda.Functions.Configuration.LastModified'
      description: The date and time that the function was last updated, in ISO-8601
        format (YYYY-MM-DDThh:mm:ss.sTZD).
      type: date
    - contextPath: AWS.Lambda.Functions.Configuration.CodeSha256
      description: The SHA256 hash of the function's deployment package.
      type: string
    - contextPath: AWS.Lambda.Functions.Configuration.Version
      description: The version of the Lambda function.
      type: string
    - contextPath: AWS.Lambda.Functions.Configuration.VpcConfig.SubnetIds
      description: A list of VPC subnet IDs.
      type: string
    - contextPath: AWS.Lambda.Functions.Configuration.VpcConfig.SecurityGroupIds
      description: A list of VPC security groups IDs.
      type: string
    - contextPath: AWS.Lambda.Functions.Configuration.VpcConfig.VpcId
      description: The ID of the VPC.
      type: string
    - contextPath: AWS.Lambda.Functions.Configuration.DeadLetterConfig.TargetArn
      description: The Amazon Resource Name (ARN) of an Amazon SQS queue or Amazon
        SNS topic.
      type: string
    - contextPath: AWS.Lambda.Functions.Configuration.Environment.Variables
      description: Environment variable key-value pairs
      type: string
    - contextPath: AWS.Lambda.Functions.Configuration.Environment.Error.ErrorCode
      description: Error messages for environment variables that could not be applied.
        The error code.
      type: string
    - contextPath: AWS.Lambda.Functions.Configuration.Environment.
      description: Error messages for environment variables that could not be applied.
        The error message.
      type: string
    - contextPath: AWS.Lambda.Functions.Configuration.KMSKeyArn
      description: The KMS key used to encrypt the function's environment variables.
        Only returned if you've configured a customer managed CMK.
      type: string
    - contextPath: AWS.Lambda.Functions.Configuration.TracingConfig.Mode
      description: The function's AWS X-Ray tracing configuration. The tracing mode.
      type: string
    - contextPath: AWS.Lambda.Functions.Configuration.MasterArn
      description: The ARN of the master function.
      type: string
    - contextPath: AWS.Lambda.Functions.Configuration.RevisionId
      description: Represents the latest updated revision of the function or alias.
      type: string
    - contextPath: AWS.Lambda.Functions.Configuration.Layers.Arn
      description: The Amazon Resource Name (ARN) of the function layer.
      type: string
    - contextPath: AWS.Lambda.Functions.Configuration.Layers.CodeSize
      description: The size of the layer archive in bytes.
      type: number
    - contextPath: AWS.Lambda.Functions.Code.RepositoryType
      description: The repository from which you can download the function.
      type: string
    - contextPath: AWS.Lambda.Functions.Code.Location
      description: The presigned URL you can use to download the function's .zip file
        that you previously uploaded. The URL is valid for up to 10 minutes.
      type: string
    - contextPath: AWS.Lambda.Functions.Tags
      description: list of tags associated with the function.
      type: string
    - contextPath: AWS.Lambda.Functions.Concurrency.ReservedConcurrentExecutions
      description: The number of concurrent executions reserved for this function.
      type: string
  - arguments:
    - default: false
      auto: PREDEFINED
      description: The AWS Region, if not specified the default region will be used
      isArray: false
      name: region
      predefined:
      - us-east-1
      - us-east-2
      - us-west-1
      - us-west-2
      - ca-central-1
      - eu-west-1
      - eu-central-1
      - eu-west-2
      - ap-northeast-1
      - ap-northeast-2
      - ap-southeast-1
      - ap-southeast-2
      - ap-south-1
      - sa-east-1
      - eu-north-1
      - eu-west-3
      required: false
      secret: false
    - default: false
      description: The Amazon Resource Name (ARN) of the role to assume
      isArray: false
      name: roleArn
      required: false
      secret: false
    - default: false
      description: An identifier for the assumed role session.
      isArray: false
      name: roleSessionName
      required: false
      secret: false
    - default: false
      description: The duration, in seconds, of the role session. The value can range
        from 900 seconds (15 minutes) up to the maximum session duration setting for
        the role.
      isArray: false
      name: roleSessionDuration
      required: false
      secret: false
    deprecated: false
    description: Returns a list of your Lambda functions. For each function, the response
      includes the function configuration information. You must use GetFunction to
      retrieve the code for your function.
    execution: false
    name: aws-lambda-list-functions
    outputs:
    - contextPath: AWS.Lambda.Functions.FunctionName
      description: The name of the function.
      type: string
    - contextPath: AWS.Lambda.Functions.FunctionArn
      description: The function's Amazon Resource Name.
      type: string
    - contextPath: AWS.Lambda.Functions.Runtime
      description: The runtime environment for the Lambda function.
      type: string
    - contextPath: AWS.Lambda.Functions.Role
      description: The function's execution role.
      type: string
    - contextPath: AWS.Lambda.Functions.Handler
      description: The function Lambda calls to begin executing your function.
      type: string
    - contextPath: AWS.Lambda.Functions.CodeSize
      description: The size of the function's deployment package in bytes.
      type: number
    - contextPath: AWS.Lambda.Functions.Description
      description: The function's description.
      type: string
    - contextPath: AWS.Lambda.Functions.Timeout
      description: The amount of time that Lambda allows a function to run before
        terminating it.
      type: number
    - contextPath: AWS.Lambda.Functions.MemorySize
      description: The memory allocated to the function.
      type: number
    - contextPath: AWS.Lambda.Functions.LastModified
      description: The date and time that the function was last updated, in ISO-8601
        format (YYYY-MM-DDThh:mm:ss.sTZD).
      type: date
    - contextPath: AWS.Lambda.Functions.CodeSha256
      description: The SHA256 hash of the function's deployment package.
      type: string
    - contextPath: AWS.Lambda.Functions.Version
      description: The version of the Lambda function.
      type: string
    - contextPath: AWS.Lambda.Functions.VpcConfig.SubnetIds
      description: A list of VPC subnet IDs.
      type: string
    - contextPath: AWS.Lambda.Functions.VpcConfig.SecurityGroupIds
      description: A list of VPC security groups IDs.
      type: string
    - contextPath: AWS.Lambda.Functions.VpcConfig.VpcId
      description: The ID of the VPC.
      type: string
    - contextPath: AWS.Lambda.Functions.DeadLetterConfig.TargetArn
      description: The Amazon Resource Name (ARN) of an Amazon SQS queue or Amazon
        SNS topic.
      type: string
    - contextPath: AWS.Lambda.Functions.Environment.Variables
      description: Environment variable key-value pairs.
      type: string
    - contextPath: AWS.Lambda.Functions.Environment.Error.ErrorCode
      description: Error messages for environment variables that could not be applied.
        The error code.
      type: string
    - contextPath: AWS.Lambda.Functions.Environment.Error.Message
      description: Error messages for environment variables that could not be applied.
        The error message.
      type: string
    - contextPath: AWS.Lambda.Functions.KMSKeyArn
      description: The KMS key used to encrypt the function's environment variables.
        Only returned if you've configured a customer managed CMK.
      type: string
    - contextPath: AWS.Lambda.Functions.TracingConfig.Mode
      description: The function's AWS X-Ray tracing configuration. The tracing mode.
      type: string
    - contextPath: AWS.Lambda.Functions.MasterArn
      description: The ARN of the master function.
      type: string
    - contextPath: AWS.Lambda.Functions.RevisionId
      description: Represents the latest updated revision of the function or alias.
      type: string
    - contextPath: AWS.Lambda.Functions.Layers.Arn
      description: The Amazon Resource Name (ARN) of the function layer.
      type: string
    - contextPath: AWS.Lambda.Functions.Layers.CodeSize
      description: The size of the layer archive in bytes.
      type: string
  - arguments:
    - default: false
      description: The name of the lambda function.
      isArray: false
      name: functionName
      required: true
      secret: false
    - default: false
      description: If you specify this optional parameter, the API returns only the
        aliases that are pointing to the specific Lambda function version, otherwise
        the API returns all of the aliases created for the Lambda function.
      isArray: false
      name: functionVersion
      required: false
      secret: false
    - default: false
      auto: PREDEFINED
      description: The AWS Region, if not specified the default region will be used
      isArray: false
      name: region
      predefined:
      - us-east-1
      - us-east-2
      - us-west-1
      - us-west-2
      - ca-central-1
      - eu-west-1
      - eu-central-1
      - eu-west-2
      - ap-northeast-1
      - ap-northeast-2
      - ap-southeast-1
      - ap-southeast-2
      - ap-south-1
      - sa-east-1
      - eu-north-1
      - eu-west-3
      required: false
      secret: false
    - default: false
      description: The Amazon Resource Name (ARN) of the role to assume
      isArray: false
      name: roleArn
      required: false
      secret: false
    - default: false
      description: An identifier for the assumed role session.
      isArray: false
      name: roleSessionName
      required: false
      secret: false
    - default: false
      description: The duration, in seconds, of the role session. The value can range
        from 900 seconds (15 minutes) up to the maximum session duration setting for
        the role.
      isArray: false
      name: roleSessionDuration
      required: false
      secret: false
    deprecated: false
    description: Returns list of aliases created for a Lambda function. For each alias,
      the response includes information such as the alias ARN, description, alias
      name, and the function version to which it points.
    execution: false
    name: aws-lambda-list-aliases
    outputs:
    - contextPath: AWS.Lambda.Aliases.AliasArn
      description: 'Lambda function ARN that is qualified using the alias name as
        the suffix. '
      type: string
    - contextPath: AWS.Lambda.Aliases.Name
      description: Alias name.
      type: string
    - contextPath: AWS.Lambda.Aliases.FunctionVersion
      description: Function version to which the alias points.
      type: string
    - contextPath: AWS.Lambda.Aliases.Description
      description: Alias description.
      type: string
    - contextPath: AWS.Lambda.Aliases.RoutingConfig.AdditionalVersionWeights
      description: The name of the second alias, and the percentage of traffic that
        is routed to it.
      type: string
    - contextPath: AWS.Lambda.Aliases.RevisionId
      description: Represents the latest updated revision of the function or alias.
      type: string
  - arguments:
    - default: false
      description: The name of the Lambda function.
      isArray: false
      name: functionName
      required: true
      secret: false
    - auto: PREDEFINED
      default: false
      description: Choose from the following options.  RequestResponse (default) -
        Invoke the function synchronously. Keep the connection open until the function
        returns a response or times out. Event - Invoke the function asynchronously.
        Send events that fail multiple times to the function's dead-letter queue (if
        configured). DryRun - Validate parameter values and verify that the user or
        role has permission to invoke the function.
      isArray: false
      name: invocationType
      predefined:
      - Event
      - RequestResponse
      - DryRun
      required: false
      secret: false
    - auto: PREDEFINED
      default: false
      description: You can set this optional parameter to Tail in the request only
        if you specify the InvocationType parameter with value RequestResponse . In
        this case, AWS Lambda returns the base64-encoded last 4 KB of log data produced
        by your Lambda function in the x-amz-log-result header.
      isArray: false
      name: logType
      predefined:
      - None
      - Tail
      required: false
      secret: false
    - default: false
      description: 'Using the ClientContext you can pass client-specific information
        to the Lambda function you are invoking. '
      isArray: false
      name: clientContext
      required: false
      secret: false
    - default: false
      description: JSON that you want to provide to your Lambda function as input.
      isArray: false
      name: payload
      required: false
      secret: false
    - default: false
      description: Specify a version or alias to invoke a published version of the
        function.
      isArray: false
      name: qualifier
      required: false
      secret: false
    - default: false
      auto: PREDEFINED
      description: The AWS Region, if not specified the default region will be used
      isArray: false
      name: region
      predefined:
      - us-east-1
      - us-east-2
      - us-west-1
      - us-west-2
      - ca-central-1
      - eu-west-1
      - eu-central-1
      - eu-west-2
      - ap-northeast-1
      - ap-northeast-2
      - ap-southeast-1
      - ap-southeast-2
      - ap-south-1
      - sa-east-1
      - eu-north-1
      - eu-west-3
      required: false
      secret: false
    - default: false
      description: The Amazon Resource Name (ARN) of the role to assume
      isArray: false
      name: roleArn
      required: false
      secret: false
    - default: false
      description: An identifier for the assumed role session.
      isArray: false
      name: roleSessionName
      required: false
      secret: false
    - default: false
      description: The duration, in seconds, of the role session. The value can range
        from 900 seconds (15 minutes) up to the maximum session duration setting for
        the role.
      isArray: false
      name: roleSessionDuration
      required: false
      secret: false
    - default: false
      description: The maximum retry attempts when connection or throttling errors
        are encountered. Set to 0 to disable retries. If not, specified will use the
        instances configured default timeout.
      isArray: false
      name: retries
      required: false
      secret: false
    - default: false
      description: The time in seconds till a timeout exception is reached. You can
        specify just the read timeout (for example 60) or also the connect timeout
        followed after a comma (for example 60,10). If not specified, will use the
        instances configured default timeout.
      isArray: false
      name: timeout
      required: false
      secret: false
    deprecated: false
    description: Invokes a Lambda function. Specify just a function name to invoke
      the latest version of the function. To invoke a published version, use the Qualifier
      parameter to specify a version or alias .  If you use the RequestResponse (synchronous)
      invocation option, note that the function may be invoked multiple times if a
      timeout is reached. For functions with a long timeout, your client may be disconnected
      during synchronous invocation while it waits for a response. Use the "timeout"
      and "retries" args to control this behavior. If you use the Event (asynchronous)
      invocation option, the function will be invoked at least once in response to
      an event and the function must be idempotent to handle this.
    execution: true
    name: aws-lambda-invoke
    outputs:
    - contextPath: AWS.Lambda.InvokedFunctions.FunctionName
      description: The name of the Lambda function.
      type: string
    - contextPath: AWS.Lambda.InvokedFunctions.FunctionError
      description: Indicates whether an error occurred while executing the Lambda
        function. If an error occurred this field will have one of two values; Handled
        or Unhandled . Handled errors are errors that are reported by the function
        while the Unhandled errors are those detected and reported by AWS Lambda.
        Unhandled errors include out of memory errors and function timeouts.
      type: string
    - contextPath: AWS.Lambda.InvokedFunctions.LogResult
      description: logs for the Lambda function invocation. This is present only if
        the invocation type is RequestResponse and the logs were requested.
      type: string
    - contextPath: AWS.Lambda.InvokedFunctions.Payload
      description: It is the JSON representation of the object returned by the Lambda
        function. This is present only if the invocation type is RequestResponse.
      type: string
    - contextPath: AWS.Lambda.InvokedFunctions.ExecutedVersion
      description: The function version that has been executed. This value is returned
        only if the invocation type is RequestResponse.
      type: string
    - contextPath: AWS.Lambda.InvokedFunctions.Region
      description: The AWS Region.
      type: string
  - arguments:
    - default: false
      description: The AWS Region, if not specified the default region will be used
      isArray: false
      auto: PREDEFINED
      name: region
      predefined:
      - us-east-1
      - us-east-2
      - us-west-1
      - us-west-2
      - ca-central-1
      - eu-west-1
      - eu-central-1
      - eu-west-2
      - ap-northeast-1
      - ap-northeast-2
      - ap-southeast-1
      - ap-southeast-2
      - ap-south-1
      - sa-east-1
      - eu-north-1
      - eu-west-3
      required: false
      secret: false
    - default: false
      description: The Amazon Resource Name (ARN) of the role to assume
      isArray: false
      name: roleArn
      required: false
      secret: false
    - default: false
      description: An identifier for the assumed role session.
      isArray: false
      name: roleSessionName
      required: false
      secret: false
    - default: false
      description: The duration, in seconds, of the role session. The value can range
        from 900 seconds (15 minutes) up to the maximum session duration setting for
        the role.
      isArray: false
      name: roleSessionDuration
      required: false
      secret: false
    deprecated: false
    description: Retrieves details about your account's limits and usage in an AWS
      Region.
    execution: false
    name: aws-lambda-get-account-settings
    outputs:
    - contextPath: AWS.Lambda.AccountLimit.TotalCodeSize
      description: The amount of storage space that you can use for all deployment
        packages and layer archives.
      type: number
    - contextPath: AWS.Lambda.AccountLimit.CodeSizeUnzipped
      description: The maximum size of your function's code and layers when they're
        extracted.
      type: number
    - contextPath: AWS.Lambda.AccountLimit.CodeSizeZipped
      description: The maximum size of a deployment package when it's uploaded directly
        to AWS Lambda. Use Amazon S3 for larger files.
      type: number
    - contextPath: AWS.Lambda.AccountLimit.ConcurrentExecutions
      description: The maximum number of simultaneous function executions.
      type: number
    - contextPath: AWS.Lambda.AccountLimit.UnreservedConcurrentExecutions
      description: The maximum number of simultaneous function executions, minus the
        capacity that's reserved for individual functions with PutFunctionConcurrency
        .
      type: number
    - contextPath: AWS.Lambda.AccountUsage.TotalCodeSize
      description: The amount of storage space, in bytes, that's being used by deployment
        packages and layer archives.
      type: number
    - contextPath: AWS.Lambda.AccountUsage. FunctionCount
      description: The number of Lambda functions.
      type: number
<<<<<<< HEAD
  dockerimage: demisto/boto3py3:1.0.0.28302
=======
  dockerimage: demisto/boto3py3:1.0.0.28826
>>>>>>> 3b00087f
  isfetch: false
  runonce: false
  subtype: python3
  script: ''
  type: python
tests:
- AWS-Lambda-Test (Read-Only)
fromversion: 5.0.0<|MERGE_RESOLUTION|>--- conflicted
+++ resolved
@@ -693,11 +693,7 @@
     - contextPath: AWS.Lambda.AccountUsage. FunctionCount
       description: The number of Lambda functions.
       type: number
-<<<<<<< HEAD
-  dockerimage: demisto/boto3py3:1.0.0.28302
-=======
   dockerimage: demisto/boto3py3:1.0.0.28826
->>>>>>> 3b00087f
   isfetch: false
   runonce: false
   subtype: python3
