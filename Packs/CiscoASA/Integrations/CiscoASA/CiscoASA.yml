--- conflicted
+++ resolved
@@ -518,11 +518,7 @@
     - contextPath: CiscoASA.Interface.Type
       description: The type of interface.
       type: String
-<<<<<<< HEAD
-  dockerimage: demisto/python3:3.10.4.27798
-=======
   dockerimage: demisto/python3:3.10.4.28442
->>>>>>> 3b00087f
   isfetch: false
   runonce: false
   script: '-'
