--- conflicted
+++ resolved
@@ -2,11 +2,7 @@
     "name": "Cisco ASA",
     "description": "Cisco Adaptive Security Appliance Software is the core operating system for the Cisco ASA Family. It delivers enterprise-class firewall capabilities for ASA devices.",
     "support": "xsoar",
-<<<<<<< HEAD
-    "currentVersion": "1.0.16",
-=======
     "currentVersion": "1.0.17",
->>>>>>> 3b00087f
     "author": "Cortex XSOAR",
     "url": "https://www.paloaltonetworks.com/cortex",
     "email": "",
