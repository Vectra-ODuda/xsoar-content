import base64
import fnmatch
import glob
import json
import os
import re
import shutil
import stat
import subprocess
import urllib.parse
import warnings
from datetime import datetime, timedelta
from distutils.util import strtobool

from packaging.version import Version
from pathlib import Path
from typing import Tuple, Any, Union, List, Dict, Optional
from zipfile import ZipFile, ZIP_DEFLATED

import git
import google.auth
import sys
import yaml
from google.cloud import storage

import Tests.Marketplace.marketplace_statistics as mp_statistics
from Tests.Marketplace.marketplace_constants import PackFolders, Metadata, GCPConfig, BucketUploadFlow, PACKS_FOLDER, \
    PackTags, PackIgnored, Changelog, BASE_PACK_DEPENDENCY_DICT, SIEM_RULES_OBJECTS
from Utils.release_notes_generator import aggregate_release_notes_for_marketplace
from Tests.scripts.utils import logging_wrapper as logging


class Pack(object):
    """ Class that manipulates and manages the upload of pack's artifact and metadata to cloud storage.

    Args:
        pack_name (str): Pack root folder name.
        pack_path (str): Full path to pack folder.

    Attributes:
        PACK_INITIAL_VERSION (str): pack initial version that will be used as default.
        CHANGELOG_JSON (str): changelog json full name, may be changed in the future.
        README (str): pack's readme file name.
        METADATA (str): pack's metadata file name, the one that will be deployed to cloud storage.
        USER_METADATA (str); user metadata file name, the one that located in content repo.
        EXCLUDE_DIRECTORIES (list): list of directories to excluded before uploading pack zip to storage.
        AUTHOR_IMAGE_NAME (str): author image file name.
        RELEASE_NOTES (str): release notes folder name.

    """
    PACK_INITIAL_VERSION = "1.0.0"
    CHANGELOG_JSON = "changelog.json"
    README = "README.md"
    USER_METADATA = "pack_metadata.json"
    METADATA = "metadata.json"
    AUTHOR_IMAGE_NAME = "Author_image.png"
    EXCLUDE_DIRECTORIES = [PackFolders.TEST_PLAYBOOKS.value]
    RELEASE_NOTES = "ReleaseNotes"

    def __init__(self, pack_name, pack_path):
        self._pack_name = pack_name
        self._pack_path = pack_path
        self._zip_path = None  # zip_path will be updated as part of zip_pack
        self._marketplaces = []  # initialized in load_user_metadata function
        self._status = None
        self._public_storage_path = ""
        self._remove_files_list = []  # tracking temporary files, in order to delete in later step
        self._server_min_version = "99.99.99"  # initialized min version
        self._latest_version = None  # pack latest version found in changelog
        self._support_type = None  # initialized in load_user_metadata function
        self._current_version = None  # initialized in load_user_metadata function
        self._hidden = False  # initialized in load_user_metadata function
        self._description = None  # initialized in load_user_metadata function
        self._display_name = None  # initialized in load_user_metadata function
        self._user_metadata = {}  # initialized in load_user_metadata function
        self._eula_link = None  # initialized in load_user_metadata function
        self._is_feed = False  # a flag that specifies if pack is a feed pack
        self._downloads_count = 0  # number of pack downloads
        self._bucket_url = None  # URL of where the pack was uploaded.
        self._aggregated = False  # weather the pack's rn was aggregated or not.
        self._aggregation_str = ""  # the aggregation string msg when the pack versions are aggregated
        self._create_date = None  # initialized in enhance_pack_attributes function
        self._update_date = None  # initialized in enhance_pack_attributes function
        self._uploaded_author_image = False  # whether the pack author image was uploaded or not
        self._uploaded_integration_images = []  # the list of all integration images that were uploaded for the pack
        self._support_details = None  # initialized in enhance_pack_attributes function
        self._author = None  # initialized in enhance_pack_attributes function
        self._certification = None  # initialized in enhance_pack_attributes function
        self._legacy = None  # initialized in enhance_pack_attributes function
        self._author_image = None  # initialized in upload_author_image function
        self._displayed_integration_images = []  # initialized in upload_integration_images function
        self._price = 0  # initialized in enhance_pack_attributes function
        self._is_private_pack = False  # initialized in enhance_pack_attributes function
        self._is_premium = False  # initialized in enhance_pack_attributes function
        self._vendor_id = None  # initialized in enhance_pack_attributes function
        self._partner_id = None  # initialized in enhance_pack_attributes function
        self._partner_name = None  # initialized in enhance_pack_attributes function
        self._content_commit_hash = None  # initialized in enhance_pack_attributes function
        self._preview_only = None  # initialized in enhance_pack_attributes function
        self._tags = None  # initialized in enhance_pack_attributes function
        self._categories = None  # initialized in enhance_pack_attributes function
        self._content_items = None  # initialized in collect_content_items function
        self._search_rank = None  # initialized in enhance_pack_attributes function
        self._related_integration_images = None  # initialized in enhance_pack_attributes function
        self._use_cases = None  # initialized in enhance_pack_attributes function
        self._keywords = None  # initialized in enhance_pack_attributes function
        self._pack_statistics_handler = None  # initialized in enhance_pack_attributes function
        self._contains_transformer = False  # initialized in collect_content_items function
        self._contains_filter = False  # initialized in collect_content_items function
        self._is_missing_dependencies = False  # initialized in _load_pack_dependencies function
        self._is_modified = None  # initialized in detect_modified function
        self._is_siem = False  # initialized in collect_content_items function

        # Dependencies attributes - these contain only packs that are a part of this marketplace
        self._first_level_dependencies = {}  # initialized in set_pack_dependencies function
        self._all_levels_dependencies = []  # initialized in set_pack_dependencies function
        self._displayed_images_dependent_on_packs = []  # initialized in set_pack_dependencies function
        self._parsed_dependencies = None  # initialized in enhance_pack_attributes function

    @property
    def name(self):
        """ str: pack root folder name.
        """
        return self._pack_name

    @property
    def path(self):
        """ str: pack folder full path.
        """
        return self._pack_path

    @property
    def latest_version(self):
        """ str: pack latest version from sorted keys of changelog.json file.
        """
        if not self._latest_version:
            self._latest_version = self._get_latest_version()
            return self._latest_version
        else:
            return self._latest_version

    @latest_version.setter
    def latest_version(self, latest_version):
        self._latest_version = latest_version

    @property
    def status(self):
        """ str: current status of the packs.
        """
        return self._status

    @property
    def is_feed(self):
        """
        bool: whether the pack is a feed pack
        """
        return self._is_feed

    @is_feed.setter
    def is_feed(self, is_feed):
        """ setter of is_feed
        """
        self._is_feed = is_feed

    @property
    def is_siem(self):
        """
        bool: whether the pack is a siem pack
        """
        return self._is_siem

    @is_siem.setter
    def is_siem(self, is_siem):
        """ setter of is_siem
        """
        self._is_siem = is_siem

    @status.setter  # type: ignore[attr-defined,no-redef]
    def status(self, status_value):
        """ setter of pack current status.
        """
        self._status = status_value

    @property
    def public_storage_path(self):
        """ str: public gcs path of uploaded pack.
        """
        return self._public_storage_path

    @public_storage_path.setter
    def public_storage_path(self, path_value):
        """ setter of public gcs path of uploaded pack.
        """
        self._public_storage_path = path_value

    @property
    def support_type(self):
        """ str: support type of the pack.
        """
        return self._support_type

    @support_type.setter
    def support_type(self, support_value):
        """ setter of support type of the pack.
        """
        self._support_type = support_value

    @property
    def current_version(self):
        """ str: current version of the pack (different from latest_version).
        """
        return self._current_version

    @current_version.setter
    def current_version(self, current_version_value):
        """ setter of current version of the pack.
        """
        self._current_version = current_version_value

    @property
    def hidden(self):
        """ bool: internal content field for preventing pack from being displayed.
        """
        return self._hidden

    @hidden.setter
    def hidden(self, hidden_value):
        """ setter of hidden property of the pack.
        """
        self._hidden = hidden_value

    @property
    def description(self):
        """ str: Description of the pack (found in pack_metadata.json).
        """
        return self._description

    @description.setter
    def description(self, description_value):
        """ setter of description property of the pack.
        """
        self._description = description_value

    @property
    def display_name(self):
        """ str: Display name of the pack (found in pack_metadata.json).
        """
        return self._display_name

    @property
    def user_metadata(self):
        """ dict: the pack_metadata.
        """
        return self._user_metadata

    @display_name.setter  # type: ignore[attr-defined,no-redef]
    def display_name(self, display_name_value):
        """ setter of display name property of the pack.
        """
        self._display_name = display_name_value

    @property
    def server_min_version(self):
        """ str: server min version according to collected items.
        """
        if not self._server_min_version or self._server_min_version == "99.99.99":
            return Metadata.SERVER_DEFAULT_MIN_VERSION
        else:
            return self._server_min_version

    @property
    def downloads_count(self):
        """ str: packs downloads count.
        """
        return self._downloads_count

    @downloads_count.setter
    def downloads_count(self, download_count_value):
        """ setter of downloads count property of the pack.
        """
        self._downloads_count = download_count_value

    @property
    def bucket_url(self):
        """ str: pack bucket_url.
        """
        return self._bucket_url

    @bucket_url.setter
    def bucket_url(self, bucket_url):
        """ str: pack bucket_url.
        """
        self._bucket_url = bucket_url

    @property
    def aggregated(self):
        """ str: pack aggregated release notes or not.
        """
        return self._aggregated

    @property
    def aggregation_str(self):
        """ str: pack aggregated release notes or not.
        """
        return self._aggregation_str

    @property
    def create_date(self):
        """ str: pack create date.
        """
        return self._create_date

    @create_date.setter
    def create_date(self, value):
        self._create_date = value

    @property
    def update_date(self):
        """ str: pack update date.
        """
        return self._update_date

    @update_date.setter
    def update_date(self, value):
        self._update_date = value

    @property
    def uploaded_author_image(self):
        """ bool: whether the pack author image was uploaded or not.
        """
        return self._uploaded_author_image

    @uploaded_author_image.setter
    def uploaded_author_image(self, uploaded_author_image):
        """ bool: whether the pack author image was uploaded or not.
        """
        self._uploaded_author_image = uploaded_author_image

    @property
    def uploaded_integration_images(self):
        """ str: the list of uploaded integration images
        """
        return self._uploaded_integration_images

    @property
    def is_missing_dependencies(self):
        return self._is_missing_dependencies

    @property
    def zip_path(self):
        return self._zip_path

    @property
    def is_modified(self):
        return self._is_modified

    @property
    def marketplaces(self):
        return self._marketplaces

    @property
    def all_levels_dependencies(self):
        return self._all_levels_dependencies

    def _get_latest_version(self):
        """ Return latest semantic version of the pack.

        In case that changelog.json file was not found, default value of 1.0.0 will be returned.
        Otherwise, keys of semantic pack versions will be collected and sorted in descending and return latest version.
        For additional information regarding changelog.json format go to issue #19786

        Returns:
            str: Pack latest version.

        """
        changelog_path = os.path.join(self._pack_path, Pack.CHANGELOG_JSON)

        if not os.path.exists(changelog_path):
            return self._current_version

        with open(changelog_path, "r") as changelog_file:
            changelog = json.load(changelog_file)
            pack_versions = [Version(v) for v in changelog.keys()]
            pack_versions.sort(reverse=True)

            return str(pack_versions[0])

    @staticmethod
    def organize_integration_images(pack_integration_images: list, pack_dependencies_integration_images_dict: dict,
                                    pack_dependencies_by_download_count: list):
        """ By Issue #32038
        1. Sort pack integration images by alphabetical order
        2. Sort pack dependencies by download count
        Pack integration images are shown before pack dependencies integration images

        Args:
            pack_integration_images (list): list of pack integration images
            pack_dependencies_integration_images_dict: a mapping of pack dependency name to its integration images
            pack_dependencies_by_download_count: a list of pack dependencies sorted by download count

        Returns:
            list: list of sorted integration images

        """

        def sort_by_name(integration_image: dict):
            return integration_image.get('name', '')

        # sort packs integration images
        pack_integration_images = sorted(pack_integration_images, key=sort_by_name)

        # sort pack dependencies integration images
        all_dep_int_imgs = pack_integration_images
        for dep_pack_name in pack_dependencies_by_download_count:
            if dep_pack_name in pack_dependencies_integration_images_dict:
                logging.info(f'Adding {dep_pack_name} to deps int imgs')
                dep_int_imgs = sorted(pack_dependencies_integration_images_dict[dep_pack_name], key=sort_by_name)
                for dep_int_img in dep_int_imgs:
                    if dep_int_img not in all_dep_int_imgs:  # avoid duplicates
                        all_dep_int_imgs.append(dep_int_img)

        return all_dep_int_imgs

    @staticmethod
    def _get_all_pack_images(pack_integration_images: List, display_dependencies_images: List,
                             dependencies_metadata: Dict,
                             pack_dependencies_by_download_count):
        """ Returns data of uploaded pack integration images and it's path in gcs. Pack dependencies integration images
        are added to that result as well.

        Args:
             pack_integration_images (list): list of uploaded to gcs integration images and it paths in gcs.
             display_dependencies_images (list): list of pack names of additional dependencies images to display.
             dependencies_metadata (dict): all level dependencies data.
             pack_dependencies_by_download_count (list): list of pack names that are dependencies of the given pack
            sorted by download count.

        Returns:
            list: collection of integration display name and it's path in gcs.

        """
        dependencies_integration_images_dict: dict = {}
        additional_dependencies_data = {k: v for k, v in dependencies_metadata.items() if k in
                                        display_dependencies_images}

        for dependency_data in additional_dependencies_data.values():
            for dep_int_img in dependency_data.get('integrations', []):
                dep_int_img_gcs_path = dep_int_img.get('imagePath', '')  # image public url
                dep_int_img['name'] = Pack.remove_contrib_suffix_from_name(dep_int_img.get('name', ''))
                dep_pack_name = os.path.basename(os.path.dirname(dep_int_img_gcs_path))

                if dep_pack_name not in display_dependencies_images:
                    continue  # skip if integration image is not part of displayed images of the given pack

                if dep_int_img not in pack_integration_images:  # avoid duplicates in list
                    if dep_pack_name in dependencies_integration_images_dict:
                        dependencies_integration_images_dict[dep_pack_name].append(dep_int_img)
                    else:
                        dependencies_integration_images_dict[dep_pack_name] = [dep_int_img]

        return Pack.organize_integration_images(
            pack_integration_images, dependencies_integration_images_dict, pack_dependencies_by_download_count
        )

    def add_pack_type_tags(self, yaml_content, yaml_type):
        """
        Checks if an pack objects is siem or feed object. If so, updates Pack._is_feed or Pack._is_siem
        Args:
            yaml_content: The yaml content extracted by yaml.safe_load().
            yaml_type: The type of object to check.

        Returns:
            Doesn't return
        """
        if yaml_type == 'Integration':
            if yaml_content.get('script', {}).get('feed', False) is True:
                self._is_feed = True
            if yaml_content.get('isFetchEvents', False) is True:
                self._is_siem = True
        if yaml_type == 'Playbook':
            if yaml_content.get('name').startswith('TIM '):
                self._is_feed = True
        if yaml_type in SIEM_RULES_OBJECTS:
            self._is_siem = True
<<<<<<< HEAD

=======
>>>>>>> 1222aa16

    @staticmethod
    def _clean_release_notes(release_notes_lines):
        return re.sub(r'<\!--.*?-->', '', release_notes_lines, flags=re.DOTALL)

    @staticmethod
    def _parse_pack_dependencies(first_level_dependencies, dependencies_metadata_dict):
        """ Parses user defined dependencies and returns dictionary with relevant data about each dependency pack.

        Args:
            first_level_dependencies (dict): first lever dependencies that were retrieved
            from user pack_metadata.json file.
            dependencies_metadata_dict (dict): dict of pack dependencies data.

        Returns:
            dict: parsed dictionary with pack dependency data.
        """
        parsed_result = {}

        for dependency_id, dependency_data in dependencies_metadata_dict.items():
            parsed_result[dependency_id] = {
                "mandatory": first_level_dependencies.get(dependency_id, {}).get('mandatory', True),
                "minVersion": dependency_data.get(Metadata.CURRENT_VERSION, Pack.PACK_INITIAL_VERSION),
                "author": dependency_data.get('author', ''),
                "name": dependency_data.get('name') if dependency_data.get('name') else dependency_id,
                "certification": dependency_data.get('certification', 'certified')
            }

        return parsed_result

    @staticmethod
    def _create_support_section(support_type, support_url=None, support_email=None):
        """ Creates support dictionary that is part of metadata.

        In case of support type xsoar, adds default support url. If support is xsoar and support url is defined and
        doesn't match xsoar default url, warning is raised.

        Args:
            support_type (str): support type of pack.
            support_url (str): support full url.
            support_email (str): support email address.

        Returns:
            dict: supported data dictionary.
        """
        support_details = {}

        if support_url:  # set support url from user input
            support_details['url'] = support_url
        elif support_type == Metadata.XSOAR_SUPPORT:  # in case support type is xsoar, set default xsoar support url
            support_details['url'] = Metadata.XSOAR_SUPPORT_URL
        # add support email if defined
        if support_email:
            support_details['email'] = support_email

        return support_details

    @staticmethod
    def _get_author(support_type, author=None):
        """ Returns pack author. In case support type is xsoar, more additional validation are applied.

        Args:
            support_type (str): support type of pack.
            author (str): author of the pack.

        Returns:
            str: returns author from the input.
        """
        if support_type == Metadata.XSOAR_SUPPORT and not author:
            return Metadata.XSOAR_AUTHOR  # returned xsoar default author
        elif support_type == Metadata.XSOAR_SUPPORT and author != Metadata.XSOAR_AUTHOR:
            logging.warning(f"{author} author doest not match {Metadata.XSOAR_AUTHOR} default value")
            return author
        else:
            return author

    @staticmethod
    def _get_certification(support_type, certification=None):
        """ Returns pack certification.

        In case support type is xsoar or partner, CERTIFIED is returned.
        In case support is not xsoar or partner but pack_metadata has certification field, certification value will be
        taken from pack_metadata defined value.
        Otherwise empty certification value (empty string) will be returned

        Args:
            support_type (str): support type of pack.
            certification (str): certification value from pack_metadata, if exists.

        Returns:
            str: certification value
        """
        if support_type in [Metadata.XSOAR_SUPPORT, Metadata.PARTNER_SUPPORT]:
            return Metadata.CERTIFIED
        elif certification:
            return certification
        else:
            return ""

    def _get_tags_from_landing_page(self, landing_page_sections: dict) -> set:
        """
        Build the pack's tag list according to the user metadata and the landingPage sections file.
        Args:
            landing_page_sections (dict): landingPage sections and the packs in each one of them.

        Returns:
            set: Pack's tags.

        """

        tags = set()
        sections = landing_page_sections.get('sections', []) if landing_page_sections else []

        for section in sections:
            if self._pack_name in landing_page_sections.get(section, []):
                tags.add(section)

        return tags

    def _parse_pack_metadata(self, build_number, commit_hash):
        """ Parses pack metadata according to issue #19786 and #20091. Part of field may change over the time.

        Args:
            build_number (str): circleCI build number.
            commit_hash (str): current commit hash.

        Returns:
            dict: parsed pack metadata.

        """
        pack_metadata = {
            Metadata.NAME: self._display_name or self._pack_name,
            Metadata.ID: self._pack_name,
            Metadata.DESCRIPTION: self._description or self._pack_name,
            Metadata.CREATED: self._create_date,
            Metadata.UPDATED: self._update_date,
            Metadata.LEGACY: self._legacy,
            Metadata.SUPPORT: self._support_type,
            Metadata.SUPPORT_DETAILS: self._support_details,
            Metadata.EULA_LINK: self._eula_link,
            Metadata.AUTHOR: self._author,
            Metadata.AUTHOR_IMAGE: self._author_image,
            Metadata.CERTIFICATION: self._certification,
            Metadata.PRICE: self._price,
            Metadata.SERVER_MIN_VERSION: self.user_metadata.get(Metadata.SERVER_MIN_VERSION) or self.server_min_version,
            Metadata.CURRENT_VERSION: self.user_metadata.get(Metadata.CURRENT_VERSION, ''),
            Metadata.VERSION_INFO: build_number,
            Metadata.COMMIT: commit_hash,
            Metadata.DOWNLOADS: self._downloads_count,
            Metadata.TAGS: list(self._tags or []),
            Metadata.CATEGORIES: self._categories,
            Metadata.CONTENT_ITEMS: self._content_items,
            Metadata.SEARCH_RANK: self._search_rank,
            Metadata.INTEGRATIONS: self._related_integration_images,
            Metadata.USE_CASES: self._use_cases,
            Metadata.KEY_WORDS: self._keywords,
            Metadata.DEPENDENCIES: self._parsed_dependencies
        }

        if self._is_private_pack:
            pack_metadata.update({
                Metadata.PREMIUM: self._is_premium,
                Metadata.VENDOR_ID: self._vendor_id,
                Metadata.PARTNER_ID: self._partner_id,
                Metadata.PARTNER_NAME: self._partner_name,
                Metadata.CONTENT_COMMIT_HASH: self._content_commit_hash,
                Metadata.PREVIEW_ONLY: self._preview_only
            })

        return pack_metadata

    def _load_pack_dependencies_metadata(self, index_folder_path, packs_dict):
        """ Loads dependencies metadata and returns mapping of pack id and it's loaded data.
            There are 2 cases:
              Case 1: The dependency is present in the index.zip. In this case, we add it to the dependencies results.
              Case 2: The dependency is missing from the index.zip since it is a new pack. In this case, handle missing
                dependency - This means we mark this pack as 'missing dependency', and once the new index.zip is
                created, and therefore it contains the new pack, we call this function again, and hitting case 1.
        Args:
            index_folder_path (str): full path to download index folder.
            packs_dict (dict): dict of all packs relevant for current marketplace, as {pack_id: pack_object}.

        Returns:
            dict: pack id as key and loaded metadata of packs as value.
            bool: True if the pack is missing dependencies, False otherwise.

        """
        dependencies_metadata_result = {}
        dependencies_ids = {dep for dep in self._first_level_dependencies}
        dependencies_ids.update(self._displayed_images_dependent_on_packs)

        for dependency_pack_id in dependencies_ids:
            dependency_metadata_path = os.path.join(index_folder_path, dependency_pack_id, Pack.METADATA)

            if os.path.exists(dependency_metadata_path):
                # Case 1: the dependency is found in the index.zip
                with open(dependency_metadata_path, 'r') as metadata_file:
                    dependency_metadata = json.load(metadata_file)
                    dependencies_metadata_result[dependency_pack_id] = dependency_metadata
            else:
                # Case 2: the dependency is not in the index since it is a new pack
                self._is_missing_dependencies = True
                logging.warning(f"{self._pack_name} pack dependency with id {dependency_pack_id} "
                                f"was not found in index, marking it as missing dependencies - to be resolved in "
                                f"next iteration over packs")

        return dependencies_metadata_result, self._is_missing_dependencies

    @staticmethod
    def _get_updated_changelog_entry(changelog: dict, version: str, release_notes: str = None,
                                     version_display_name: str = None, build_number_with_prefix: str = None,
                                     released_time: str = None):
        """
        Args:
            changelog (dict): The changelog from the production bucket.
            version (str): The version that is the key in the changelog of the entry wished to be updated.
            release_notes (str): The release notes lines to update the entry with.
            version_display_name (str): The version display name to update the entry with.
            build_number_with_prefix(srt): the build number to modify the entry to, including the prefix R (if present).
            released_time: The released time to update the entry with.

        """
        changelog_entry = changelog.get(version)
        if not changelog_entry:
            raise Exception('The given version is not a key in the changelog')
        version_display_name = \
            version_display_name if version_display_name else changelog_entry[Changelog.DISPLAY_NAME].split('-')[0]
        build_number_with_prefix = \
            build_number_with_prefix if build_number_with_prefix else \
            changelog_entry[Changelog.DISPLAY_NAME].split('-')[1]

        changelog_entry[Changelog.RELEASE_NOTES] = release_notes if release_notes else changelog_entry[
            Changelog.RELEASE_NOTES]
        changelog_entry[Changelog.DISPLAY_NAME] = f'{version_display_name} - {build_number_with_prefix}'
        changelog_entry[Changelog.RELEASED] = released_time if released_time else changelog_entry[Changelog.RELEASED]

        return changelog_entry

    def _create_changelog_entry(self, release_notes, version_display_name, build_number,
                                new_version=True, initial_release=False):
        """ Creates dictionary entry for changelog.

        Args:
            release_notes (str): release notes md.
            version_display_name (str): display name version.
            build_number (srt): current build number.
            new_version (bool): whether the entry is new or not. If not new, R letter will be appended to build number.
            initial_release (bool): whether the entry is an initial release or not.
        Returns:
            dict: release notes entry of changelog

        """
        if new_version:
            return {Changelog.RELEASE_NOTES: release_notes,
                    Changelog.DISPLAY_NAME: f'{version_display_name} - {build_number}',
                    Changelog.RELEASED: datetime.utcnow().strftime(Metadata.DATE_FORMAT)}

        elif initial_release:
            return {Changelog.RELEASE_NOTES: release_notes,
                    Changelog.DISPLAY_NAME: f'{version_display_name} - {build_number}',
                    Changelog.RELEASED: self._create_date}

        elif self.is_modified:
            return {Changelog.RELEASE_NOTES: release_notes,
                    Changelog.DISPLAY_NAME: f'{version_display_name} - R{build_number}',
                    Changelog.RELEASED: datetime.utcnow().strftime(Metadata.DATE_FORMAT)}

        return {}

    def remove_unwanted_files(self, delete_test_playbooks=True):
        """ Iterates over pack folder and removes hidden files and unwanted folders.

        Args:
            delete_test_playbooks (bool): whether to delete test playbooks folder.

        Returns:
            bool: whether the operation succeeded.
        """
        task_status = True
        try:
            for directory in Pack.EXCLUDE_DIRECTORIES:
                if delete_test_playbooks and os.path.isdir(f'{self._pack_path}/{directory}'):
                    shutil.rmtree(f'{self._pack_path}/{directory}')
                    logging.info(f"Deleted {directory} directory from {self._pack_name} pack")

            for root, dirs, files in os.walk(self._pack_path, topdown=True):
                for pack_file in files:
                    full_file_path = os.path.join(root, pack_file)
                    # removing unwanted files
                    if pack_file.startswith('.') \
                            or pack_file in [Pack.AUTHOR_IMAGE_NAME, Pack.USER_METADATA] \
                            or pack_file in self._remove_files_list:
                        os.remove(full_file_path)
                        logging.info(f"Deleted pack {pack_file} file for {self._pack_name} pack")
                        continue

        except Exception:
            task_status = False
            logging.exception(f"Failed to delete ignored files for pack {self._pack_name}")
        finally:
            return task_status

    def sign_pack(self, signature_string=None):
        """ Signs pack folder and creates signature file.

        Args:
            signature_string (str): Base64 encoded string used to sign the pack.

        Returns:
            bool: whether the operation succeeded.
        """
        task_status = False

        try:
            if signature_string:
                with open("keyfile", "wb") as keyfile:
                    keyfile.write(signature_string.encode())
                arg = f'./signDirectory {self._pack_path} keyfile base64'
                signing_process = subprocess.Popen(arg, stdout=subprocess.PIPE, stderr=subprocess.PIPE, shell=True)
                output, err = signing_process.communicate()

                if err:
                    logging.error(f"Failed to sign pack for {self._pack_name} - {str(err)}")
                    return

                logging.info(f"Signed {self._pack_name} pack successfully")
            else:
                logging.info(f"No signature provided. Skipped signing {self._pack_name} pack")
            task_status = True
        except Exception:
            logging.exception(f"Failed to sign pack for {self._pack_name}")
        finally:
            return task_status

    @staticmethod
    def zip_folder_items(source_path, source_name, zip_pack_path):
        """
        Zips the source_path
        Args:
            source_path (str): The source path of the folder the items are in.
            zip_pack_path (str): The path to the zip folder.
            source_name (str): The name of the source that should be zipped.
        """
        task_status = False
        try:
            with ZipFile(zip_pack_path, 'w', ZIP_DEFLATED) as pack_zip:
                for root, dirs, files in os.walk(source_path, topdown=True):
                    for f in files:
                        full_file_path = os.path.join(root, f)
                        relative_file_path = os.path.relpath(full_file_path, source_path)
                        pack_zip.write(filename=full_file_path, arcname=relative_file_path)

            task_status = True
            logging.success(f"Finished zipping {source_name} folder.")
        except Exception:
            logging.exception(f"Failed in zipping {source_name} folder")
        finally:
            return task_status

    @staticmethod
    def encrypt_pack(zip_pack_path, pack_name, encryption_key, extract_destination_path,
                     private_artifacts_dir, secondary_encryption_key):
        """ decrypt the pack in order to see that the pack was encrypted in the first place.

        Args:
            zip_pack_path (str): The path to the encrypted zip pack.
            pack_name (str): The name of the pack that should be encrypted.
            encryption_key (str): The key which we can decrypt the pack with.
            extract_destination_path (str): The path in which the pack resides.
            private_artifacts_dir (str): The chosen name for the private artifacts directory.
            secondary_encryption_key (str) : A second key which we can decrypt the pack with.
        """
        try:
            current_working_dir = os.getcwd()
            shutil.copy('./encryptor', os.path.join(extract_destination_path, 'encryptor'))
            os.chmod(os.path.join(extract_destination_path, 'encryptor'), stat.S_IXOTH)
            os.chdir(extract_destination_path)

            subprocess.call('chmod +x ./encryptor', shell=True)

            output_file = zip_pack_path.replace("_not_encrypted.zip", ".zip")
            full_command = f'./encryptor ./{pack_name}_not_encrypted.zip {output_file} "{encryption_key}"'
            subprocess.call(full_command, shell=True)

            secondary_encryption_key_output_file = zip_pack_path.replace("_not_encrypted.zip", ".enc2.zip")
            full_command_with_secondary_encryption = f'./encryptor ./{pack_name}_not_encrypted.zip ' \
                                                     f'{secondary_encryption_key_output_file}' \
                                                     f' "{secondary_encryption_key}"'
            subprocess.call(full_command_with_secondary_encryption, shell=True)

            new_artefacts = os.path.join(current_working_dir, private_artifacts_dir)
            if os.path.exists(new_artefacts):
                shutil.rmtree(new_artefacts)
            os.mkdir(path=new_artefacts)
            shutil.copy(zip_pack_path, os.path.join(new_artefacts, f'{pack_name}_not_encrypted.zip'))
            shutil.copy(output_file, os.path.join(new_artefacts, f'{pack_name}.zip'))
            shutil.copy(secondary_encryption_key_output_file, os.path.join(new_artefacts, f'{pack_name}.enc2.zip'))
            os.chdir(current_working_dir)
        except (subprocess.CalledProcessError, shutil.Error) as error:
            print(f"Error while trying to encrypt pack. {error}")

    def decrypt_pack(self, encrypted_zip_pack_path, decryption_key):
        """ decrypt the pack in order to see that the pack was encrypted in the first place.

        Args:
            encrypted_zip_pack_path (str): The path for the encrypted zip pack.
            decryption_key (str): The key which we can decrypt the pack with.

        Returns:
            bool: whether the decryption succeeded.
        """
        try:
            current_working_dir = os.getcwd()
            extract_destination_path = f'{current_working_dir}/decrypt_pack_dir'
            os.mkdir(extract_destination_path)

            shutil.copy('./decryptor', os.path.join(extract_destination_path, 'decryptor'))
            secondary_encrypted_pack_path = os.path.join(extract_destination_path, 'encrypted_zip_pack.zip')
            shutil.copy(encrypted_zip_pack_path, secondary_encrypted_pack_path)
            os.chmod(os.path.join(extract_destination_path, 'decryptor'), stat.S_IXOTH)
            output_decrypt_file_path = f"{extract_destination_path}/decrypt_pack.zip"
            os.chdir(extract_destination_path)

            subprocess.call('chmod +x ./decryptor', shell=True)
            full_command = f'./decryptor {secondary_encrypted_pack_path} {output_decrypt_file_path} "{decryption_key}"'
            process = subprocess.Popen(full_command, stdout=subprocess.PIPE, stderr=subprocess.PIPE, shell=True)
            stdout, stderr = process.communicate()
            shutil.rmtree(extract_destination_path)
            os.chdir(current_working_dir)
            if stdout:
                logging.info(str(stdout))
            if stderr:
                logging.error(f"Error: Premium pack {self._pack_name} should be encrypted, but isn't.")
                return False
            return True

        except subprocess.CalledProcessError as error:
            logging.exception(f"Error while trying to decrypt pack. {error}")
            return False

    def is_pack_encrypted(self, encrypted_zip_pack_path, decryption_key):
        """ Checks if the pack is encrypted by trying to decrypt it.

        Args:
            encrypted_zip_pack_path (str): The path for the encrypted zip pack.
            decryption_key (str): The key which we can decrypt the pack with.

        Returns:
            bool: whether the pack is encrypted.
        """
        return self.decrypt_pack(encrypted_zip_pack_path, decryption_key)

    def zip_pack(self, extract_destination_path="", encryption_key="",
                 private_artifacts_dir='private_artifacts', secondary_encryption_key=""):
        """ Zips pack folder.

        Returns:
            bool: whether the operation succeeded.
            str: full path to created pack zip.
        """
        self._zip_path = f"{self._pack_path}.zip" if not encryption_key else f"{self._pack_path}_not_encrypted.zip"
        source_path = self._pack_path
        source_name = self._pack_name
        task_status = self.zip_folder_items(source_path, source_name, self._zip_path)
        # if failed to zip, skip encryption
        if task_status and encryption_key:
            try:
                Pack.encrypt_pack(self._zip_path, source_name, encryption_key, extract_destination_path,
                                  private_artifacts_dir, secondary_encryption_key)
                # If the pack needs to be encrypted, it is initially at a different location than this final path
            except Exception:
                task_status = False
                logging.exception(f"Failed in encrypting {source_name} folder")
        final_path_to_zipped_pack = f"{source_path}.zip"
        return task_status, final_path_to_zipped_pack

    def detect_modified(self, content_repo, index_folder_path, current_commit_hash, previous_commit_hash):
        """ Detects pack modified files.

        The diff is done between current commit and previous commit that was saved in metadata that was downloaded from
        index. In case that no commit was found in index (initial run), the default value will be set to previous commit
        from origin/master.

        Args:
            content_repo (git.repo.base.Repo): content repo object.
            index_folder_path (str): full path to downloaded index folder.
            current_commit_hash (str): last commit hash of head.
            previous_commit_hash (str): the previous commit to diff with.

        Returns:
            bool: whether the operation succeeded.
            list: list of RN files that were modified.
            bool: whether pack was modified and override will be required.
        """
        task_status = False
        modified_rn_files_paths = []
        pack_was_modified = False

        try:
            pack_index_metadata_path = os.path.join(index_folder_path, self._pack_name, Pack.METADATA)

            if not os.path.exists(pack_index_metadata_path):
                logging.info(f"{self._pack_name} pack was not found in index, skipping detection of modified pack.")
                task_status = True
                return

            with open(pack_index_metadata_path, 'r') as metadata_file:
                downloaded_metadata = json.load(metadata_file)

            previous_commit_hash = downloaded_metadata.get(Metadata.COMMIT, previous_commit_hash)
            # set 2 commits by hash value in order to check the modified files of the diff
            current_commit = content_repo.commit(current_commit_hash)
            previous_commit = content_repo.commit(previous_commit_hash)

            for modified_file in current_commit.diff(previous_commit):
                if modified_file.a_path.startswith(PACKS_FOLDER):
                    modified_file_path_parts = os.path.normpath(modified_file.a_path).split(os.sep)

                    if modified_file_path_parts[1] and modified_file_path_parts[1] == self._pack_name:
                        if not is_ignored_pack_file(modified_file_path_parts):
                            logging.info(f"Detected modified files in {self._pack_name} pack")
                            task_status, pack_was_modified = True, True
                            modified_rn_files_paths.append(modified_file.a_path)
                        else:
                            logging.debug(f'{modified_file.a_path} is an ignored file')
            task_status = True
            if pack_was_modified:
                # Make sure the modification is not only of release notes files, if so count that as not modified
                pack_was_modified = not all(self.RELEASE_NOTES in path for path in modified_rn_files_paths)
                # Filter modifications in release notes config JSON file - they will be handled later on.
                modified_rn_files_paths = [path_ for path_ in modified_rn_files_paths if path_.endswith('.md')]
            self._is_modified = pack_was_modified
            return
        except Exception:
            logging.exception(f"Failed in detecting modified files of {self._pack_name} pack")
        finally:
            return task_status, modified_rn_files_paths

    def upload_to_storage(self, zip_pack_path, latest_version, storage_bucket, override_pack, storage_base_path,
                          private_content=False, pack_artifacts_path=None, overridden_upload_path=None):
        """ Manages the upload of pack zip artifact to correct path in cloud storage.
        The zip pack will be uploaded by defaualt to following path: /content/packs/pack_name/pack_latest_version.
        In case that zip pack artifact already exist at constructed path, the upload will be skipped.
        If flag override_pack is set to True, pack will forced for upload.
        If item_upload_path is provided it will override said path, and will save the item to that destination.

        Args:
            zip_pack_path (str): full path to pack zip artifact.
            latest_version (str): pack latest version.
            storage_bucket (google.cloud.storage.bucket.Bucket): google cloud storage bucket.
            override_pack (bool): whether to override existing pack.
            private_content (bool): Is being used in a private content build.
            storage_base_path (str): The upload destination in the target bucket for all packs (in the format of
                                     <some_path_in_the_target_bucket>/content/Packs).

            pack_artifacts_path (str): Path to where we are saving pack artifacts.
            overridden_upload_path (str): If provided, will override version_pack_path calculation and will use this path instead

        Returns:
            bool: whether the operation succeeded.
            bool: True in case of pack existence at targeted path and upload was skipped, otherwise returned False.
            str: Path to pack's zip in the bucket after the upload.

        """
        task_status = True

        try:
            if overridden_upload_path:
                if private_content:
                    logging.warning("Private content does not support overridden argument")
                    return task_status, True, None
                zip_to_upload_full_path = overridden_upload_path
            else:
                version_pack_path = os.path.join(storage_base_path, self._pack_name, latest_version)
                existing_files = [Path(f.name).name for f in storage_bucket.list_blobs(prefix=version_pack_path)]

                if override_pack:
                    logging.warning(f"Uploading {self._pack_name} pack to storage and overriding the existing pack "
                                    f"files already in storage.")

                elif existing_files:
                    logging.warning(f"The following packs already exist in the storage: {', '.join(existing_files)}")
                    logging.warning(f"Skipping step of uploading {self._pack_name}.zip to storage.")
                    return task_status, True, None

                zip_to_upload_full_path = os.path.join(version_pack_path, f"{self._pack_name}.zip")
            blob = storage_bucket.blob(zip_to_upload_full_path)
            blob.cache_control = "no-cache,max-age=0"  # disabling caching for pack blob

            with open(zip_pack_path, "rb") as pack_zip:
                blob.upload_from_file(pack_zip)
            if private_content:
                secondary_encryption_key_pack_name = f"{self._pack_name}.enc2.zip"
                secondary_encryption_key_bucket_path = os.path.join(version_pack_path,
                                                                    secondary_encryption_key_pack_name)

                #  In some cases the path given is actually a zip.
                if isinstance(pack_artifacts_path, str) and pack_artifacts_path.endswith('content_packs.zip'):
                    _pack_artifacts_path = pack_artifacts_path.replace('/content_packs.zip', '')
                else:
                    _pack_artifacts_path = pack_artifacts_path

                secondary_encryption_key_artifacts_path = zip_pack_path.replace(f'{self._pack_name}',
                                                                                f'{self._pack_name}.enc2')

                blob = storage_bucket.blob(secondary_encryption_key_bucket_path)
                blob.cache_control = "no-cache,max-age=0"  # disabling caching for pack blob
                with open(secondary_encryption_key_artifacts_path, "rb") as pack_zip:
                    blob.upload_from_file(pack_zip)

                print(
                    f"Copying {secondary_encryption_key_artifacts_path} to {_pack_artifacts_path}/"
                    f"packs/{self._pack_name}.zip")
                shutil.copy(secondary_encryption_key_artifacts_path,
                            f'{_pack_artifacts_path}/packs/{self._pack_name}.zip')

            self.public_storage_path = blob.public_url
            logging.success(f"Uploaded {self._pack_name} pack to {zip_to_upload_full_path} path.")

            return task_status, False, zip_to_upload_full_path
        except Exception:
            task_status = False
            logging.exception(f"Failed in uploading {self._pack_name} pack to gcs.")
            return task_status, True, None

    def copy_and_upload_to_storage(self, production_bucket, build_bucket, successful_packs_dict, storage_base_path,
                                   build_bucket_base_path):
        """ Manages the copy of pack zip artifact from the build bucket to the production bucket.
        The zip pack will be copied to following path: /content/packs/pack_name/pack_latest_version if
        the pack exists in the successful_packs_dict from Prepare content step in Create Instances job.

        Args:
            production_bucket (google.cloud.storage.bucket.Bucket): google cloud production bucket.
            build_bucket (google.cloud.storage.bucket.Bucket): google cloud build bucket.
            successful_packs_dict (dict): the dict of all packs were uploaded in prepare content step
            storage_base_path (str): The target destination of the upload in the target bucket.
            build_bucket_base_path (str): The path of the build bucket in gcp.
        Returns:
            bool: Status - whether the operation succeeded.
            bool: Skipped pack - true in case of pack existence at the targeted path and the copy process was skipped,
             otherwise returned False.

        """
        pack_not_uploaded_in_prepare_content = self._pack_name not in successful_packs_dict
        if pack_not_uploaded_in_prepare_content:
            logging.warning("The following packs already exist at storage.")
            logging.warning(f"Skipping step of uploading {self._pack_name}.zip to storage.")
            return True, True

        latest_version = successful_packs_dict[self._pack_name][BucketUploadFlow.LATEST_VERSION]
        self._latest_version = latest_version

        build_version_pack_path = os.path.join(build_bucket_base_path, self._pack_name, latest_version)

        # Verifying that the latest version of the pack has been uploaded to the build bucket
        existing_bucket_version_files = [f.name for f in build_bucket.list_blobs(prefix=build_version_pack_path)]
        if not existing_bucket_version_files:
            logging.error(f"{self._pack_name} latest version ({latest_version}) was not found on build bucket at "
                          f"path {build_version_pack_path}.")
            return False, False

        # We upload the pack zip object taken from the build bucket into the production bucket
        prod_version_pack_path = os.path.join(storage_base_path, self._pack_name, latest_version)
        prod_pack_zip_path = os.path.join(prod_version_pack_path, f'{self._pack_name}.zip')
        build_pack_zip_path = os.path.join(build_version_pack_path, f'{self._pack_name}.zip')
        build_pack_zip_blob = build_bucket.blob(build_pack_zip_path)

        try:
            copied_blob = build_bucket.copy_blob(
                blob=build_pack_zip_blob, destination_bucket=production_bucket, new_name=prod_pack_zip_path
            )
            copied_blob.cache_control = "no-cache,max-age=0"  # disabling caching for pack blob
            self.public_storage_path = copied_blob.public_url
            task_status = copied_blob.exists()
        except Exception as e:
            pack_suffix = os.path.join(self._pack_name, latest_version, f'{self._pack_name}.zip')
            logging.exception(f"Failed copying {pack_suffix}. Additional Info: {str(e)}")
            return False, False

        if not task_status:
            logging.error(f"Failed in uploading {self._pack_name} pack to production gcs.")
        else:
            # Determine if pack versions were aggregated during upload
            pack_uploaded_in_prepare_content = not pack_not_uploaded_in_prepare_content
            if pack_uploaded_in_prepare_content:
                agg_str = successful_packs_dict[self._pack_name].get('aggregated')
                if agg_str:
                    self._aggregated = True
                    self._aggregation_str = agg_str
            logging.success(f"Uploaded {self._pack_name} pack to {prod_pack_zip_path} path.")

        # handle dependenices zip upload when found in build bucket
        self.copy_and_upload_dependencies_zip_to_storage(
            build_bucket,
            build_bucket_base_path,
            production_bucket,
            storage_base_path
        )

        return task_status, False

    def copy_and_upload_dependencies_zip_to_storage(self, build_bucket, build_bucket_base_path, production_bucket,
                                                    storage_base_path):
        pack_with_deps_name = f'{self._pack_name}_with_dependencies.zip'
        build_pack_with_deps_path = os.path.join(build_bucket_base_path, self._pack_name, pack_with_deps_name)
        existing_bucket_deps_files = [f.name for f in build_bucket.list_blobs(prefix=build_pack_with_deps_path)]
        if existing_bucket_deps_files:
            logging.info(f"{self._pack_name} with dependencies was found. path {build_pack_with_deps_path}.")

            # We upload the pack dependencies zip object taken from the build bucket into the production bucket
            prod_version_pack_deps_zip_path = os.path.join(storage_base_path, self._pack_name, pack_with_deps_name)
            build_pack_deps_zip_blob = build_bucket.blob(build_pack_with_deps_path)

            try:
                copied_blob = build_bucket.copy_blob(
                    blob=build_pack_deps_zip_blob,
                    destination_bucket=production_bucket,
                    new_name=prod_version_pack_deps_zip_path
                )
                copied_blob.cache_control = "no-cache,max-age=0"  # disabling caching for pack blob
                self.public_storage_path = copied_blob.public_url
                dep_task_status = copied_blob.exists()
                if not dep_task_status:
                    logging.error(f"Failed in uploading {self._pack_name} pack with dependencies to production gcs.")
            except Exception as e:
                pack_deps_zip_suffix = os.path.join(self._pack_name, pack_with_deps_name)
                logging.exception(f"Failed copying {pack_deps_zip_suffix}. Additional Info: {str(e)}")

    def get_changelog_latest_rn(self, changelog_index_path: str) -> Tuple[dict, Version, str]:
        """
        Returns the changelog file contents and the last version of rn in the changelog file
        Args:
            changelog_index_path (str): the changelog.json file path in the index

        Returns: the changelog file contents, the last version,  and contents of rn in the changelog file

        """
        logging.info(f"Found Changelog for: {self._pack_name}")
        if os.path.exists(changelog_index_path):
            try:
                with open(changelog_index_path, "r") as changelog_file:
                    changelog = json.load(changelog_file)
            except json.JSONDecodeError:
                changelog = {}
        else:
            changelog = {}
        # get the latest rn version in the changelog.json file
        changelog_rn_versions = [Version(ver) for ver in changelog]
        # no need to check if changelog_rn_versions isn't empty because changelog file exists
        changelog_latest_rn_version = max(changelog_rn_versions)
        changelog_latest_rn = changelog[str(changelog_latest_rn_version)]["releaseNotes"]

        return changelog, changelog_latest_rn_version, changelog_latest_rn

    def get_modified_release_notes_lines(self, release_notes_dir: str, new_release_notes_versions: list,
                                         changelog: dict, modified_rn_files: list):
        """
        In the case where an rn file was changed, this function returns the new content
        of the release note in the format suitable for the changelog file.
        In general, if two rn files are created between two consecutive upload runs (i.e. pack was changed twice),
        the rn files are being aggregated and the latter version is the one that is being used as a key in the changelog
        file, and the aggregated rns as the value.
        Hence, in the case of changing an rn as such, this function re-aggregates all of the rns under the
        corresponding version key, and returns the aggregated data, in the right format, as value under that key.

        Args:
            release_notes_dir (str): the path to the release notes dir
            new_release_notes_versions (list): a list of the new versions of release notes in the pack since the
             last upload. This means they were already handled on this upload run (and aggregated if needed).
            changelog (dict): the changelog from the production bucket.
            modified_rn_files (list): a list of the rn files that were modified according to the last commit in
             'filename.md' format.

        Returns:
            A dict of modified version and their release notes contents, for modified
              in the current index file


        """

        modified_versions_dict = {}

        for rn_filename in modified_rn_files:
            version = underscore_file_name_to_dotted_version(rn_filename)
            # Should only apply on modified files that are not the last rn file
            if version in new_release_notes_versions:
                continue
            # The case where the version is a key in the changelog file,
            # and the value is not an aggregated release note
            if is_the_only_rn_in_block(release_notes_dir, version, changelog):
                logging.info("The version is a key in the changelog file and by itself in the changelog block")
                with open(os.path.join(release_notes_dir, rn_filename), 'r') as rn_file:
                    rn_lines = rn_file.read()
                modified_versions_dict[version] = self._clean_release_notes(rn_lines).strip()
            # The case where the version is not a key in the changelog file or it is a key of aggregated content
            else:
                logging.debug(f'The "{version}" version is not a key in the changelog file or it is a key of'
                              f' aggregated content')
                same_block_versions_dict, higher_nearest_version = self.get_same_block_versions(
                    release_notes_dir, version, changelog)
                modified_versions_dict[higher_nearest_version] = aggregate_release_notes_for_marketplace(
                    same_block_versions_dict)

        return modified_versions_dict

    def get_same_block_versions(self, release_notes_dir: str, version: str, changelog: dict):
        """
        Get a dict of the version as key and rn data as value of all of the versions that are in the same
        block in the changelog file as the given version (these are the versions that were aggregates together
        during a single upload priorly).

        Args:
            release_notes_dir (str): the path to the release notes dir
            version (str): the wanted version
            changelog (dict): the changelog from the production bucket.

        Returns:
            A dict of version, rn data for all corresponding versions, and the highest version among those keys as str

        """
        lowest_version = [Version(Pack.PACK_INITIAL_VERSION)]
        lower_versions: list = []
        higher_versions: list = []
        same_block_versions_dict: dict = dict()
        for item in changelog.keys():  # divide the versions into lists of lower and higher than given version
            (lower_versions if Version(item) < Version(version) else higher_versions).append(Version(item))
        higher_nearest_version = min(higher_versions)
        lower_versions = lower_versions + lowest_version  # if the version is 1.0.0, ensure lower_versions is not empty
        lower_nearest_version = max(lower_versions)
        for rn_filename in filter_dir_files_by_extension(release_notes_dir, '.md'):
            current_version = underscore_file_name_to_dotted_version(rn_filename)
            # Catch all versions that are in the same block
            if lower_nearest_version < Version(current_version) <= higher_nearest_version:
                with open(os.path.join(release_notes_dir, rn_filename), 'r') as rn_file:
                    rn_lines = rn_file.read()
                same_block_versions_dict[current_version] = self._clean_release_notes(rn_lines).strip()
        return same_block_versions_dict, str(higher_nearest_version)

    def get_release_notes_lines(self, release_notes_dir: str, changelog_latest_rn_version: Version,
                                changelog_latest_rn: str) -> Tuple[str, str, list]:
        """
        Prepares the release notes contents for the new release notes entry
        Args:
            release_notes_dir (str): the path to the release notes dir
            changelog_latest_rn_version (Version): the last version of release notes in the changelog.json file
            changelog_latest_rn (str): the last release notes in the changelog.json file

        Returns: The release notes contents, the latest release notes version (in the release notes directory),
        and a list of the new rn versions that this is the first time they have been uploaded.

        """
        found_versions: list = list()
        pack_versions_dict: dict = dict()
        for filename in sorted(filter_dir_files_by_extension(release_notes_dir, '.md')):
            version = underscore_file_name_to_dotted_version(filename)

            # Aggregate all rn files that are bigger than what we have in the changelog file
            if Version(version) > changelog_latest_rn_version:
                with open(os.path.join(release_notes_dir, filename), 'r') as rn_file:
                    rn_lines = rn_file.read()
                pack_versions_dict[version] = self._clean_release_notes(rn_lines).strip()

            found_versions.append(Version(version))

        latest_release_notes_version = max(found_versions)
        latest_release_notes_version_str = str(latest_release_notes_version)
        logging.info(f"Latest ReleaseNotes version is: {latest_release_notes_version_str}")

        if len(pack_versions_dict) > 1:
            # In case that there is more than 1 new release notes file, wrap all release notes together for one
            # changelog entry
            aggregation_str = f"[{', '.join(str(lv) for lv in found_versions if lv > changelog_latest_rn_version)}]"\
                              f" => {latest_release_notes_version_str}"
            logging.info(f"Aggregating ReleaseNotes versions: {aggregation_str}")
            release_notes_lines = aggregate_release_notes_for_marketplace(pack_versions_dict)
            self._aggregated = True
            self._aggregation_str = aggregation_str
        elif len(pack_versions_dict) == 1:
            # In case where there is only one new release notes file
            release_notes_lines = pack_versions_dict[latest_release_notes_version_str]
        else:
            # In case where the pack is up to date, i.e. latest changelog is latest rn file
            # We should take the release notes from the index as it has might been aggregated
            logging.info(f'No new RN file was detected for pack {self._pack_name}, taking latest RN from the index')
            release_notes_lines = changelog_latest_rn
        new_release_notes_versions = list(pack_versions_dict.keys())

        return release_notes_lines, latest_release_notes_version_str, new_release_notes_versions

    def assert_upload_bucket_version_matches_release_notes_version(self,
                                                                   changelog: dict,
                                                                   latest_release_notes: str) -> None:
        """
        Sometimes there is a the current bucket is not merged from master there could be another version in the upload
        bucket, that does not exist in the current branch.
        This case can cause unpredicted behavior and we want to fail the build.
        This method validates that this is not the case in the current build, and if it does - fails it with an
        assertion error.
        Args:
            changelog: The changelog from the production bucket.
            latest_release_notes: The latest release notes version string in the current branch
        """
        changelog_latest_release_notes = max(changelog, key=lambda k: Version(k))  # pylint: disable=W0108
        assert Version(latest_release_notes) >= Version(changelog_latest_release_notes), \
            f'{self._pack_name}: Version mismatch detected between upload bucket and current branch\n' \
            f'Upload bucket version: {changelog_latest_release_notes}\n' \
            f'current branch version: {latest_release_notes}\n' \
            'Please Merge from master and rebuild'

    def get_rn_files_names(self, modified_rn_files_paths):
        """

        Args:
            modified_rn_files_paths: a list containing all modified files in the current pack, generated
            by comparing the old and the new commit hash.
        Returns:
            The names of the modified release notes files out of the given list only,
            as in the names of the files that are under ReleaseNotes directory in the format of 'filename.md'.

        """
        modified_rn_files = []
        for file_path in modified_rn_files_paths:
            modified_file_path_parts = os.path.normpath(file_path).split(os.sep)
            if self.RELEASE_NOTES in modified_file_path_parts:
                modified_rn_files.append(modified_file_path_parts[-1])
        return modified_rn_files

    def prepare_release_notes(self, index_folder_path, build_number,
                              modified_rn_files_paths=None):
        """
        Handles the creation and update of the changelog.json files.

        Args:
            index_folder_path (str): Path to the unzipped index json.
            build_number (str): circleCI build number.
            modified_rn_files_paths (list): list of paths of the pack's modified file

        Returns:
            bool: whether the operation succeeded.
            bool: whether running build has not updated pack release notes.
        """
        task_status = False
        not_updated_build = False
        release_notes_dir = os.path.join(self._pack_path, Pack.RELEASE_NOTES)

        modified_rn_files_paths = modified_rn_files_paths if modified_rn_files_paths else []

        try:
            # load changelog from downloaded index
            logging.info(f"Loading changelog for {self._pack_name} pack")
            changelog_index_path = os.path.join(index_folder_path, self._pack_name, Pack.CHANGELOG_JSON)
            if os.path.exists(changelog_index_path):
                changelog, changelog_latest_rn_version, changelog_latest_rn = \
                    self.get_changelog_latest_rn(changelog_index_path)

                if os.path.exists(release_notes_dir):
                    # Handling latest release notes files
                    release_notes_lines, latest_release_notes, new_release_notes_versions = \
                        self.get_release_notes_lines(
                            release_notes_dir, changelog_latest_rn_version, changelog_latest_rn)
                    self.assert_upload_bucket_version_matches_release_notes_version(changelog, latest_release_notes)

                    # Handling modified old release notes files, if there are any
                    rn_files_names = self.get_rn_files_names(modified_rn_files_paths)
                    modified_release_notes_lines_dict = self.get_modified_release_notes_lines(
                        release_notes_dir, new_release_notes_versions, changelog, rn_files_names)

                    if self._current_version != latest_release_notes:
                        logging.error(f"Version mismatch detected between the pack's current version in "
                                      f"pack_metadata.json: {self._current_version} and latest release notes "
                                      f"version: {latest_release_notes}.")
                        task_status = False
                        return task_status, not_updated_build
                    else:
                        if latest_release_notes in changelog:
                            logging.debug(f"Found existing release notes for version: {latest_release_notes}")
                            version_changelog = self._create_changelog_entry(release_notes=release_notes_lines,
                                                                             version_display_name=latest_release_notes,
                                                                             build_number=build_number,
                                                                             new_version=False)

                        else:
                            logging.info(f"Created new release notes for version: {latest_release_notes}")
                            version_changelog = self._create_changelog_entry(release_notes=release_notes_lines,
                                                                             version_display_name=latest_release_notes,
                                                                             build_number=build_number,
                                                                             new_version=True)

                        if version_changelog:
                            changelog[latest_release_notes] = version_changelog

                        if modified_release_notes_lines_dict:
                            logging.info("Updating changelog entries for modified release notes")
                            for version, modified_release_notes_lines in modified_release_notes_lines_dict.items():
                                updated_entry = self._get_updated_changelog_entry(
                                    changelog, version, release_notes=modified_release_notes_lines)
                                changelog[version] = updated_entry

                else:
                    if len(changelog.keys()) > 1:
                        # If there is no release notes dir but the changelog has a few entries in it,
                        # there is a mismatch
                        logging.warning(
                            f"{self._pack_name} pack mismatch between {Pack.CHANGELOG_JSON} and {Pack.RELEASE_NOTES}")
                        task_status, not_updated_build = True, True
                        return task_status, not_updated_build

                    else:
                        # allow changing the initial changelog version
                        first_key_in_changelog = list(changelog.keys())[0]
                        changelog[first_key_in_changelog] = self._create_changelog_entry(
                            release_notes=self.description,
                            version_display_name=first_key_in_changelog,
                            build_number=build_number,
                            initial_release=True,
                            new_version=False)

                        logging.info(f"Found existing release notes in {Pack.CHANGELOG_JSON} for version: "
                                     f"{first_key_in_changelog} of pack {self._pack_name}. Modifying this version in "
                                     f"{Pack.CHANGELOG_JSON}")

            elif self._hidden:
                logging.warning(f"Pack {self._pack_name} is deprecated. Skipping release notes handling.")
                task_status = True
                not_updated_build = True
                return task_status, not_updated_build

            else:
                # if there is no changelog file for the pack, this is a new pack, and we start it's changelog at it's
                # current version
                version_changelog = self._create_changelog_entry(
                    release_notes=self.description,
                    version_display_name=self._current_version,
                    build_number=build_number,
                    new_version=True,
                    initial_release=True
                )
                changelog = {
                    self._current_version: version_changelog
                }
                logging.info(f'Created {Pack.CHANGELOG_JSON} for pack {self._pack_name} starting at version'
                             f' {self._current_version}')

            # Update change log entries with BC flag.
            self.add_bc_entries_if_needed(release_notes_dir, changelog)

            # write back changelog with changes to pack folder
            with open(os.path.join(self._pack_path, Pack.CHANGELOG_JSON), "w") as pack_changelog:
                json.dump(changelog, pack_changelog, indent=4)

            task_status = True
            logging.success(f"Finished creating {Pack.CHANGELOG_JSON} for {self._pack_name}")
        except Exception as e:
            logging.error(f"Failed creating {Pack.CHANGELOG_JSON} file for {self._pack_name}.\n "
                          f"Additional info: {e}")
        finally:
            return task_status, not_updated_build

    def create_local_changelog(self, build_index_folder_path):
        """ Copies the pack index changelog.json file to the pack path

        Args:
            build_index_folder_path: The path to the build index folder

        Returns:
            bool: whether the operation succeeded.

        """
        task_status = True

        build_changelog_index_path = os.path.join(build_index_folder_path, self._pack_name, Pack.CHANGELOG_JSON)
        pack_changelog_path = os.path.join(self._pack_path, Pack.CHANGELOG_JSON)

        if os.path.exists(build_changelog_index_path):
            try:
                shutil.copyfile(src=build_changelog_index_path, dst=pack_changelog_path)
                logging.success(f"Successfully copied pack index changelog.json file from {build_changelog_index_path}"
                                f" to {pack_changelog_path}.")
            except shutil.Error as e:
                task_status = False
                logging.error(f"Failed copying changelog.json file from {build_changelog_index_path} to "
                              f"{pack_changelog_path}. Additional info: {str(e)}")
                return task_status
        else:
            task_status = False
            logging.error(
                f"{self._pack_name} index changelog file is missing in build bucket path: {build_changelog_index_path}")

        return task_status and self.is_changelog_exists()

    def collect_content_items(self):
        """ Iterates over content items folders inside pack and collects content items data.

        Returns:
            dict: Parsed content items
            .
        """
        task_status = False
        content_items_result: dict = {}

        try:
            # the format is defined in issue #19786, may change in the future
            content_item_name_mapping = {
                PackFolders.SCRIPTS.value: "automation",
                PackFolders.PLAYBOOKS.value: "playbook",
                PackFolders.INTEGRATIONS.value: "integration",
                PackFolders.INCIDENT_FIELDS.value: "incidentfield",
                PackFolders.INCIDENT_TYPES.value: "incidenttype",
                PackFolders.DASHBOARDS.value: "dashboard",
                PackFolders.INDICATOR_FIELDS.value: "indicatorfield",
                PackFolders.REPORTS.value: "report",
                PackFolders.INDICATOR_TYPES.value: "reputation",
                PackFolders.LAYOUTS.value: "layoutscontainer",
                PackFolders.CLASSIFIERS.value: "classifier",
                PackFolders.WIDGETS.value: "widget",
                PackFolders.GENERIC_DEFINITIONS.value: "genericdefinition",
                PackFolders.GENERIC_FIELDS.value: "genericfield",
                PackFolders.GENERIC_MODULES.value: "genericmodule",
                PackFolders.GENERIC_TYPES.value: "generictype",
                PackFolders.LISTS.value: "list",
                PackFolders.PREPROCESS_RULES.value: "preprocessrule",
                PackFolders.JOBS.value: "job",
                PackFolders.PARSING_RULES.value: "parsingrule",
                PackFolders.MODELING_RULES.value: "modelingrule",
                PackFolders.CORRELATION_RULES.value: "correlationrule",
                PackFolders.XSIAM_DASHBOARDS.value: "xsiamdashboard",
                PackFolders.XSIAM_REPORTS.value: "xsiamreport",
                PackFolders.TRIGGERS.value: "trigger",
            }

            for root, pack_dirs, pack_files_names in os.walk(self._pack_path, topdown=False):
                current_directory = root.split(os.path.sep)[-1]
                parent_directory = root.split(os.path.sep)[-2]

                if parent_directory in [PackFolders.GENERIC_TYPES.value, PackFolders.GENERIC_FIELDS.value]:
                    current_directory = parent_directory
                elif current_directory in [PackFolders.GENERIC_TYPES.value, PackFolders.GENERIC_FIELDS.value]:
                    continue

                folder_collected_items = []
                for pack_file_name in pack_files_names:
                    if not pack_file_name.endswith(('.json', '.yml')):
                        continue

                    pack_file_path = os.path.join(root, pack_file_name)

                    # reputation in old format aren't supported in 6.0.0 server version
                    if current_directory == PackFolders.INDICATOR_TYPES.value \
                            and not fnmatch.fnmatch(pack_file_name, 'reputation-*.json'):
                        os.remove(pack_file_path)
                        logging.info(f"Deleted pack {pack_file_name} reputation file for {self._pack_name} pack")
                        continue

                    with open(pack_file_path, 'r') as pack_file:
                        if current_directory in PackFolders.yml_supported_folders():
                            content_item = yaml.safe_load(pack_file)
                        elif current_directory in PackFolders.json_supported_folders():
                            content_item = json.load(pack_file)
                        else:
                            continue

                    # check if content item has to version
                    to_version = content_item.get('toversion') or content_item.get('toVersion')

                    if to_version and Version(to_version) < Version(Metadata.SERVER_DEFAULT_MIN_VERSION):
                        os.remove(pack_file_path)
                        logging.info(
                            f"{self._pack_name} pack content item {pack_file_name} has to version: {to_version}. "
                            f"{pack_file_name} file was deleted.")
                        continue

                    if current_directory not in PackFolders.pack_displayed_items():
                        continue  # skip content items that are not displayed in contentItems

                    logging.debug(
                        f"Iterating over {pack_file_path} file and collecting items of {self._pack_name} pack")
                    # updated min server version from current content item
                    self._server_min_version = get_updated_server_version(self._server_min_version, content_item,
                                                                          self._pack_name)

                    content_item_tags = content_item.get('tags', [])

                    if current_directory == PackFolders.SCRIPTS.value:
                        folder_collected_items.append({
                            'id': content_item.get('commonfields', {}).get('id', ''),
                            'name': content_item.get('name', ''),
                            'description': content_item.get('comment', ''),
                            'tags': content_item_tags,
                        })

                        if not self._contains_transformer and 'transformer' in content_item_tags:
                            self._contains_transformer = True

                        if not self._contains_filter and 'filter' in content_item_tags:
                            self._contains_filter = True

                    elif current_directory == PackFolders.PLAYBOOKS.value:
                        self.add_pack_type_tags(content_item, 'Playbook')
                        folder_collected_items.append({
                            'id': content_item.get('id', ''),
                            'name': content_item.get('name', ''),
                            'description': content_item.get('description', ''),
                        })

                    elif current_directory == PackFolders.INTEGRATIONS.value:
                        integration_commands = content_item.get('script', {}).get('commands', [])
                        self.add_pack_type_tags(content_item, 'Integration')
                        folder_collected_items.append({
                            'id': content_item.get('commonfields', {}).get('id', ''),
                            'name': content_item.get('display', ''),
                            'description': content_item.get('description', ''),
                            'category': content_item.get('category', ''),
                            'commands': [
                                {'name': c.get('name', ''), 'description': c.get('description', '')}
                                for c in integration_commands],
                        })

                    elif current_directory == PackFolders.INCIDENT_FIELDS.value:
                        folder_collected_items.append({
                            'id': content_item.get('id', ''),
                            'name': content_item.get('name', ''),
                            'type': content_item.get('type', ''),
                            'description': content_item.get('description', ''),
                        })

                    elif current_directory == PackFolders.INCIDENT_TYPES.value:
                        folder_collected_items.append({
                            'id': content_item.get('id', ''),
                            'name': content_item.get('name', ''),
                            'playbook': content_item.get('playbookId', ''),
                            'closureScript': content_item.get('closureScript', ''),
                            'hours': int(content_item.get('hours', 0)),
                            'days': int(content_item.get('days', 0)),
                            'weeks': int(content_item.get('weeks', 0)),
                        })

                    elif current_directory == PackFolders.DASHBOARDS.value:
                        folder_collected_items.append({
                            'id': content_item.get('id', ''),
                            'name': content_item.get('name', ''),
                        })

                    elif current_directory == PackFolders.INDICATOR_FIELDS.value:
                        folder_collected_items.append({
                            'id': content_item.get('id', ''),
                            'name': content_item.get('name', ''),
                            'type': content_item.get('type', ''),
                            'description': content_item.get('description', ''),
                        })

                    elif current_directory == PackFolders.REPORTS.value:
                        folder_collected_items.append({
                            'id': content_item.get('id', ''),
                            'name': content_item.get('name', ''),
                            'description': content_item.get('description', ''),
                        })

                    elif current_directory == PackFolders.INDICATOR_TYPES.value:
                        folder_collected_items.append({
                            'id': content_item.get('id', ''),
                            'details': content_item.get('details', ''),
                            'reputationScriptName': content_item.get('reputationScriptName', ''),
                            'enhancementScriptNames': content_item.get('enhancementScriptNames', []),
                        })

                    elif current_directory == PackFolders.LAYOUTS.value:
                        layout_metadata = {
                            'id': content_item.get('id', ''),
                            'name': content_item.get('name', ''),
                        }
                        layout_description = content_item.get('description')
                        if layout_description is not None:
                            layout_metadata['description'] = layout_description
                        folder_collected_items.append(layout_metadata)

                    elif current_directory == PackFolders.CLASSIFIERS.value:
                        folder_collected_items.append({
                            'id': content_item.get('id', ''),
                            'name': content_item.get('name') or content_item.get('id', ''),
                            'description': content_item.get('description', ''),
                        })

                    elif current_directory == PackFolders.WIDGETS.value:
                        folder_collected_items.append({
                            'id': content_item.get('id', ''),
                            'name': content_item.get('name', ''),
                            'dataType': content_item.get('dataType', ''),
                            'widgetType': content_item.get('widgetType', ''),
                        })

                    elif current_directory == PackFolders.LISTS.value:
                        folder_collected_items.append({
                            'id': content_item.get('id', ''),
                            'name': content_item.get('name', '')
                        })

                    elif current_directory == PackFolders.GENERIC_DEFINITIONS.value:
                        folder_collected_items.append({
                            'id': content_item.get('id', ''),
                            'name': content_item.get('name', ''),
                            'description': content_item.get('description', ''),
                        })

                    elif parent_directory == PackFolders.GENERIC_FIELDS.value:
                        folder_collected_items.append({
                            'id': content_item.get('id', ''),
                            'name': content_item.get('name', ''),
                            'description': content_item.get('description', ''),
                            'type': content_item.get('type', ''),
                        })

                    elif current_directory == PackFolders.GENERIC_MODULES.value:
                        folder_collected_items.append({
                            'id': content_item.get('id', ''),
                            'name': content_item.get('name', ''),
                            'description': content_item.get('description', ''),
                        })

                    elif parent_directory == PackFolders.GENERIC_TYPES.value:
                        folder_collected_items.append({
                            'id': content_item.get('id', ''),
                            'name': content_item.get('name', ''),
                            'description': content_item.get('description', ''),
                        })

                    elif current_directory == PackFolders.PREPROCESS_RULES.value:
                        folder_collected_items.append({
                            'id': content_item.get('id', ''),
                            'name': content_item.get('name', ''),
                            'description': content_item.get('description', ''),
                        })

                    elif current_directory == PackFolders.JOBS.value:
                        folder_collected_items.append({
                            'id': content_item.get('id', ''),
                            # note that `name` may technically be blank, but shouldn't pass validations
                            'name': content_item.get('name', ''),
                            'details': content_item.get('details', ''),
                        })

                    elif current_directory == PackFolders.PARSING_RULES.value:
                        self.add_pack_type_tags(content_item, 'ParsingRule')
                        folder_collected_items.append({
                            'id': content_item.get('id', ''),
                            'name': content_item.get('name', ''),
                        })

                    elif current_directory == PackFolders.MODELING_RULES.value:
                        self.add_pack_type_tags(content_item, 'ModelingRule')
                        folder_collected_items.append({
                            'id': content_item.get('id', ''),
                            'name': content_item.get('name', ''),
                        })

                    elif current_directory == PackFolders.CORRELATION_RULES.value:
                        self.add_pack_type_tags(content_item, 'CorrelationRule')
                        folder_collected_items.append({
                            'id': content_item.get('global_rule_id', ''),
                            'name': content_item.get('name', ''),
                            'description': content_item.get('description', ''),
                        })

                    elif current_directory == PackFolders.XSIAM_DASHBOARDS.value:
                        folder_collected_items.append({
                            'id': content_item.get('dashboards_data', [{}])[0].get('global_id', ''),
                            'name': content_item.get('dashboards_data', [{}])[0].get('name', ''),
                            'description': content_item.get('dashboards_data', [{}])[0].get('description', ''),
                        })

                    elif current_directory == PackFolders.XSIAM_REPORTS.value:
                        folder_collected_items.append({
                            'id': content_item.get('templates_data', [{}])[0].get('global_id', ''),
                            'name': content_item.get('templates_data', [{}])[0].get('report_name', ''),
                            'description': content_item.get('templates_data', [{}])[0].get('report_description', ''),
                        })

                    elif current_directory == PackFolders.TRIGGERS.value:
                        folder_collected_items.append({
                            'id': content_item.get('trigger_id', ''),
                            'name': content_item.get('trigger_name', ''),
                            'description': content_item.get('description', ''),
                        })

                if current_directory in PackFolders.pack_displayed_items():
                    content_item_key = content_item_name_mapping[current_directory]

                    content_items_result[content_item_key] = \
                        content_items_result.get(content_item_key, []) + folder_collected_items

            logging.success(f"Finished collecting content items for {self._pack_name} pack")
            task_status = True
        except Exception:
            logging.exception(f"Failed collecting content items in {self._pack_name} pack")
        finally:
            self._content_items = content_items_result

            return task_status

    def load_user_metadata(self):
        """ Loads user defined metadata and stores part of it's data in defined properties fields.

        Returns:
            bool: whether the operation succeeded.

        """
        task_status = False
        user_metadata = {}

        try:
            user_metadata_path = os.path.join(self._pack_path, Pack.USER_METADATA)  # user metadata path before parsing
            if not os.path.exists(user_metadata_path):
                logging.error(f"{self._pack_name} pack is missing {Pack.USER_METADATA} file.")
                return task_status

            with open(user_metadata_path, "r") as user_metadata_file:
                user_metadata = json.load(user_metadata_file)  # loading user metadata
                # part of old packs are initialized with empty list
                user_metadata = {} if isinstance(user_metadata, list) else user_metadata

            # store important user metadata fields
            self.support_type = user_metadata.get(Metadata.SUPPORT, Metadata.XSOAR_SUPPORT)
            self.current_version = user_metadata.get(Metadata.CURRENT_VERSION, '')
            self.hidden = user_metadata.get(Metadata.HIDDEN, False)
            self.description = user_metadata.get(Metadata.DESCRIPTION, False)
            self.display_name = user_metadata.get(Metadata.NAME, '')  # type: ignore[misc]
            self._user_metadata = user_metadata
            self._eula_link = user_metadata.get(Metadata.EULA_LINK, Metadata.EULA_URL)
            self._marketplaces = user_metadata.get('marketplaces', ['xsoar'])

            logging.info(f"Finished loading {self._pack_name} pack user metadata")
            task_status = True

        except Exception:
            logging.exception(f"Failed in loading {self._pack_name} user metadata.")
        finally:
            return task_status

    def _collect_pack_tags(self, user_metadata, landing_page_sections, trending_packs):
        tags = set(input_to_list(input_data=user_metadata.get('tags')))
        tags |= self._get_tags_from_landing_page(landing_page_sections)
        tags |= {PackTags.TIM} if self._is_feed else set()
        tags |= {PackTags.USE_CASE} if self._use_cases else set()
        tags |= {PackTags.TRANSFORMER} if self._contains_transformer else set()
        tags |= {PackTags.FILTER} if self._contains_filter else set()
        tags |= {PackTags.COLLECTION} if self._is_siem else set()

        if self._create_date:
            days_since_creation = (datetime.utcnow() - datetime.strptime(self._create_date, Metadata.DATE_FORMAT)).days
            if days_since_creation <= 30:
                tags |= {PackTags.NEW}
            else:
                tags -= {PackTags.NEW}

        if trending_packs:
            if self._pack_name in trending_packs:
                tags |= {PackTags.TRENDING}
            else:
                tags -= {PackTags.TRENDING}

        return tags

    def _enhance_pack_attributes(self, index_folder_path, dependencies_metadata_dict,
                                 statistics_handler=None, format_dependencies_only=False):
        """ Enhances the pack object with attributes for the metadata file

        Args:
            dependencies_metadata_dict (dict): mapping of pack dependencies metadata, for first level dependencies.
            format_dependencies_only (bool): Indicates whether the metadata formation is just for formatting the
            dependencies or not.

        Returns:
            dict: parsed pack metadata.

        """
        landing_page_sections = mp_statistics.StatisticsHandler.get_landing_page_sections()
        trending_packs = None
        pack_dependencies_by_download_count = self._displayed_images_dependent_on_packs
        if not format_dependencies_only:
            # ===== Pack Regular Attributes =====
            self._support_type = self.user_metadata.get(Metadata.SUPPORT, Metadata.XSOAR_SUPPORT)
            self._support_details = self._create_support_section(
                support_type=self._support_type, support_url=self.user_metadata.get(Metadata.URL),
                support_email=self.user_metadata.get(Metadata.EMAIL)
            )
            self._author = self._get_author(
                support_type=self._support_type, author=self.user_metadata.get(Metadata.AUTHOR, ''))
            self._certification = self._get_certification(
                support_type=self._support_type, certification=self.user_metadata.get(Metadata.CERTIFICATION)
            )
            self._legacy = self.user_metadata.get(Metadata.LEGACY, True)
            self._create_date = self._get_pack_creation_date(index_folder_path)
            self._update_date = self._get_pack_update_date(index_folder_path)
            self._use_cases = input_to_list(input_data=self.user_metadata.get(Metadata.USE_CASES), capitalize_input=True)
            self._categories = input_to_list(input_data=self.user_metadata.get(Metadata.CATEGORIES), capitalize_input=True)
            self._keywords = input_to_list(self.user_metadata.get(Metadata.KEY_WORDS))
        self._parsed_dependencies = self._parse_pack_dependencies(self.user_metadata.get(Metadata.DEPENDENCIES, {}),
                                                                  dependencies_metadata_dict)

        # ===== Pack Private Attributes =====
        if not format_dependencies_only:
            self._is_private_pack = Metadata.PARTNER_ID in self.user_metadata
            self._is_premium = self._is_private_pack
            self._preview_only = get_valid_bool(self.user_metadata.get(Metadata.PREVIEW_ONLY, False))
            self._price = convert_price(pack_id=self._pack_name, price_value_input=self.user_metadata.get('price'))
            if self._is_private_pack:
                self._vendor_id = self.user_metadata.get(Metadata.VENDOR_ID, "")
                self._partner_id = self.user_metadata.get(Metadata.PARTNER_ID, "")
                self._partner_name = self.user_metadata.get(Metadata.PARTNER_NAME, "")
                self._content_commit_hash = self.user_metadata.get(Metadata.CONTENT_COMMIT_HASH, "")
                # Currently all content packs are legacy.
                # Since premium packs cannot be legacy, we directly set this attribute to false.
                self._legacy = False

        # ===== Pack Statistics Attributes =====
        if not self._is_private_pack and statistics_handler:  # Public Content case
            self._pack_statistics_handler = mp_statistics.PackStatisticsHandler(
                self._pack_name, statistics_handler.packs_statistics_df, statistics_handler.packs_download_count_desc,
                self._displayed_images_dependent_on_packs
            )
            self._downloads_count = self._pack_statistics_handler.download_count
            trending_packs = statistics_handler.trending_packs
            pack_dependencies_by_download_count = self._pack_statistics_handler.displayed_dependencies_sorted
        self._tags = self._collect_pack_tags(self.user_metadata, landing_page_sections, trending_packs)
        self._search_rank = mp_statistics.PackStatisticsHandler.calculate_search_rank(
            tags=self._tags, certification=self._certification, content_items=self._content_items
        )
        self._related_integration_images = self._get_all_pack_images(
            self._displayed_integration_images, self._displayed_images_dependent_on_packs, dependencies_metadata_dict,
            pack_dependencies_by_download_count
        )

    def format_metadata(self, index_folder_path, packs_dependencies_mapping, build_number, commit_hash,
                        statistics_handler, packs_dict=None, marketplace='xsoar',
                        format_dependencies_only=False):
        """ Re-formats metadata according to marketplace metadata format defined in issue #19786 and writes back
        the result.

        Args:
            index_folder_path (str): downloaded index folder directory path.
            packs_dependencies_mapping (dict): all packs dependencies lookup mapping.
            build_number (str): circleCI build number.
            commit_hash (str): current commit hash.
            statistics_handler (StatisticsHandler): The marketplace statistics handler
            packs_dict (dict): dict of all packs relevant for current marketplace, as {pack_id: pack_object}.
            marketplace (str): Marketplace of current upload.
            format_dependencies_only (bool): Indicates whether the metadata formation is just for formatting the
             dependencies or not.

        Returns:
            bool: True is returned in case metadata file was parsed successfully, otherwise False.
            bool: True is returned in pack is missing dependencies.

        """
        task_status = False
        packs_dict = packs_dict if packs_dict else {}
        is_missing_dependencies = False

        try:
            self.set_pack_dependencies(packs_dependencies_mapping, packs_dict, marketplace=marketplace)

            logging.info(f"Loading pack dependencies metadata for {self._pack_name} pack")
            dependencies_metadata_dict, is_missing_dependencies = self._load_pack_dependencies_metadata(
                index_folder_path, packs_dict)

            self._enhance_pack_attributes(index_folder_path, dependencies_metadata_dict,
                                          statistics_handler, format_dependencies_only)

            formatted_metadata = self._parse_pack_metadata(build_number, commit_hash)
            metadata_path = os.path.join(self._pack_path, Pack.METADATA)  # deployed metadata path after parsing
            json_write(metadata_path, formatted_metadata)  # writing back parsed metadata

            logging.success(f"Finished formatting {self._pack_name} packs's {Pack.METADATA} {metadata_path} file.")
            task_status = True

        except Exception as e:
            logging.exception(f"Failed in formatting {self._pack_name} pack metadata. Additional Info: {str(e)}")

        finally:
            return task_status, is_missing_dependencies

    @staticmethod
    def pack_created_in_time_delta(pack_name, time_delta: timedelta, index_folder_path: str) -> bool:
        """
        Checks if pack created before delta specified in the 'time_delta' argument and return boolean according
        to the result
        Args:
            pack_name: the pack name.
            time_delta: time_delta to check if pack was created before.
            index_folder_path: downloaded index folder directory path.

        Returns:
            True if pack was created before the time_delta from now, and False otherwise.
        """
        pack_creation_time_str = Pack._calculate_pack_creation_date(pack_name, index_folder_path)
        return datetime.utcnow() - datetime.strptime(pack_creation_time_str, Metadata.DATE_FORMAT) < time_delta

    def _get_pack_creation_date(self, index_folder_path):
        return self._calculate_pack_creation_date(self._pack_name, index_folder_path)

    @staticmethod
    def _calculate_pack_creation_date(pack_name, index_folder_path):
        """ Gets the pack created date.
        Args:
            index_folder_path (str): downloaded index folder directory path.
        Returns:
            datetime: Pack created date.
        """
        created_time = datetime.utcnow().strftime(Metadata.DATE_FORMAT)
        metadata = load_json(os.path.join(index_folder_path, pack_name, Pack.METADATA))

        if metadata:
            if metadata.get(Metadata.CREATED):
                created_time = metadata.get(Metadata.CREATED, '')
            else:
                raise Exception(f'The metadata file of the {pack_name} pack does not contain "{Metadata.CREATED}" time')

        return created_time

    def _get_pack_update_date(self, index_folder_path):
        """ Gets the pack update date.
        Args:
            index_folder_path (str): downloaded index folder directory path.
        Returns:
            datetime: Pack update date.
        """
        latest_changelog_released_date = datetime.utcnow().strftime(Metadata.DATE_FORMAT)
        changelog = load_json(os.path.join(index_folder_path, self._pack_name, Pack.CHANGELOG_JSON))

        if changelog and not self.is_modified:
            packs_latest_release_notes = max(Version(ver) for ver in changelog)
            latest_changelog_version = changelog.get(str(packs_latest_release_notes), {})
            latest_changelog_released_date = latest_changelog_version.get('released')

        return latest_changelog_released_date

    def set_pack_dependencies(self, packs_dependencies_mapping, packs_dict, marketplace='xsoar'):
        """
        Retrieve all pack's dependencies by merging the calculated dependencies from pack_dependencies.json file, given
        as input priorly, and the hard coded dependencies featured in the pack_metadata.json file.
        This is done for both first level dependencies and the all levels dependencies.
        Args:
            packs_dependencies_mapping: the calculated dependencies from pack_dependencies.json file
            packs_dict (dict): Dict of packs relevant for current marketplace as {pack_name: pack_object}
            marketplace: the current marketplace this upload is for
        """
        pack_dependencies_mapping = packs_dependencies_mapping.get(self._pack_name, {})
        first_level_dependencies = pack_dependencies_mapping.get(Metadata.DEPENDENCIES, {})
        all_levels_dependencies = pack_dependencies_mapping.get(Metadata.ALL_LEVELS_DEPENDENCIES, [])
        displayed_images_dependent_on_packs = pack_dependencies_mapping.get(Metadata.DISPLAYED_IMAGES, [])

        # filter out packs that are not a part of the marketplace this upload is for
        first_level_dependencies = {k: v for k, v in first_level_dependencies.items() if k in packs_dict}
        all_levels_dependencies = [k for k in all_levels_dependencies if k in packs_dict]
        displayed_images_dependent_on_packs = [k for k in displayed_images_dependent_on_packs if k in packs_dict]

        if Metadata.DISPLAYED_IMAGES not in self._user_metadata:
            self._user_metadata[Metadata.DISPLAYED_IMAGES] = displayed_images_dependent_on_packs

        if Metadata.DEPENDENCIES not in self._user_metadata:
            self._user_metadata[Metadata.DEPENDENCIES] = {}

        if self._pack_name != GCPConfig.BASE_PACK:
            # add base as a mandatory pack dependency, by design for all packs
            first_level_dependencies.update(BASE_PACK_DEPENDENCY_DICT)

        # update the calculated dependencies with the hardcoded dependencies
        first_level_dependencies.update(self.user_metadata[Metadata.DEPENDENCIES])

        # If it is a core pack, check that no new mandatory packs (that are not core packs) were added
        # They can be overridden in the user metadata to be not mandatory so we need to check there as well
        core_packs = GCPConfig.get_core_packs(marketplace)
        if self._pack_name in core_packs:
            mandatory_dependencies = [k for k, v in first_level_dependencies.items()
                                      if v.get(Metadata.MANDATORY, False) is True
                                      and k not in core_packs
                                      and k not in self._user_metadata[Metadata.DEPENDENCIES].keys()]
            if mandatory_dependencies:
                raise Exception(f'New mandatory dependencies {mandatory_dependencies} were '
                                f'found in the core pack {self._pack_name}')

        self._user_metadata[Metadata.DEPENDENCIES] = first_level_dependencies
        self._first_level_dependencies = first_level_dependencies
        self._all_levels_dependencies = all_levels_dependencies
        self._displayed_images_dependent_on_packs = displayed_images_dependent_on_packs

    def prepare_for_index_upload(self):
        """ Removes and leaves only necessary files in pack folder.

        Returns:
            bool: whether the operation succeeded.

        """
        task_status = False
        files_to_leave = [Pack.METADATA, Pack.CHANGELOG_JSON, Pack.README]

        try:
            for file_or_folder in os.listdir(self._pack_path):
                files_or_folder_path = os.path.join(self._pack_path, file_or_folder)

                if file_or_folder in files_to_leave:
                    continue

                if os.path.isdir(files_or_folder_path):
                    shutil.rmtree(files_or_folder_path)
                else:
                    os.remove(files_or_folder_path)

            task_status = True
        except Exception:
            logging.exception(f"Failed in preparing index for upload in {self._pack_name} pack.")
        finally:
            return task_status

    @staticmethod
    def _get_spitted_yml_image_data(root, target_folder_files):
        """ Retrieves pack integration image and integration display name and returns binding image data.

        Args:
            root (str): full path to the target folder to search integration image.
            target_folder_files (list): list of files inside the targeted folder.

        Returns:
            dict: path to integration image and display name of the integration.

        """
        image_data = {}

        for pack_file in target_folder_files:
            if pack_file.startswith('.'):
                continue
            if pack_file.endswith('_image.png'):
                image_data['repo_image_path'] = os.path.join(root, pack_file)
            elif pack_file.endswith('.yml'):
                with open(os.path.join(root, pack_file), 'r') as integration_file:
                    integration_yml = yaml.safe_load(integration_file)
                    image_data['display_name'] = integration_yml.get('display', '')

        return image_data

    def _get_image_data_from_yml(self, pack_file_path):
        """ Creates temporary image file and retrieves integration display name.

        Args:
            pack_file_path (str): full path to the target yml_path integration yml to search integration image.

        Returns:
            dict: path to temporary integration image, display name of the integrations and the basename of
            the integration in content_pack.zip.

        """
        image_data = {}

        if pack_file_path.endswith('.yml'):
            with open(pack_file_path, 'r') as integration_file:
                integration_yml = yaml.safe_load(integration_file)

            image_data['display_name'] = integration_yml.get('display', '')
            # create temporary file of base64 decoded data
            integration_name = integration_yml.get('name', '')
            base64_image = integration_yml['image'].split(',')[1] if integration_yml.get('image') else None

            if not base64_image:
                logging.warning(f"{integration_name} integration image was not found in {self._pack_name} pack")
                return {}

            temp_image_name = f'{integration_name.replace(" ", "")}_image.png'
            temp_image_path = os.path.join(self._pack_path, temp_image_name)

            with open(temp_image_path, 'wb') as image_file:
                image_file.write(base64.b64decode(base64_image))

            self._remove_files_list.append(temp_image_name)  # add temporary file to tracking list
            image_data['image_path'] = temp_image_path
            image_data['integration_path_basename'] = os.path.basename(pack_file_path)

            logging.info(f"Created temporary integration {image_data['display_name']} image for {self._pack_name} pack")

        return image_data

    def _search_for_images(self, target_folder):
        """ Searches for png files in targeted folder.
        Args:
            target_folder (str): full path to directory to search.
        Returns:
            list: list of dictionaries that include image path and display name of integration, example:
            [{'image_path': image_path, 'display_name': integration_display_name},...]
        """
        target_folder_path = os.path.join(self._pack_path, target_folder)
        images_list = []

        if os.path.exists(target_folder_path):
            for pack_item in os.scandir(target_folder_path):
                image_data = self._get_image_data_from_yml(pack_item.path)

                if image_data and image_data not in images_list:
                    images_list.append(image_data)

        return images_list

    def check_if_exists_in_index(self, index_folder_path):
        """ Checks if pack is sub-folder of downloaded index.

        Args:
            index_folder_path (str): index folder full path.

        Returns:
            bool: whether the operation succeeded.
            bool: whether pack exists in index folder.

        """
        task_status, exists_in_index = False, False

        try:
            if not os.path.exists(index_folder_path):
                logging.error(f"{GCPConfig.INDEX_NAME} does not exists.")
                return task_status, exists_in_index

            exists_in_index = os.path.exists(os.path.join(index_folder_path, self._pack_name))
            task_status = True
        except Exception:
            logging.exception(f"Failed searching {self._pack_name} pack in {GCPConfig.INDEX_NAME}")
        finally:
            return task_status, exists_in_index

    @staticmethod
    def remove_contrib_suffix_from_name(display_name: str) -> str:
        """ Removes the contribution details suffix from the integration's display name
        Args:
            display_name (str): The integration display name.

        Returns:
            str: The display name without the contrib details suffix

        """
        contribution_suffixes = ('(Partner Contribution)', '(Developer Contribution)', '(Community Contribution)')
        for suffix in contribution_suffixes:
            index = display_name.find(suffix)
            if index != -1:
                display_name = display_name[:index].rstrip(' ')
                break
        return display_name

    @staticmethod
    def need_to_upload_integration_image(image_data: dict, integration_dirs: list, unified_integrations: list):
        """ Checks whether needs to upload the integration image or not.
        We upload in one of the two cases:
        1. The integration_path_basename is one of the integration dirs detected
        2. The integration_path_basename is one of the added/modified unified integrations

        Args:
            image_data (dict): path to temporary integration image, display name of the integrations and the basename of
            the integration in content_pack.zip.
            integration_dirs (list): The list of integrations to search in for images
            unified_integrations (list): The list of unified integrations to upload their image

        Returns:
            bool: True if we need to upload the image or not
        """
        integration_path_basename = image_data['integration_path_basename']
        return any([
            re.findall(BucketUploadFlow.INTEGRATION_DIR_REGEX, integration_path_basename)[0] in integration_dirs,
            integration_path_basename in unified_integrations
        ])

    def upload_integration_images(self, storage_bucket, storage_base_path, diff_files_list=None, detect_changes=False):
        """ Uploads pack integrations images to gcs.

        The returned result of integration section are defined in issue #19786.

        Args:
            storage_bucket (google.cloud.storage.bucket.Bucket): google storage bucket where image will be uploaded.
            storage_base_path (str): The target destination of the upload in the target bucket.
            detect_changes (bool): Whether to detect changes or upload all images in any case.
            diff_files_list (list): The list of all modified/added files found in the diff
        Returns:
            bool: whether the operation succeeded.
            list: list of dictionaries with uploaded pack integration images.

        """
        task_status = True
        integration_images = []
        integration_dirs = []
        unified_integrations = []

        try:
            if detect_changes:
                # detect added/modified integration images
                for file in diff_files_list:
                    if self.is_integration_image(file.a_path):
                        # integration dir name will show up in the unified integration file path in content_packs.zip
                        integration_dirs.append(os.path.basename(os.path.dirname(file.a_path)))
                    elif self.is_unified_integration(file.a_path):
                        # if the file found in the diff is a unified integration we upload its image
                        unified_integrations.append(os.path.basename(file.a_path))

            pack_local_images = self._search_for_images(target_folder=PackFolders.INTEGRATIONS.value)

            if not pack_local_images:
                return True  # return empty list if no images were found

            pack_storage_root_path = os.path.join(storage_base_path, self._pack_name)

            for image_data in pack_local_images:
                image_path = image_data.get('image_path')
                if not image_path:
                    raise Exception(f"{self._pack_name} pack integration image was not found")

                image_name = os.path.basename(image_path)
                image_storage_path = os.path.join(pack_storage_root_path, image_name)
                pack_image_blob = storage_bucket.blob(image_storage_path)

                if not detect_changes or \
                        self.need_to_upload_integration_image(image_data, integration_dirs, unified_integrations):
                    # upload the image if needed
                    logging.info(f"Uploading image: {image_name} of integration: {image_data.get('display_name')} "
                                 f"from pack: {self._pack_name}")
                    with open(image_path, "rb") as image_file:
                        pack_image_blob.upload_from_file(image_file)
                    self._uploaded_integration_images.append(image_name)

                if GCPConfig.USE_GCS_RELATIVE_PATH:
                    image_gcs_path = urllib.parse.quote(
                        os.path.join(GCPConfig.IMAGES_BASE_PATH, self._pack_name, image_name))
                else:
                    image_gcs_path = pack_image_blob.public_url

                integration_name = image_data.get('display_name', '')

                if self.support_type != Metadata.XSOAR_SUPPORT:
                    integration_name = self.remove_contrib_suffix_from_name(integration_name)

                integration_images.append({
                    'name': integration_name,
                    'imagePath': image_gcs_path
                })

            if self._uploaded_integration_images:
                logging.info(f"Uploaded {len(self._uploaded_integration_images)} images for {self._pack_name} pack.")
        except Exception as e:
            task_status = False
            logging.exception(f"Failed to upload {self._pack_name} pack integration images. Additional Info: {str(e)}")
        finally:
            self._displayed_integration_images = integration_images
            return task_status

    def copy_integration_images(self, production_bucket, build_bucket, images_data, storage_base_path,
                                build_bucket_base_path):
        """ Copies all pack's integration images from the build bucket to the production bucket

        Args:
            production_bucket (google.cloud.storage.bucket.Bucket): The production bucket
            build_bucket (google.cloud.storage.bucket.Bucket): The build bucket
            images_data (dict): The images data structure from Prepare Content step
            storage_base_path (str): The target destination of the upload in the target bucket.
            build_bucket_base_path (str): The path of the build bucket in gcp.
        Returns:
            bool: Whether the operation succeeded.

        """
        task_status = True
        num_copied_images = 0
        err_msg = f"Failed copying {self._pack_name} pack integrations images."
        pc_uploaded_integration_images = images_data.get(self._pack_name, {}).get(BucketUploadFlow.INTEGRATIONS, [])

        for image_name in pc_uploaded_integration_images:
            build_bucket_image_path = os.path.join(build_bucket_base_path, self._pack_name, image_name)
            build_bucket_image_blob = build_bucket.blob(build_bucket_image_path)

            if not build_bucket_image_blob.exists():
                logging.error(f"Found changed/added integration image {image_name} in content repo but "
                              f"{build_bucket_image_path} does not exist in build bucket")
                task_status = False
            else:
                logging.info(f"Copying {self._pack_name} pack integration image: {image_name}")
                try:
                    copied_blob = build_bucket.copy_blob(
                        blob=build_bucket_image_blob, destination_bucket=production_bucket,
                        new_name=os.path.join(storage_base_path, self._pack_name, image_name)
                    )
                    if not copied_blob.exists():
                        logging.error(f"Copy {self._pack_name} integration image: {build_bucket_image_blob.name} "
                                      f"blob to {copied_blob.name} blob failed.")
                        task_status = False
                    else:
                        num_copied_images += 1

                except Exception as e:
                    logging.exception(f"{err_msg}. Additional Info: {str(e)}")
                    return False

        if not task_status:
            logging.error(err_msg)
        else:
            if num_copied_images == 0:
                logging.info(f"No added/modified integration images were detected in {self._pack_name} pack.")
            else:
                logging.success(f"Copied {num_copied_images} images for {self._pack_name} pack.")

        return task_status

    def upload_author_image(self, storage_bucket, storage_base_path, diff_files_list=None, detect_changes=False):
        """ Uploads pack author image to gcs.

        Searches for `Author_image.png` and uploads author image to gcs. In case no such image was found,
        default Base pack image path is used and it's gcp path is returned.

        Args:
            storage_bucket (google.cloud.storage.bucket.Bucket): gcs bucket where author image will be uploaded.
            storage_base_path (str): the path under the bucket to upload to.
            diff_files_list (list): The list of all modified/added files found in the diff
            detect_changes (bool): Whether to detect changes or upload the author image in any case.

        Returns:
            bool: whether the operation succeeded.
            str: public gcp path of author image.

        """
        task_status = True
        author_image_storage_path = ""

        try:
            author_image_path = os.path.join(self._pack_path, Pack.AUTHOR_IMAGE_NAME)  # disable-secrets-detection

            if os.path.exists(author_image_path):
                image_to_upload_storage_path = os.path.join(storage_base_path, self._pack_name,
                                                            Pack.AUTHOR_IMAGE_NAME)  # disable-secrets-detection
                pack_author_image_blob = storage_bucket.blob(image_to_upload_storage_path)

                if not detect_changes or any(self.is_author_image(file.a_path) for file in diff_files_list):
                    # upload the image if needed
                    with open(author_image_path, "rb") as author_image_file:
                        pack_author_image_blob.upload_from_file(author_image_file)
                    self._uploaded_author_image = True
                    logging.success(f"Uploaded successfully {self._pack_name} pack author image")

                if GCPConfig.USE_GCS_RELATIVE_PATH:
                    author_image_storage_path = urllib.parse.quote(
                        os.path.join(GCPConfig.IMAGES_BASE_PATH, self._pack_name, Pack.AUTHOR_IMAGE_NAME))
                else:
                    author_image_storage_path = pack_author_image_blob.public_url

            elif self.support_type == Metadata.XSOAR_SUPPORT:  # use default Base pack image for xsoar supported packs
                author_image_storage_path = os.path.join(GCPConfig.IMAGES_BASE_PATH, GCPConfig.BASE_PACK,
                                                         Pack.AUTHOR_IMAGE_NAME)  # disable-secrets-detection

                if not GCPConfig.USE_GCS_RELATIVE_PATH:
                    # disable-secrets-detection-start
                    author_image_storage_path = os.path.join(GCPConfig.GCS_PUBLIC_URL, storage_bucket.name,
                                                             author_image_storage_path)
                    # disable-secrets-detection-end
                logging.info((f"Skipping uploading of {self._pack_name} pack author image "
                              f"and use default {GCPConfig.BASE_PACK} pack image"))
            else:
                logging.info(f"Skipping uploading of {self._pack_name} pack author image. "
                             f"The pack is defined as {self.support_type} support type")

        except Exception:
            logging.exception(f"Failed uploading {self._pack_name} pack author image.")
            task_status = False
            author_image_storage_path = ""
        finally:
            self._author_image = author_image_storage_path
            return task_status

    def copy_author_image(self, production_bucket, build_bucket, images_data, storage_base_path, build_bucket_base_path):
        """ Copies pack's author image from the build bucket to the production bucket

        Searches for `Author_image.png`, In case no such image was found, default Base pack image path is used and
        it's gcp path is returned.

        Args:
            production_bucket (google.cloud.storage.bucket.Bucket): The production bucket
            build_bucket (google.cloud.storage.bucket.Bucket): The build bucket
            images_data (dict): The images data structure from Prepare Content step
            storage_base_path (str): The target destination of the upload in the target bucket.
            build_bucket_base_path (str): The path of the build bucket in gcp.
        Returns:
            bool: Whether the operation succeeded.

        """
        if images_data.get(self._pack_name, {}).get(BucketUploadFlow.AUTHOR, False):

            build_author_image_path = os.path.join(build_bucket_base_path, self._pack_name, Pack.AUTHOR_IMAGE_NAME)
            build_author_image_blob = build_bucket.blob(build_author_image_path)

            if build_author_image_blob.exists():
                try:
                    copied_blob = build_bucket.copy_blob(
                        blob=build_author_image_blob, destination_bucket=production_bucket,
                        new_name=os.path.join(storage_base_path, self._pack_name,
                                              Pack.AUTHOR_IMAGE_NAME))
                    if not copied_blob.exists():
                        logging.error(f"Failed copying {self._pack_name} pack author image.")
                        return False
                    else:
                        logging.success(f"Copied successfully {self._pack_name} pack author image.")
                        return True

                except Exception as e:
                    logging.exception(f"Failed copying {Pack.AUTHOR_IMAGE_NAME} for {self._pack_name} pack. "
                                      f"Additional Info: {str(e)}")
                    return False

            else:
                logging.error(f"Found changed/added author image in content repo for {self._pack_name} pack but "
                              f"image does not exist in build bucket in path {build_author_image_path}.")
                return False

        else:
            logging.info(f"No added/modified author image was detected in {self._pack_name} pack.")
            return True

    def cleanup(self):
        """ Finalization action, removes extracted pack folder.

        """
        if os.path.exists(self._pack_path):
            shutil.rmtree(self._pack_path)
            logging.info(f"Cleanup {self._pack_name} pack from: {self._pack_path}")

    def is_changelog_exists(self):
        """ Indicates whether the local changelog of a given pack exists or not

        Returns:
            bool: The answer

        """
        return os.path.isfile(os.path.join(self._pack_path, Pack.CHANGELOG_JSON))

    def is_failed_to_upload(self, failed_packs_dict):
        """
        Checks if the pack was failed to upload in Prepare Content step in Create Instances job
        Args:
            failed_packs_dict (dict): The failed packs file

        Returns:
            bool: Whether the operation succeeded.
            str: The pack's failing status

        """
        if self._pack_name in failed_packs_dict:
            return True, failed_packs_dict[self._pack_name].get('status')
        else:
            return False, str()

    def is_integration_image(self, file_path: str):
        """ Indicates whether a file_path is an integration image or not
        Args:
            file_path (str): The file path
        Returns:
            bool: True if the file is an integration image or False otherwise
        """
        return all([
            file_path.startswith(os.path.join(PACKS_FOLDER, self._pack_name)),
            file_path.endswith('.png'),
            'image' in os.path.basename(file_path.lower()),
            os.path.basename(file_path) != Pack.AUTHOR_IMAGE_NAME
        ])

    def is_author_image(self, file_path: str):
        """ Indicates whether a file_path is an author image or not
        Args:
            file_path (str): The file path
        Returns:
            bool: True if the file is an author image or False otherwise
        """
        return file_path == os.path.join(PACKS_FOLDER, self._pack_name, Pack.AUTHOR_IMAGE_NAME)

    def is_unified_integration(self, file_path: str):
        """ Indicates whether a file_path is a unified integration yml file or not
        Args:
            file_path (str): The file path
        Returns:
            bool: True if the file is a unified integration or False otherwise
        """
        return all([
            file_path.startswith(os.path.join(PACKS_FOLDER, self._pack_name, PackFolders.INTEGRATIONS.value)),
            os.path.basename(os.path.dirname(file_path)) == PackFolders.INTEGRATIONS.value,
            os.path.basename(file_path).startswith('integration'),
            os.path.basename(file_path).endswith('.yml')
        ])

    def add_bc_entries_if_needed(self, release_notes_dir: str, changelog: Dict[str, Any]) -> None:
        """
        Receives changelog, checks if there exists a BC version in each changelog entry (as changelog entry might be
        zipped into few RN versions, check if at least one of the versions is BC).
        Check if RN is BC is done by doing the following:
         1) Check if RN has corresponding config file, e.g 1_0_1.md has corresponding 1_0_1.json file.
         2) If it does, check if `isBreakingChanges` field is true
        If such version exists, adds a
        true value to 'breakingChanges' field.
        if JSON file also has breakingChangesNotes configures, adds `breakingChangesNotes` field to changelog file.
        This function iterates every entry in changelog because it takes into consideration four scenarios:
          a) Entry without breaking changes, changes to entry with breaking changes (because at least one of the
             versions in the entry was marked as breaking changes).
          b) Entry without breaking changes, does not change.
          c) Entry with breaking changes, changes to entry without breaking changes (because all the BC versions
             corresponding to the changelog entry were re-marked as not BC).
          d) Entry with breaking changes, does not change.
        Args:
            release_notes_dir (str): RN dir path.
            changelog (Dict[str, Any]): Changelog data represented as a dict.

        Returns:
            (None): Modifies changelog, adds bool value to 'breakingChanges' and `breakingChangesNotes` fields to every
             changelog entry, according to the logic described above.
        """
        if not os.path.exists(release_notes_dir):
            return
        bc_version_to_text: Dict[str, Optional[str]] = self._breaking_changes_versions_to_text(release_notes_dir)
        loose_versions: List[Version] = [Version(bc_ver) for bc_ver in bc_version_to_text]
        predecessor_version: Version = Version('0.0.0')
        for changelog_entry in sorted(changelog.keys(), key=Version):
            rn_loose_version: Version = Version(changelog_entry)
            if bc_versions := self._changelog_entry_bc_versions(predecessor_version, rn_loose_version, loose_versions,
                                                                bc_version_to_text):
                logging.info(f'Changelog entry {changelog_entry} contains BC versions')
                changelog[changelog_entry]['breakingChanges'] = True
                if bc_text := self._calculate_bc_text(release_notes_dir, bc_versions):
                    changelog[changelog_entry]['breakingChangesNotes'] = bc_text
                else:
                    changelog[changelog_entry].pop('breakingChangesNotes', None)
            else:
                changelog[changelog_entry].pop('breakingChanges', None)
            predecessor_version = rn_loose_version

    def _calculate_bc_text(self, release_notes_dir: str, bc_version_to_text: Dict[str, Optional[str]]) -> Optional[str]:
        """
        Receives BC versions to text dict for current changelog entry. Calculates text for BC entry.
        Args:
            release_notes_dir (str): RN dir path.
            bc_version_to_text (Dict[str, Optional[str]): {bc version, bc_text}

        Returns:
            (Optional[str]): Text for entry if such was added.
            If none is returned, server will list the full RN as the BC notes instead.
        """
        # Handle cases of one BC version in entry.
        if len(bc_version_to_text) == 1:
            return list(bc_version_to_text.values())[0]
        # Handle cases of two or more BC versions in entry.
        text_of_bc_versions, bc_without_text = self._split_bc_versions_with_and_without_text(bc_version_to_text)

        if len(text_of_bc_versions) == 0:
            # Case 1: Not even one BC version contains breaking text.
            return None

        elif len(text_of_bc_versions) < len(bc_version_to_text):
            # Case 2: Only part of BC versions contains breaking text.
            return self._handle_many_bc_versions_some_with_text(release_notes_dir, text_of_bc_versions, bc_without_text)

        else:
            # Case 3: All BC versions contains text.
            # Important: Currently, implementation of aggregating BCs was decided to concat between them
            # In the future this might be needed to re-thought.
            return '\n'.join(bc_version_to_text.values())  # type: ignore[arg-type]

    def _handle_many_bc_versions_some_with_text(self, release_notes_dir: str, text_of_bc_versions: List[str],
                                                bc_versions_without_text: List[str], ) -> str:
        """
        Calculates text for changelog entry where some BC versions contain text and some don't.
        Important: Currently, implementation of aggregating BCs was decided to concat between them (and if BC version
        does not have a BC text - concat the whole RN). In the future this might be needed to re-thought.
        Args:
            release_notes_dir (str): RN dir path.
            text_of_bc_versions ([List[str]): List of text of BC versions with text.
            bc_versions_without_text ([List[str]): List of BC versions without text.

        Returns:
            (str): Text for BC entry.
        """
        bc_with_text_str = '\n'.join(text_of_bc_versions)
        rn_file_names_without_text = [f'''{bc_version.replace('.', '_')}.md''' for
                                      bc_version in bc_versions_without_text]
        other_rn_text: str = self._get_release_notes_concat_str(release_notes_dir, rn_file_names_without_text)
        if not other_rn_text:
            logging.error('No RN text, although text was expected to be found for versions'
                          f' {rn_file_names_without_text}.')
        return f'{bc_with_text_str}{other_rn_text}'

    @staticmethod
    def _get_release_notes_concat_str(release_notes_dir: str, rn_file_names: List[str]) -> str:
        """
        Concat all RN data found in given `rn_file_names`.
        Args:
            release_notes_dir (str): RN dir path.
            rn_file_names (List[str]): List of all RN files to concat their data.

        Returns:
            (str): Concat RN data
        """
        concat_str: str = ''
        for rn_file_name in rn_file_names:
            rn_file_path = os.path.join(release_notes_dir, rn_file_name)
            with open(rn_file_path, 'r') as f:
                # Will make the concat string start with new line on purpose.
                concat_str = f'{concat_str}\n{f.read()}'
        return concat_str

    @staticmethod
    def _split_bc_versions_with_and_without_text(bc_versions: Dict[str, Optional[str]]) -> Tuple[List[str], List[str]]:
        """
        Splits BCs to tuple of BCs text of BCs containing text, and BCs versions that do not contain BC text.
        Args:
            bc_versions (Dict[str, Optional[str]): BC versions mapped to text if exists.

        Returns:
            (Tuple[List[str], List[str]]): (text of bc versions with text, bc_versions_without_text).
        """
        text_of_bc_versions_with_tests: List[str] = []
        bc_versions_without_text: List[str] = []
        for bc_version, bc_text in bc_versions.items():
            if bc_text:
                text_of_bc_versions_with_tests.append(bc_text)
            else:
                bc_versions_without_text.append(bc_version)
        return text_of_bc_versions_with_tests, bc_versions_without_text

    @staticmethod
    def _breaking_changes_versions_to_text(release_notes_dir: str) -> Dict[str, Optional[str]]:
        """
        Calculates every BC version in given RN dir and maps it to text if exists.
        Currently, text from a BC version is calculated in the following way:
        - If RN has `breakingChangesNotes` entry in its corresponding config file, then use the value of that field
          as the text of the BC to be represented.
        - Else, use the whole RN text as BC text.
        Args:
            release_notes_dir (str): RN dir path.

        Returns:
            (Dict[str, Optional[str]]): {dotted_version, text}.
        """
        bc_version_to_text: Dict[str, Optional[str]] = dict()
        # Get all config files in RN dir
        rn_config_file_names = filter_dir_files_by_extension(release_notes_dir, '.json')

        for file_name in rn_config_file_names:
            file_data: Dict = load_json(os.path.join(release_notes_dir, file_name))
            # Check if version is BC
            if file_data.get('breakingChanges'):
                # Processing name for easier calculations later on
                processed_name: str = underscore_file_name_to_dotted_version(file_name)
                bc_version_to_text[processed_name] = file_data.get('breakingChangesNotes')
        return bc_version_to_text

    @staticmethod
    def _changelog_entry_bc_versions(predecessor_version: Version, rn_version: Version,
                                     breaking_changes_versions: List[Version],
                                     bc_version_to_text: Dict[str, Optional[str]]) -> Dict[str, Optional[str]]:
        """
        Gets all BC versions of given changelog entry, every BC s.t predecessor_version < BC version <= rn_version.
        Args:
            predecessor_version (Version): Predecessor version in numeric version order.
            rn_version (Version): RN version of current processed changelog entry.
            breaking_changes_versions (List[Version]): List of BC versions.
            bc_version_to_text (Dict[str, Optional[str]): List of all BC to text in the given RN dir.

        Returns:
            Dict[str, Optional[str]]: Partial list of `bc_version_to_text`, containing only relevant versions between
                                      given versions.
        """
        return {str(bc_ver): bc_version_to_text.get(str(bc_ver)) for bc_ver in breaking_changes_versions if
                predecessor_version < bc_ver <= rn_version}


# HELPER FUNCTIONS


def get_upload_data(packs_results_file_path: str, stage: str) -> Tuple[dict, dict, dict, dict]:
    """ Loads the packs_results.json file to get the successful and failed packs together with uploaded images dicts

    Args:
        packs_results_file_path (str): The path to the file
        stage (str): can be BucketUploadFlow.PREPARE_CONTENT_FOR_TESTING or
        BucketUploadFlow.UPLOAD_PACKS_TO_MARKETPLACE_STORAGE

    Returns:
        dict: The successful packs dict
        dict: The failed packs dict
        dict : The successful private packs dict
        dict: The images data dict

    """
    if os.path.exists(packs_results_file_path):
        packs_results_file = load_json(packs_results_file_path)
        stage_data: dict = packs_results_file.get(stage, {})
        successful_packs_dict = stage_data.get(BucketUploadFlow.SUCCESSFUL_PACKS, {})
        failed_packs_dict = stage_data.get(BucketUploadFlow.FAILED_PACKS, {})
        successful_private_packs_dict = stage_data.get(BucketUploadFlow.SUCCESSFUL_PRIVATE_PACKS, {})
        images_data_dict = stage_data.get(BucketUploadFlow.IMAGES, {})
        return successful_packs_dict, failed_packs_dict, successful_private_packs_dict, images_data_dict
    return {}, {}, {}, {}


def store_successful_and_failed_packs_in_ci_artifacts(packs_results_file_path: str, stage: str, successful_packs: list,
                                                      failed_packs: list, updated_private_packs: list,
                                                      images_data: dict = None):
    """ Write the successful and failed packs to the correct section in the packs_results.json file

    Args:
        packs_results_file_path (str): The path to the pack_results.json file
        stage (str): can be BucketUploadFlow.PREPARE_CONTENT_FOR_TESTING or
        BucketUploadFlow.UPLOAD_PACKS_TO_MARKETPLACE_STORAGE
        successful_packs (list): The list of all successful packs
        failed_packs (list): The list of all failed packs
        updated_private_packs (list) : The list of all private packs that were updated
        images_data (dict): A dict containing all images that were uploaded for each pack

    """
    packs_results = load_json(packs_results_file_path)
    packs_results[stage] = dict()

    if failed_packs:
        failed_packs_dict = {
            BucketUploadFlow.FAILED_PACKS: {
                pack.name: {
                    BucketUploadFlow.STATUS: pack.status,
                    BucketUploadFlow.AGGREGATED: pack.aggregation_str if pack.aggregated and pack.aggregation_str
                    else "False"
                } for pack in failed_packs
            }
        }
        packs_results[stage].update(failed_packs_dict)
        logging.debug(f"Failed packs {failed_packs_dict}")

    if successful_packs:
        successful_packs_dict = {
            BucketUploadFlow.SUCCESSFUL_PACKS: {
                pack.name: {
                    BucketUploadFlow.STATUS: pack.status,
                    BucketUploadFlow.AGGREGATED: pack.aggregation_str if pack.aggregated and pack.aggregation_str
                    else "False",
                    BucketUploadFlow.LATEST_VERSION: pack.latest_version
                } for pack in successful_packs
            }
        }
        packs_results[stage].update(successful_packs_dict)
        logging.debug(f"Successful packs {successful_packs_dict}")

    if updated_private_packs:
        successful_private_packs_dict: dict = {
            BucketUploadFlow.SUCCESSFUL_PRIVATE_PACKS: {pack_name: {} for pack_name in updated_private_packs}
        }
        packs_results[stage].update(successful_private_packs_dict)
        logging.debug(f"Successful private packs {successful_private_packs_dict}")

    if images_data:
        packs_results[stage].update({BucketUploadFlow.IMAGES: images_data})
        logging.debug(f"Images data {images_data}")

    if packs_results:
        json_write(packs_results_file_path, packs_results)


def load_json(file_path: str) -> dict:
    """ Reads and loads json file.

    Args:
        file_path (str): full path to json file.

    Returns:
        dict: loaded json file.

    """
    try:
        if file_path and os.path.exists(file_path):
            with open(file_path, 'r') as json_file:
                result = json.load(json_file)
        else:
            result = {}
        return result
    except json.decoder.JSONDecodeError:
        return {}


def json_write(file_path: str, data: Union[list, dict]):
    """ Writes given data to a json file

    Args:
        file_path: The file path
        data: The data to write

    """
    with open(file_path, "w") as f:
        f.write(json.dumps(data, indent=4))


def init_storage_client(service_account=None):
    """Initialize google cloud storage client.

    In case of local dev usage the client will be initialized with user default credentials.
    Otherwise, client will be initialized from service account json that is stored in CircleCI.

    Args:
        service_account (str): full path to service account json.

    Return:
        storage.Client: initialized google cloud storage client.
    """
    if service_account:
        storage_client = storage.Client.from_service_account_json(service_account)
        logging.info("Created gcp service account")

        return storage_client
    else:
        # in case of local dev use, ignored the warning of non use of service account.
        warnings.filterwarnings("ignore", message=google.auth._default._CLOUD_SDK_CREDENTIALS_WARNING)
        credentials, project = google.auth.default()
        storage_client = storage.Client(credentials=credentials, project=project)
        logging.info("Created gcp private account")

        return storage_client


def input_to_list(input_data, capitalize_input=False):
    """ Helper function for handling input list or str from the user.

    Args:
        input_data (list or str): input from the user to handle.
        capitalize_input (boo): whether to capitalize the input list data or not.

    Returns:
        list: returns the original list or list that was split by comma.

    """
    input_data = input_data if input_data else []
    input_data = input_data if isinstance(input_data, list) else [s for s in input_data.split(',') if s]

    if capitalize_input:
        return [" ".join([w.title() if w.islower() else w for w in i.split()]) for i in input_data]
    else:
        return input_data


def get_valid_bool(bool_input):
    """ Converts and returns valid bool.

    Returns:
        bool: converted bool input.
    """
    return bool(strtobool(bool_input)) if isinstance(bool_input, str) else bool_input


def convert_price(pack_id, price_value_input=None):
    """ Converts to integer value price input. In case no price input provided, return zero as price.

    Args:
        pack_id (str): pack unique identifier.
        price_value_input (str): price string to convert.

    Returns:
        int: converted to int pack price.
    """

    try:
        if not price_value_input:
            return 0  # in case no price was supported, return 0
        else:
            return int(price_value_input)  # otherwise convert to int and return result
    except Exception:
        logging.exception(f"{pack_id} pack price is not valid. The price was set to 0.")
        return 0


def get_updated_server_version(current_string_version, compared_content_item, pack_name):
    """ Compares two semantic server versions and returns the higher version between them.

    Args:
         current_string_version (str): current string version.
         compared_content_item (dict): compared content item entity.
         pack_name (str): the pack name (id).

    Returns:
        str: latest version between compared versions.
    """
    lower_version_result = current_string_version

    try:
        compared_string_version = compared_content_item.get('fromversion') or compared_content_item.get(
            'fromVersion') or "99.99.99"
        current_version, compared_version = Version(current_string_version), Version(compared_string_version)

        if current_version > compared_version:
            lower_version_result = compared_string_version
    except Exception:
        content_item_name = compared_content_item.get('name') or compared_content_item.get(
            'display') or compared_content_item.get('id') or compared_content_item.get('details', '')
        logging.exception(f"{pack_name} failed in version comparison of content item {content_item_name}.")
    finally:
        return lower_version_result


def get_content_git_client(content_repo_path: str):
    """ Initializes content repo client.

    Args:
        content_repo_path (str): content repo full path

    Returns:
        git.repo.base.Repo: content repo object.

    """
    return git.Repo(content_repo_path)


def get_recent_commits_data(content_repo: Any, index_folder_path: str, is_bucket_upload_flow: bool,
                            is_private_build: bool = False, circle_branch: str = "master"):
    """ Returns recent commits hashes (of head and remote master)

    Args:
        content_repo (git.repo.base.Repo): content repo object.
        index_folder_path (str): the path to the local index folder
        is_bucket_upload_flow (bool): indicates whether its a run of bucket upload flow or regular build
        is_private_build (bool): indicates whether its a run of private build or not
        circle_branch (str): CircleCi branch of current build

    Returns:
        str: last commit hash of head.
        str: previous commit depending on the flow the script is running
    """
    return content_repo.head.commit.hexsha, get_previous_commit(content_repo, index_folder_path, is_bucket_upload_flow,
                                                                is_private_build, circle_branch)


def get_previous_commit(content_repo, index_folder_path, is_bucket_upload_flow, is_private_build, circle_branch):
    """ If running in bucket upload workflow we want to get the commit in the index which is the index
    We've last uploaded to production bucket. Otherwise, we are in a commit workflow and the diff should be from the
    head of origin/master

    Args:
        content_repo (git.repo.base.Repo): content repo object.
        index_folder_path (str): the path to the local index folder
        is_bucket_upload_flow (bool): indicates whether its a run of bucket upload flow or regular build
        is_private_build (bool): indicates whether its a run of private build or not
        circle_branch (str): CircleCi branch of current build

    Returns:
        str: previous commit depending on the flow the script is running

    """
    if is_bucket_upload_flow:
        return get_last_upload_commit_hash(content_repo, index_folder_path)
    elif is_private_build:
        previous_master_head_commit = content_repo.commit('origin/master~1').hexsha
        logging.info(f"Using origin/master HEAD~1 commit hash {previous_master_head_commit} to diff with.")
        return previous_master_head_commit
    else:
        if circle_branch == 'master':
            head_str = "HEAD~1"
            # if circle branch is master than current commit is origin/master HEAD, so we need to diff with HEAD~1
            previous_master_head_commit = content_repo.commit('origin/master~1').hexsha
        else:
            head_str = "HEAD"
            # else we are on a regular branch and the diff should be done with origin/master HEAD
            previous_master_head_commit = content_repo.commit('origin/master').hexsha
        logging.info(f"Using origin/master {head_str} commit hash {previous_master_head_commit} to diff with.")
        return previous_master_head_commit


def get_last_upload_commit_hash(content_repo, index_folder_path):
    """
    Returns the last origin/master commit hash that was uploaded to the bucket
    Args:
        content_repo (git.repo.base.Repo): content repo object.
        index_folder_path: The path to the index folder

    Returns:
        The commit hash
    """

    inner_index_json_path = os.path.join(index_folder_path, f'{GCPConfig.INDEX_NAME}.json')
    if not os.path.exists(inner_index_json_path):
        logging.critical(f"{GCPConfig.INDEX_NAME}.json not found in {GCPConfig.INDEX_NAME} folder")
        sys.exit(1)
    else:
        inner_index_json_file = load_json(inner_index_json_path)
        if 'commit' in inner_index_json_file:
            last_upload_commit_hash = inner_index_json_file['commit']
            logging.info(f"Retrieved the last commit that was uploaded to production: {last_upload_commit_hash}")
        else:
            logging.critical(f"No commit field in {GCPConfig.INDEX_NAME}.json, content: {str(inner_index_json_file)}")
            sys.exit(1)

    try:
        last_upload_commit = content_repo.commit(last_upload_commit_hash).hexsha
        logging.info(f"Using commit hash {last_upload_commit} from index.json to diff with.")
        return last_upload_commit
    except Exception as e:
        logging.critical(f'Commit {last_upload_commit_hash} in {GCPConfig.INDEX_NAME}.json does not exist in content '
                         f'repo. Additional info:\n {e}')
        sys.exit(1)


def is_ignored_pack_file(modified_file_path_parts):
    """ Indicates whether a pack file needs to be ignored or not.

    Args:
        modified_file_path_parts: The modified file parts, e.g. if file path is "a/b/c" then the
         parts list is ["a", "b", "c"]

    Returns:
        (bool): True if the file should be ignored, False otherwise

    """
    for file_suffix in PackIgnored.ROOT_FILES:
        if file_suffix in modified_file_path_parts:
            return True

    for pack_folder, file_suffixes in PackIgnored.NESTED_FILES.items():
        if pack_folder in modified_file_path_parts:
            if not file_suffixes:  # Ignore all pack folder files
                return True

            for file_suffix in file_suffixes:
                if file_suffix in modified_file_path_parts[-1]:
                    return True

    for pack_folder in PackIgnored.NESTED_DIRS:
        if pack_folder in modified_file_path_parts:
            pack_folder_path = os.sep.join(modified_file_path_parts[:modified_file_path_parts.index(pack_folder) + 1])
            file_path = os.sep.join(modified_file_path_parts)
            for folder_path in [f for f in glob.glob(os.path.join(pack_folder_path, '*/*')) if os.path.isdir(f)]:
                # Checking for all 2nd level directories. e.g. test_data directory
                if file_path.startswith(folder_path):
                    return True

    return False


def filter_dir_files_by_extension(release_notes_dir: str, extension: str) -> List[str]:
    """
    Receives path to RN dir, filters only files in RN dir corresponding to the extension.
    Needed because RN directory will be extended to contain JSON files for configurations,
    see 'release_notes_bc_calculator.py'
    Args:
        release_notes_dir (str): Path to RN dir
        extension (str): Extension to filter by.

    Returns:
        (List[str]): List of all of the files in directory corresponding to the extension.
    """
    return [file_name for file_name in os.listdir(release_notes_dir) if file_name.endswith(extension)]


def is_the_only_rn_in_block(release_notes_dir: str, version: str, changelog: dict):
    """
    Check if the given version is a key of an aggregated changelog block, as in its value in the changelog
    doesn't contains other release notes that have been aggregated in previous uploads.

    If that is the case, the adjacent previous release note in the changelog will be equal to the one in the
    release notes directory, and false otherwise (meaning there are versions in the release notes directory that are
    missing in the changelog, therefore they have been aggregated) and this function asserts that.

    Note: The comparison is done against the release notes directory to avoid cases where there are missing versions in
    the changelog due to inconsistent versions numbering, such as major version bumps. (For example, if the versions
    1.2.7 and 1.3.0 are two consecutive keys in the changelog, we need to determine if 1.3.0 has aggregated the versions
    1.2.8-1.3.0, OR 1.3.0 is the consecutive version right after 1.2.7 but is a major bump. in order to check that, we
    check it against the files in the release notes directory.)


    Args:
        release_notes_dir: the path to the release notes dir.
        version (str): the wanted version.
        changelog (dict): the changelog from the production bucket.

    Returns:
        True if this version's value in the changelog is not an aggregated release notes block. False otherwise.
    """
    if not changelog.get(version):
        return False
    all_rn_versions = []
    lowest_version = [Version('1.0.0')]
    for filename in filter_dir_files_by_extension(release_notes_dir, '.md'):
        current_version = underscore_file_name_to_dotted_version(filename)
        all_rn_versions.append(Version(current_version))
    lower_versions_all_versions = [item for item in all_rn_versions if item < Version(version)] + lowest_version
    lower_versions_in_changelog = [Version(item) for item in changelog.keys() if
                                   Version(item) < Version(version)] + lowest_version
    return max(lower_versions_all_versions) == max(lower_versions_in_changelog)


def underscore_file_name_to_dotted_version(file_name: str) -> str:
    """
    Receives file name with expected format of x_x_x<extension>, and transforms it to dotted string.
    Examples
        - underscore_file_name_to_dotted_version(1_2_3.md) --> 1.2.3
        - underscore_file_name_to_dotted_version(1_4_2.json) --> 1.4.2
    Args:
        file_name (str): File name.

    Returns:
        (str): Dotted version of file name
    """
    return os.path.splitext(file_name)[0].replace('_', '.')<|MERGE_RESOLUTION|>--- conflicted
+++ resolved
@@ -482,10 +482,6 @@
                 self._is_feed = True
         if yaml_type in SIEM_RULES_OBJECTS:
             self._is_siem = True
-<<<<<<< HEAD
-
-=======
->>>>>>> 1222aa16
 
     @staticmethod
     def _clean_release_notes(release_notes_lines):
