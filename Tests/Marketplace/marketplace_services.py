import base64
import fnmatch
import glob
import json
import os
import re
import shutil
import stat
import subprocess
import urllib.parse
import warnings
from datetime import datetime, timedelta
from distutils.util import strtobool

from packaging.version import Version
from pathlib import Path
from typing import Tuple, Any, Union, List, Dict, Optional
from zipfile import ZipFile, ZIP_DEFLATED

import git
import google.auth
import sys
import yaml
from google.cloud import storage

import Tests.Marketplace.marketplace_statistics as mp_statistics
from Tests.Marketplace.marketplace_constants import PackFolders, Metadata, GCPConfig, BucketUploadFlow, PACKS_FOLDER, \
    PackTags, PackIgnored, Changelog, BASE_PACK_DEPENDENCY_DICT, SIEM_RULES_OBJECTS
from Utils.release_notes_generator import aggregate_release_notes_for_marketplace
from Tests.scripts.utils import logging_wrapper as logging


class Pack(object):
    """ Class that manipulates and manages the upload of pack's artifact and metadata to cloud storage.

    Args:
        pack_name (str): Pack root folder name.
        pack_path (str): Full path to pack folder.

    Attributes:
        PACK_INITIAL_VERSION (str): pack initial version that will be used as default.
        CHANGELOG_JSON (str): changelog json full name, may be changed in the future.
        README (str): pack's readme file name.
        METADATA (str): pack's metadata file name, the one that will be deployed to cloud storage.
        USER_METADATA (str); user metadata file name, the one that located in content repo.
        EXCLUDE_DIRECTORIES (list): list of directories to excluded before uploading pack zip to storage.
        AUTHOR_IMAGE_NAME (str): author image file name.
        RELEASE_NOTES (str): release notes folder name.

    """
    PACK_INITIAL_VERSION = "1.0.0"
    CHANGELOG_JSON = "changelog.json"
    README = "README.md"
    USER_METADATA = "pack_metadata.json"
    METADATA = "metadata.json"
    AUTHOR_IMAGE_NAME = "Author_image.png"
    EXCLUDE_DIRECTORIES = [PackFolders.TEST_PLAYBOOKS.value]
    RELEASE_NOTES = "ReleaseNotes"

    def __init__(self, pack_name, pack_path):
        self._pack_name = pack_name
        self._pack_path = pack_path
        self._zip_path = None  # zip_path will be updated as part of zip_pack
        self._marketplaces = []  # initialized in load_user_metadata function
        self._status = None
        self._public_storage_path = ""
        self._remove_files_list = []  # tracking temporary files, in order to delete in later step
        self._server_min_version = "99.99.99"  # initialized min version
        self._latest_version = None  # pack latest version found in changelog
        self._support_type = None  # initialized in load_user_metadata function
        self._current_version = None  # initialized in load_user_metadata function
        self._hidden = False  # initialized in load_user_metadata function
        self._description = None  # initialized in load_user_metadata function
        self._display_name = None  # initialized in load_user_metadata function
        self._user_metadata = {}  # initialized in load_user_metadata function
        self._eula_link = None  # initialized in load_user_metadata function
        self._is_feed = False  # a flag that specifies if pack is a feed pack
        self._downloads_count = 0  # number of pack downloads
        self._bucket_url = None  # URL of where the pack was uploaded.
        self._aggregated = False  # weather the pack's rn was aggregated or not.
        self._aggregation_str = ""  # the aggregation string msg when the pack versions are aggregated
        self._create_date = None  # initialized in enhance_pack_attributes function
        self._update_date = None  # initialized in enhance_pack_attributes function
        self._uploaded_author_image = False  # whether the pack author image was uploaded or not
        self._uploaded_integration_images = []  # the list of all integration images that were uploaded for the pack
        self._support_details = None  # initialized in enhance_pack_attributes function
        self._author = None  # initialized in enhance_pack_attributes function
        self._certification = None  # initialized in enhance_pack_attributes function
        self._legacy = None  # initialized in enhance_pack_attributes function
        self._author_image = None  # initialized in upload_author_image function
        self._displayed_integration_images = []  # initialized in upload_integration_images function
        self._price = 0  # initialized in enhance_pack_attributes function
        self._is_private_pack = False  # initialized in enhance_pack_attributes function
        self._is_premium = False  # initialized in enhance_pack_attributes function
        self._vendor_id = None  # initialized in enhance_pack_attributes function
        self._partner_id = None  # initialized in enhance_pack_attributes function
        self._partner_name = None  # initialized in enhance_pack_attributes function
        self._content_commit_hash = None  # initialized in enhance_pack_attributes function
        self._preview_only = None  # initialized in enhance_pack_attributes function
        self._tags = None  # initialized in enhance_pack_attributes function
        self._categories = None  # initialized in enhance_pack_attributes function
        self._content_items = None  # initialized in collect_content_items function
        self._search_rank = None  # initialized in enhance_pack_attributes function
        self._related_integration_images = None  # initialized in enhance_pack_attributes function
        self._use_cases = None  # initialized in enhance_pack_attributes function
        self._keywords = None  # initialized in enhance_pack_attributes function
        self._pack_statistics_handler = None  # initialized in enhance_pack_attributes function
        self._contains_transformer = False  # initialized in collect_content_items function
        self._contains_filter = False  # initialized in collect_content_items function
        self._is_missing_dependencies = False  # initialized in _load_pack_dependencies function
        self._is_modified = None  # initialized in detect_modified function
        self._is_siem = False  # initialized in collect_content_items function

        # Dependencies attributes - these contain only packs that are a part of this marketplace
        self._first_level_dependencies = {}  # initialized in set_pack_dependencies function
        self._all_levels_dependencies = []  # initialized in set_pack_dependencies function
        self._displayed_images_dependent_on_packs = []  # initialized in set_pack_dependencies function
        self._parsed_dependencies = None  # initialized in enhance_pack_attributes function

    @property
    def name(self):
        """ str: pack root folder name.
        """
        return self._pack_name

    @property
    def path(self):
        """ str: pack folder full path.
        """
        return self._pack_path

    @property
    def latest_version(self):
        """ str: pack latest version from sorted keys of changelog.json file.
        """
        if not self._latest_version:
            self._latest_version = self._get_latest_version()
            return self._latest_version
        else:
            return self._latest_version

    @latest_version.setter
    def latest_version(self, latest_version):
        self._latest_version = latest_version

    @property
    def status(self):
        """ str: current status of the packs.
        """
        return self._status

    @property
    def is_feed(self):
        """
        bool: whether the pack is a feed pack
        """
        return self._is_feed

    @is_feed.setter
    def is_feed(self, is_feed):
        """ setter of is_feed
        """
        self._is_feed = is_feed

    @property
    def is_siem(self):
        """
        bool: whether the pack is a siem pack
        """
        return self._is_siem

    @is_siem.setter
    def is_siem(self, is_siem):
        """ setter of is_siem
        """
        self._is_siem = is_siem

    @status.setter  # type: ignore[attr-defined,no-redef]
    def status(self, status_value):
        """ setter of pack current status.
        """
        self._status = status_value

    @property
    def public_storage_path(self):
        """ str: public gcs path of uploaded pack.
        """
        return self._public_storage_path

    @public_storage_path.setter
    def public_storage_path(self, path_value):
        """ setter of public gcs path of uploaded pack.
        """
        self._public_storage_path = path_value

    @property
    def support_type(self):
        """ str: support type of the pack.
        """
        return self._support_type

    @support_type.setter
    def support_type(self, support_value):
        """ setter of support type of the pack.
        """
        self._support_type = support_value

    @property
    def current_version(self):
        """ str: current version of the pack (different from latest_version).
        """
        return self._current_version

    @current_version.setter
    def current_version(self, current_version_value):
        """ setter of current version of the pack.
        """
        self._current_version = current_version_value

    @property
    def hidden(self):
        """ bool: internal content field for preventing pack from being displayed.
        """
        return self._hidden

    @hidden.setter
    def hidden(self, hidden_value):
        """ setter of hidden property of the pack.
        """
        self._hidden = hidden_value

    @property
    def description(self):
        """ str: Description of the pack (found in pack_metadata.json).
        """
        return self._description

    @description.setter
    def description(self, description_value):
        """ setter of description property of the pack.
        """
        self._description = description_value

    @property
    def display_name(self):
        """ str: Display name of the pack (found in pack_metadata.json).
        """
        return self._display_name

    @property
    def user_metadata(self):
        """ dict: the pack_metadata.
        """
        return self._user_metadata

    @display_name.setter  # type: ignore[attr-defined,no-redef]
    def display_name(self, display_name_value):
        """ setter of display name property of the pack.
        """
        self._display_name = display_name_value

    @property
    def server_min_version(self):
        """ str: server min version according to collected items.
        """
        if not self._server_min_version or self._server_min_version == "99.99.99":
            return Metadata.SERVER_DEFAULT_MIN_VERSION
        else:
            return self._server_min_version

    @property
    def downloads_count(self):
        """ str: packs downloads count.
        """
        return self._downloads_count

    @downloads_count.setter
    def downloads_count(self, download_count_value):
        """ setter of downloads count property of the pack.
        """
        self._downloads_count = download_count_value

    @property
    def bucket_url(self):
        """ str: pack bucket_url.
        """
        return self._bucket_url

    @bucket_url.setter
    def bucket_url(self, bucket_url):
        """ str: pack bucket_url.
        """
        self._bucket_url = bucket_url

    @property
    def aggregated(self):
        """ str: pack aggregated release notes or not.
        """
        return self._aggregated

    @property
    def aggregation_str(self):
        """ str: pack aggregated release notes or not.
        """
        return self._aggregation_str

    @property
    def create_date(self):
        """ str: pack create date.
        """
        return self._create_date

    @create_date.setter
    def create_date(self, value):
        self._create_date = value

    @property
    def update_date(self):
        """ str: pack update date.
        """
        return self._update_date

    @update_date.setter
    def update_date(self, value):
        self._update_date = value

    @property
    def uploaded_author_image(self):
        """ bool: whether the pack author image was uploaded or not.
        """
        return self._uploaded_author_image

    @uploaded_author_image.setter
    def uploaded_author_image(self, uploaded_author_image):
        """ bool: whether the pack author image was uploaded or not.
        """
        self._uploaded_author_image = uploaded_author_image

    @property
    def uploaded_integration_images(self):
        """ str: the list of uploaded integration images
        """
        return self._uploaded_integration_images

    @property
    def is_missing_dependencies(self):
        return self._is_missing_dependencies

    @property
    def zip_path(self):
        return self._zip_path

    @property
    def is_modified(self):
        return self._is_modified

    @property
    def marketplaces(self):
        return self._marketplaces

    @property
    def all_levels_dependencies(self):
        return self._all_levels_dependencies

    def _get_latest_version(self):
        """ Return latest semantic version of the pack.

        In case that changelog.json file was not found, default value of 1.0.0 will be returned.
        Otherwise, keys of semantic pack versions will be collected and sorted in descending and return latest version.
        For additional information regarding changelog.json format go to issue #19786

        Returns:
            str: Pack latest version.

        """
        changelog_path = os.path.join(self._pack_path, Pack.CHANGELOG_JSON)

        if not os.path.exists(changelog_path):
            return self._current_version

        with open(changelog_path, "r") as changelog_file:
            changelog = json.load(changelog_file)
            pack_versions = [Version(v) for v in changelog.keys()]
            pack_versions.sort(reverse=True)

            return str(pack_versions[0])

    @staticmethod
    def organize_integration_images(pack_integration_images: list, pack_dependencies_integration_images_dict: dict,
                                    pack_dependencies_by_download_count: list):
        """ By Issue #32038
        1. Sort pack integration images by alphabetical order
        2. Sort pack dependencies by download count
        Pack integration images are shown before pack dependencies integration images

        Args:
            pack_integration_images (list): list of pack integration images
            pack_dependencies_integration_images_dict: a mapping of pack dependency name to its integration images
            pack_dependencies_by_download_count: a list of pack dependencies sorted by download count

        Returns:
            list: list of sorted integration images

        """

        def sort_by_name(integration_image: dict):
            return integration_image.get('name', '')

        # sort packs integration images
        pack_integration_images = sorted(pack_integration_images, key=sort_by_name)

        # sort pack dependencies integration images
        all_dep_int_imgs = pack_integration_images
        for dep_pack_name in pack_dependencies_by_download_count:
            if dep_pack_name in pack_dependencies_integration_images_dict:
                logging.info(f'Adding {dep_pack_name} to deps int imgs')
                dep_int_imgs = sorted(pack_dependencies_integration_images_dict[dep_pack_name], key=sort_by_name)
                for dep_int_img in dep_int_imgs:
                    if dep_int_img not in all_dep_int_imgs:  # avoid duplicates
                        all_dep_int_imgs.append(dep_int_img)

        return all_dep_int_imgs

    @staticmethod
    def _get_all_pack_images(pack_integration_images: List, display_dependencies_images: List,
                             dependencies_metadata: Dict,
                             pack_dependencies_by_download_count):
        """ Returns data of uploaded pack integration images and it's path in gcs. Pack dependencies integration images
        are added to that result as well.

        Args:
             pack_integration_images (list): list of uploaded to gcs integration images and it paths in gcs.
             display_dependencies_images (list): list of pack names of additional dependencies images to display.
             dependencies_metadata (dict): all level dependencies data.
             pack_dependencies_by_download_count (list): list of pack names that are dependencies of the given pack
            sorted by download count.

        Returns:
            list: collection of integration display name and it's path in gcs.

        """
        dependencies_integration_images_dict: dict = {}
        additional_dependencies_data = {k: v for k, v in dependencies_metadata.items() if k in
                                        display_dependencies_images}

        for dependency_data in additional_dependencies_data.values():
            for dep_int_img in dependency_data.get('integrations', []):
                dep_int_img_gcs_path = dep_int_img.get('imagePath', '')  # image public url
                dep_int_img['name'] = Pack.remove_contrib_suffix_from_name(dep_int_img.get('name', ''))
                dep_pack_name = os.path.basename(os.path.dirname(dep_int_img_gcs_path))

                if dep_pack_name not in display_dependencies_images:
                    continue  # skip if integration image is not part of displayed images of the given pack

                if dep_int_img not in pack_integration_images:  # avoid duplicates in list
                    if dep_pack_name in dependencies_integration_images_dict:
                        dependencies_integration_images_dict[dep_pack_name].append(dep_int_img)
                    else:
                        dependencies_integration_images_dict[dep_pack_name] = [dep_int_img]

        return Pack.organize_integration_images(
            pack_integration_images, dependencies_integration_images_dict, pack_dependencies_by_download_count
        )

    def add_pack_type_tags(self, yaml_content, yaml_type):
        """
        Checks if an pack objects is siem or feed object. If so, updates Pack._is_feed or Pack._is_siem
        Args:
            yaml_content: The yaml content extracted by yaml.safe_load().
            yaml_type: The type of object to check.

        Returns:
            Doesn't return
        """
        if yaml_type == 'Integration':
            if yaml_content.get('script', {}).get('feed', False) is True:
                self._is_feed = True
            if yaml_content.get('isFetchEvents', False) is True:
                self._is_siem = True
        if yaml_type == 'Playbook':
            if yaml_content.get('name').startswith('TIM '):
                self._is_feed = True
        if yaml_type in SIEM_RULES_OBJECTS:
            self._is_siem = True

    @staticmethod
    def _clean_release_notes(release_notes_lines):
        return re.sub(r'<\!--.*?-->', '', release_notes_lines, flags=re.DOTALL)

    @staticmethod
    def _parse_pack_dependencies(first_level_dependencies, dependencies_metadata_dict):
        """ Parses user defined dependencies and returns dictionary with relevant data about each dependency pack.

        Args:
            first_level_dependencies (dict): first lever dependencies that were retrieved
            from user pack_metadata.json file.
            dependencies_metadata_dict (dict): dict of pack dependencies data.

        Returns:
            dict: parsed dictionary with pack dependency data.
        """
        parsed_result = {}

        for dependency_id, dependency_data in dependencies_metadata_dict.items():
            parsed_result[dependency_id] = {
                "mandatory": first_level_dependencies.get(dependency_id, {}).get('mandatory', True),
                "minVersion": dependency_data.get(Metadata.CURRENT_VERSION, Pack.PACK_INITIAL_VERSION),
                "author": dependency_data.get('author', ''),
                "name": dependency_data.get('name') if dependency_data.get('name') else dependency_id,
                "certification": dependency_data.get('certification', 'certified')
            }

        return parsed_result

    @staticmethod
    def _create_support_section(support_type, support_url=None, support_email=None):
        """ Creates support dictionary that is part of metadata.

        In case of support type xsoar, adds default support url. If support is xsoar and support url is defined and
        doesn't match xsoar default url, warning is raised.

        Args:
            support_type (str): support type of pack.
            support_url (str): support full url.
            support_email (str): support email address.

        Returns:
            dict: supported data dictionary.
        """
        support_details = {}

        if support_url:  # set support url from user input
            support_details['url'] = support_url
        elif support_type == Metadata.XSOAR_SUPPORT:  # in case support type is xsoar, set default xsoar support url
            support_details['url'] = Metadata.XSOAR_SUPPORT_URL
        # add support email if defined
        if support_email:
            support_details['email'] = support_email

        return support_details

    @staticmethod
    def _get_author(support_type, author=None):
        """ Returns pack author. In case support type is xsoar, more additional validation are applied.

        Args:
            support_type (str): support type of pack.
            author (str): author of the pack.

        Returns:
            str: returns author from the input.
        """
        if support_type == Metadata.XSOAR_SUPPORT and not author:
            return Metadata.XSOAR_AUTHOR  # returned xsoar default author
        elif support_type == Metadata.XSOAR_SUPPORT and author != Metadata.XSOAR_AUTHOR:
            logging.warning(f"{author} author doest not match {Metadata.XSOAR_AUTHOR} default value")
            return author
        else:
            return author

    @staticmethod
    def _get_certification(support_type, certification=None):
        """ Returns pack certification.

        In case support type is xsoar or partner, CERTIFIED is returned.
        In case support is not xsoar or partner but pack_metadata has certification field, certification value will be
        taken from pack_metadata defined value.
        Otherwise empty certification value (empty string) will be returned

        Args:
            support_type (str): support type of pack.
            certification (str): certification value from pack_metadata, if exists.

        Returns:
            str: certification value
        """
        if support_type in [Metadata.XSOAR_SUPPORT, Metadata.PARTNER_SUPPORT]:
            return Metadata.CERTIFIED
        elif certification:
            return certification
        else:
            return ""

    def _get_tags_from_landing_page(self, landing_page_sections: dict) -> set:
        """
        Build the pack's tag list according to the user metadata and the landingPage sections file.
        Args:
            landing_page_sections (dict): landingPage sections and the packs in each one of them.

        Returns:
            set: Pack's tags.

        """

        tags = set()
        sections = landing_page_sections.get('sections', []) if landing_page_sections else []

        for section in sections:
            if self._pack_name in landing_page_sections.get(section, []):
                tags.add(section)

        return tags

    def _parse_pack_metadata(self, build_number, commit_hash):
        """ Parses pack metadata according to issue #19786 and #20091. Part of field may change over the time.

        Args:
            build_number (str): circleCI build number.
            commit_hash (str): current commit hash.

        Returns:
            dict: parsed pack metadata.

        """
        pack_metadata = {
            Metadata.NAME: self._display_name or self._pack_name,
            Metadata.ID: self._pack_name,
            Metadata.DESCRIPTION: self._description or self._pack_name,
            Metadata.CREATED: self._create_date,
            Metadata.UPDATED: self._update_date,
            Metadata.LEGACY: self._legacy,
            Metadata.SUPPORT: self._support_type,
            Metadata.SUPPORT_DETAILS: self._support_details,
            Metadata.EULA_LINK: self._eula_link,
            Metadata.AUTHOR: self._author,
            Metadata.AUTHOR_IMAGE: self._author_image,
            Metadata.CERTIFICATION: self._certification,
            Metadata.PRICE: self._price,
            Metadata.SERVER_MIN_VERSION: self.user_metadata.get(Metadata.SERVER_MIN_VERSION) or self.server_min_version,
            Metadata.CURRENT_VERSION: self.user_metadata.get(Metadata.CURRENT_VERSION, ''),
            Metadata.VERSION_INFO: build_number,
            Metadata.COMMIT: commit_hash,
            Metadata.DOWNLOADS: self._downloads_count,
            Metadata.TAGS: list(self._tags or []),
            Metadata.CATEGORIES: self._categories,
            Metadata.CONTENT_ITEMS: self._content_items,
            Metadata.SEARCH_RANK: self._search_rank,
            Metadata.INTEGRATIONS: self._related_integration_images,
            Metadata.USE_CASES: self._use_cases,
            Metadata.KEY_WORDS: self._keywords,
            Metadata.DEPENDENCIES: self._parsed_dependencies
        }

        if self._is_private_pack:
            pack_metadata.update({
                Metadata.PREMIUM: self._is_premium,
                Metadata.VENDOR_ID: self._vendor_id,
                Metadata.PARTNER_ID: self._partner_id,
                Metadata.PARTNER_NAME: self._partner_name,
                Metadata.CONTENT_COMMIT_HASH: self._content_commit_hash,
                Metadata.PREVIEW_ONLY: self._preview_only
            })

        return pack_metadata

    def _load_pack_dependencies_metadata(self, index_folder_path, packs_dict):
        """ Loads dependencies metadata and returns mapping of pack id and it's loaded data.
            There are 2 cases:
              Case 1: The dependency is present in the index.zip. In this case, we add it to the dependencies results.
              Case 2: The dependency is missing from the index.zip since it is a new pack. In this case, handle missing
                dependency - This means we mark this pack as 'missing dependency', and once the new index.zip is
                created, and therefore it contains the new pack, we call this function again, and hitting case 1.
        Args:
            index_folder_path (str): full path to download index folder.
            packs_dict (dict): dict of all packs relevant for current marketplace, as {pack_id: pack_object}.

        Returns:
            dict: pack id as key and loaded metadata of packs as value.
            bool: True if the pack is missing dependencies, False otherwise.

        """
        dependencies_metadata_result = {}
        dependencies_ids = {dep for dep in self._first_level_dependencies}
        dependencies_ids.update(self._displayed_images_dependent_on_packs)

        for dependency_pack_id in dependencies_ids:
            dependency_metadata_path = os.path.join(index_folder_path, dependency_pack_id, Pack.METADATA)

            if os.path.exists(dependency_metadata_path):
                # Case 1: the dependency is found in the index.zip
                with open(dependency_metadata_path, 'r') as metadata_file:
                    dependency_metadata = json.load(metadata_file)
                    dependencies_metadata_result[dependency_pack_id] = dependency_metadata
            else:
                # Case 2: the dependency is not in the index since it is a new pack
                self._is_missing_dependencies = True
                logging.warning(f"{self._pack_name} pack dependency with id {dependency_pack_id} "
                                f"was not found in index, marking it as missing dependencies - to be resolved in "
                                f"next iteration over packs")

        return dependencies_metadata_result, self._is_missing_dependencies

    @staticmethod
    def _get_updated_changelog_entry(changelog: dict, version: str, release_notes: str = None,
                                     version_display_name: str = None, build_number_with_prefix: str = None,
                                     released_time: str = None):
        """
        Args:
            changelog (dict): The changelog from the production bucket.
            version (str): The version that is the key in the changelog of the entry wished to be updated.
            release_notes (str): The release notes lines to update the entry with.
            version_display_name (str): The version display name to update the entry with.
            build_number_with_prefix(srt): the build number to modify the entry to, including the prefix R (if present).
            released_time: The released time to update the entry with.

        """
        changelog_entry = changelog.get(version)
        if not changelog_entry:
            raise Exception('The given version is not a key in the changelog')
        version_display_name = \
            version_display_name if version_display_name else changelog_entry[Changelog.DISPLAY_NAME].split('-')[0]
        build_number_with_prefix = \
            build_number_with_prefix if build_number_with_prefix else \
            changelog_entry[Changelog.DISPLAY_NAME].split('-')[1]

        changelog_entry[Changelog.RELEASE_NOTES] = release_notes if release_notes else changelog_entry[
            Changelog.RELEASE_NOTES]
        changelog_entry[Changelog.DISPLAY_NAME] = f'{version_display_name} - {build_number_with_prefix}'
        changelog_entry[Changelog.RELEASED] = released_time if released_time else changelog_entry[Changelog.RELEASED]

        return changelog_entry

    def _create_changelog_entry(self, release_notes, version_display_name, build_number,
                                new_version=True, initial_release=False):
        """ Creates dictionary entry for changelog.

        Args:
            release_notes (str): release notes md.
            version_display_name (str): display name version.
            build_number (srt): current build number.
            new_version (bool): whether the entry is new or not. If not new, R letter will be appended to build number.
            initial_release (bool): whether the entry is an initial release or not.
        Returns:
            dict: release notes entry of changelog

        """
        if new_version:
            return {Changelog.RELEASE_NOTES: release_notes,
                    Changelog.DISPLAY_NAME: f'{version_display_name} - {build_number}',
                    Changelog.RELEASED: datetime.utcnow().strftime(Metadata.DATE_FORMAT)}

        elif initial_release:
            return {Changelog.RELEASE_NOTES: release_notes,
                    Changelog.DISPLAY_NAME: f'{version_display_name} - {build_number}',
                    Changelog.RELEASED: self._create_date}

        elif self.is_modified:
            return {Changelog.RELEASE_NOTES: release_notes,
                    Changelog.DISPLAY_NAME: f'{version_display_name} - R{build_number}',
                    Changelog.RELEASED: datetime.utcnow().strftime(Metadata.DATE_FORMAT)}

        return {}

    def remove_unwanted_files(self, delete_test_playbooks=True):
        """ Iterates over pack folder and removes hidden files and unwanted folders.

        Args:
            delete_test_playbooks (bool): whether to delete test playbooks folder.

        Returns:
            bool: whether the operation succeeded.
        """
        task_status = True
        try:
            for directory in Pack.EXCLUDE_DIRECTORIES:
                if delete_test_playbooks and os.path.isdir(f'{self._pack_path}/{directory}'):
                    shutil.rmtree(f'{self._pack_path}/{directory}')
                    logging.info(f"Deleted {directory} directory from {self._pack_name} pack")

            for root, dirs, files in os.walk(self._pack_path, topdown=True):
                for pack_file in files:
                    full_file_path = os.path.join(root, pack_file)
                    # removing unwanted files
                    if pack_file.startswith('.') \
                            or pack_file in [Pack.AUTHOR_IMAGE_NAME, Pack.USER_METADATA] \
                            or pack_file in self._remove_files_list:
                        os.remove(full_file_path)
                        logging.info(f"Deleted pack {pack_file} file for {self._pack_name} pack")
                        continue

        except Exception:
            task_status = False
            logging.exception(f"Failed to delete ignored files for pack {self._pack_name}")
        finally:
            return task_status

    def sign_pack(self, signature_string=None):
        """ Signs pack folder and creates signature file.

        Args:
            signature_string (str): Base64 encoded string used to sign the pack.

        Returns:
            bool: whether the operation succeeded.
        """
        task_status = False

        try:
            if signature_string:
                with open("keyfile", "wb") as keyfile:
                    keyfile.write(signature_string.encode())
                arg = f'./signDirectory {self._pack_path} keyfile base64'
                signing_process = subprocess.Popen(arg, stdout=subprocess.PIPE, stderr=subprocess.PIPE, shell=True)
                output, err = signing_process.communicate()

                if err:
                    logging.error(f"Failed to sign pack for {self._pack_name} - {str(err)}")
                    return

                logging.info(f"Signed {self._pack_name} pack successfully")
            else:
                logging.info(f"No signature provided. Skipped signing {self._pack_name} pack")
            task_status = True
        except Exception:
            logging.exception(f"Failed to sign pack for {self._pack_name}")
        finally:
            return task_status

    @staticmethod
    def zip_folder_items(source_path, source_name, zip_pack_path):
        """
        Zips the source_path
        Args:
            source_path (str): The source path of the folder the items are in.
            zip_pack_path (str): The path to the zip folder.
            source_name (str): The name of the source that should be zipped.
        """
        task_status = False
        try:
            with ZipFile(zip_pack_path, 'w', ZIP_DEFLATED) as pack_zip:
                for root, dirs, files in os.walk(source_path, topdown=True):
                    for f in files:
                        full_file_path = os.path.join(root, f)
                        relative_file_path = os.path.relpath(full_file_path, source_path)
                        pack_zip.write(filename=full_file_path, arcname=relative_file_path)

            task_status = True
            logging.success(f"Finished zipping {source_name} folder.")
        except Exception:
            logging.exception(f"Failed in zipping {source_name} folder")
        finally:
            return task_status

    @staticmethod
    def encrypt_pack(zip_pack_path, pack_name, encryption_key, extract_destination_path,
                     private_artifacts_dir, secondary_encryption_key):
        """ decrypt the pack in order to see that the pack was encrypted in the first place.

        Args:
            zip_pack_path (str): The path to the encrypted zip pack.
            pack_name (str): The name of the pack that should be encrypted.
            encryption_key (str): The key which we can decrypt the pack with.
            extract_destination_path (str): The path in which the pack resides.
            private_artifacts_dir (str): The chosen name for the private artifacts directory.
            secondary_encryption_key (str) : A second key which we can decrypt the pack with.
        """
        try:
            current_working_dir = os.getcwd()
            shutil.copy('./encryptor', os.path.join(extract_destination_path, 'encryptor'))
            os.chmod(os.path.join(extract_destination_path, 'encryptor'), stat.S_IXOTH)
            os.chdir(extract_destination_path)

            subprocess.call('chmod +x ./encryptor', shell=True)

            output_file = zip_pack_path.replace("_not_encrypted.zip", ".zip")
            full_command = f'./encryptor ./{pack_name}_not_encrypted.zip {output_file} "{encryption_key}"'
            subprocess.call(full_command, shell=True)

            secondary_encryption_key_output_file = zip_pack_path.replace("_not_encrypted.zip", ".enc2.zip")
            full_command_with_secondary_encryption = f'./encryptor ./{pack_name}_not_encrypted.zip ' \
                                                     f'{secondary_encryption_key_output_file}' \
                                                     f' "{secondary_encryption_key}"'
            subprocess.call(full_command_with_secondary_encryption, shell=True)

            new_artefacts = os.path.join(current_working_dir, private_artifacts_dir)
            if os.path.exists(new_artefacts):
                shutil.rmtree(new_artefacts)
            os.mkdir(path=new_artefacts)
            shutil.copy(zip_pack_path, os.path.join(new_artefacts, f'{pack_name}_not_encrypted.zip'))
            shutil.copy(output_file, os.path.join(new_artefacts, f'{pack_name}.zip'))
            shutil.copy(secondary_encryption_key_output_file, os.path.join(new_artefacts, f'{pack_name}.enc2.zip'))
            os.chdir(current_working_dir)
        except (subprocess.CalledProcessError, shutil.Error) as error:
            print(f"Error while trying to encrypt pack. {error}")

    def decrypt_pack(self, encrypted_zip_pack_path, decryption_key):
        """ decrypt the pack in order to see that the pack was encrypted in the first place.

        Args:
            encrypted_zip_pack_path (str): The path for the encrypted zip pack.
            decryption_key (str): The key which we can decrypt the pack with.

        Returns:
            bool: whether the decryption succeeded.
        """
        try:
            current_working_dir = os.getcwd()
            extract_destination_path = f'{current_working_dir}/decrypt_pack_dir'
            os.mkdir(extract_destination_path)

            shutil.copy('./decryptor', os.path.join(extract_destination_path, 'decryptor'))
            secondary_encrypted_pack_path = os.path.join(extract_destination_path, 'encrypted_zip_pack.zip')
            shutil.copy(encrypted_zip_pack_path, secondary_encrypted_pack_path)
            os.chmod(os.path.join(extract_destination_path, 'decryptor'), stat.S_IXOTH)
            output_decrypt_file_path = f"{extract_destination_path}/decrypt_pack.zip"
            os.chdir(extract_destination_path)

            subprocess.call('chmod +x ./decryptor', shell=True)
            full_command = f'./decryptor {secondary_encrypted_pack_path} {output_decrypt_file_path} "{decryption_key}"'
            process = subprocess.Popen(full_command, stdout=subprocess.PIPE, stderr=subprocess.PIPE, shell=True)
            stdout, stderr = process.communicate()
            shutil.rmtree(extract_destination_path)
            os.chdir(current_working_dir)
            if stdout:
                logging.info(str(stdout))
            if stderr:
                logging.error(f"Error: Premium pack {self._pack_name} should be encrypted, but isn't.")
                return False
            return True

        except subprocess.CalledProcessError as error:
            logging.exception(f"Error while trying to decrypt pack. {error}")
            return False

    def is_pack_encrypted(self, encrypted_zip_pack_path, decryption_key):
        """ Checks if the pack is encrypted by trying to decrypt it.

        Args:
            encrypted_zip_pack_path (str): The path for the encrypted zip pack.
            decryption_key (str): The key which we can decrypt the pack with.

        Returns:
            bool: whether the pack is encrypted.
        """
        return self.decrypt_pack(encrypted_zip_pack_path, decryption_key)

    def zip_pack(self, extract_destination_path="", encryption_key="",
                 private_artifacts_dir='private_artifacts', secondary_encryption_key=""):
        """ Zips pack folder.

        Returns:
            bool: whether the operation succeeded.
            str: full path to created pack zip.
        """
        self._zip_path = f"{self._pack_path}.zip" if not encryption_key else f"{self._pack_path}_not_encrypted.zip"
        source_path = self._pack_path
        source_name = self._pack_name
        task_status = self.zip_folder_items(source_path, source_name, self._zip_path)
        # if failed to zip, skip encryption
        if task_status and encryption_key:
            try:
                Pack.encrypt_pack(self._zip_path, source_name, encryption_key, extract_destination_path,
                                  private_artifacts_dir, secondary_encryption_key)
                # If the pack needs to be encrypted, it is initially at a different location than this final path
            except Exception:
                task_status = False
                logging.exception(f"Failed in encrypting {source_name} folder")
        final_path_to_zipped_pack = f"{source_path}.zip"
        return task_status, final_path_to_zipped_pack

    def detect_modified(self, content_repo, index_folder_path, current_commit_hash, previous_commit_hash):
        """ Detects pack modified files.

        The diff is done between current commit and previous commit that was saved in metadata that was downloaded from
        index. In case that no commit was found in index (initial run), the default value will be set to previous commit
        from origin/master.

        Args:
            content_repo (git.repo.base.Repo): content repo object.
            index_folder_path (str): full path to downloaded index folder.
            current_commit_hash (str): last commit hash of head.
            previous_commit_hash (str): the previous commit to diff with.

        Returns:
            bool: whether the operation succeeded.
            list: list of RN files that were modified.
            bool: whether pack was modified and override will be required.
        """
        task_status = False
        modified_rn_files_paths = []
        pack_was_modified = False

        try:
            pack_index_metadata_path = os.path.join(index_folder_path, self._pack_name, Pack.METADATA)

            if not os.path.exists(pack_index_metadata_path):
                logging.info(f"{self._pack_name} pack was not found in index, skipping detection of modified pack.")
                task_status = True
                return

            with open(pack_index_metadata_path, 'r') as metadata_file:
                downloaded_metadata = json.load(metadata_file)

            previous_commit_hash = downloaded_metadata.get(Metadata.COMMIT, previous_commit_hash)
            # set 2 commits by hash value in order to check the modified files of the diff
            current_commit = content_repo.commit(current_commit_hash)
            previous_commit = content_repo.commit(previous_commit_hash)

            for modified_file in current_commit.diff(previous_commit):
                if modified_file.a_path.startswith(PACKS_FOLDER):
                    modified_file_path_parts = os.path.normpath(modified_file.a_path).split(os.sep)

                    if modified_file_path_parts[1] and modified_file_path_parts[1] == self._pack_name:
                        if not is_ignored_pack_file(modified_file_path_parts):
                            logging.info(f"Detected modified files in {self._pack_name} pack")
                            task_status, pack_was_modified = True, True
                            modified_rn_files_paths.append(modified_file.a_path)
                        else:
                            logging.debug(f'{modified_file.a_path} is an ignored file')
            task_status = True
            if pack_was_modified:
                # Make sure the modification is not only of release notes files, if so count that as not modified
                pack_was_modified = not all(self.RELEASE_NOTES in path for path in modified_rn_files_paths)
                # Filter modifications in release notes config JSON file - they will be handled later on.
                modified_rn_files_paths = [path_ for path_ in modified_rn_files_paths if path_.endswith('.md')]
            self._is_modified = pack_was_modified
            return
        except Exception:
            logging.exception(f"Failed in detecting modified files of {self._pack_name} pack")
        finally:
            return task_status, modified_rn_files_paths

    def upload_to_storage(self, zip_pack_path, latest_version, storage_bucket, override_pack, storage_base_path,
                          private_content=False, pack_artifacts_path=None, overridden_upload_path=None):
        """ Manages the upload of pack zip artifact to correct path in cloud storage.
        The zip pack will be uploaded by defaualt to following path: /content/packs/pack_name/pack_latest_version.
        In case that zip pack artifact already exist at constructed path, the upload will be skipped.
        If flag override_pack is set to True, pack will forced for upload.
        If item_upload_path is provided it will override said path, and will save the item to that destination.

        Args:
            zip_pack_path (str): full path to pack zip artifact.
            latest_version (str): pack latest version.
            storage_bucket (google.cloud.storage.bucket.Bucket): google cloud storage bucket.
            override_pack (bool): whether to override existing pack.
            private_content (bool): Is being used in a private content build.
            storage_base_path (str): The upload destination in the target bucket for all packs (in the format of
                                     <some_path_in_the_target_bucket>/content/Packs).

            pack_artifacts_path (str): Path to where we are saving pack artifacts.
            overridden_upload_path (str): If provided, will override version_pack_path calculation and will use this path instead

        Returns:
            bool: whether the operation succeeded.
            bool: True in case of pack existence at targeted path and upload was skipped, otherwise returned False.
            str: Path to pack's zip in the bucket after the upload.

        """
        task_status = True

        try:
            if overridden_upload_path:
                if private_content:
                    logging.warning("Private content does not support overridden argument")
                    return task_status, True, None
                zip_to_upload_full_path = overridden_upload_path
            else:
                version_pack_path = os.path.join(storage_base_path, self._pack_name, latest_version)
                existing_files = [Path(f.name).name for f in storage_bucket.list_blobs(prefix=version_pack_path)]

                if override_pack:
                    logging.warning(f"Uploading {self._pack_name} pack to storage and overriding the existing pack "
                                    f"files already in storage.")

                elif existing_files:
                    logging.warning(f"The following packs already exist in the storage: {', '.join(existing_files)}")
                    logging.warning(f"Skipping step of uploading {self._pack_name}.zip to storage.")
                    return task_status, True, None

                zip_to_upload_full_path = os.path.join(version_pack_path, f"{self._pack_name}.zip")
            blob = storage_bucket.blob(zip_to_upload_full_path)
            blob.cache_control = "no-cache,max-age=0"  # disabling caching for pack blob

            with open(zip_pack_path, "rb") as pack_zip:
                blob.upload_from_file(pack_zip)
            if private_content:
                secondary_encryption_key_pack_name = f"{self._pack_name}.enc2.zip"
                secondary_encryption_key_bucket_path = os.path.join(version_pack_path,
                                                                    secondary_encryption_key_pack_name)

                #  In some cases the path given is actually a zip.
                if isinstance(pack_artifacts_path, str) and pack_artifacts_path.endswith('content_packs.zip'):
                    _pack_artifacts_path = pack_artifacts_path.replace('/content_packs.zip', '')
                else:
                    _pack_artifacts_path = pack_artifacts_path

                secondary_encryption_key_artifacts_path = zip_pack_path.replace(f'{self._pack_name}',
                                                                                f'{self._pack_name}.enc2')

                blob = storage_bucket.blob(secondary_encryption_key_bucket_path)
                blob.cache_control = "no-cache,max-age=0"  # disabling caching for pack blob
                with open(secondary_encryption_key_artifacts_path, "rb") as pack_zip:
                    blob.upload_from_file(pack_zip)

                print(
                    f"Copying {secondary_encryption_key_artifacts_path} to {_pack_artifacts_path}/"
                    f"packs/{self._pack_name}.zip")
                shutil.copy(secondary_encryption_key_artifacts_path,
                            f'{_pack_artifacts_path}/packs/{self._pack_name}.zip')

            self.public_storage_path = blob.public_url
            logging.success(f"Uploaded {self._pack_name} pack to {zip_to_upload_full_path} path.")

            return task_status, False, zip_to_upload_full_path
        except Exception:
            task_status = False
            logging.exception(f"Failed in uploading {self._pack_name} pack to gcs.")
            return task_status, True, None

    def copy_and_upload_to_storage(self, production_bucket, build_bucket, successful_packs_dict, storage_base_path,
                                   build_bucket_base_path):
        """ Manages the copy of pack zip artifact from the build bucket to the production bucket.
        The zip pack will be copied to following path: /content/packs/pack_name/pack_latest_version if
        the pack exists in the successful_packs_dict from Prepare content step in Create Instances job.

        Args:
            production_bucket (google.cloud.storage.bucket.Bucket): google cloud production bucket.
            build_bucket (google.cloud.storage.bucket.Bucket): google cloud build bucket.
            successful_packs_dict (dict): the dict of all packs were uploaded in prepare content step
            storage_base_path (str): The target destination of the upload in the target bucket.
            build_bucket_base_path (str): The path of the build bucket in gcp.
        Returns:
            bool: Status - whether the operation succeeded.
            bool: Skipped pack - true in case of pack existence at the targeted path and the copy process was skipped,
             otherwise returned False.

        """
        pack_not_uploaded_in_prepare_content = self._pack_name not in successful_packs_dict
        if pack_not_uploaded_in_prepare_content:
            logging.warning("The following packs already exist at storage.")
            logging.warning(f"Skipping step of uploading {self._pack_name}.zip to storage.")
            return True, True

        latest_version = successful_packs_dict[self._pack_name][BucketUploadFlow.LATEST_VERSION]
        self._latest_version = latest_version

        build_version_pack_path = os.path.join(build_bucket_base_path, self._pack_name, latest_version)

        # Verifying that the latest version of the pack has been uploaded to the build bucket
        existing_bucket_version_files = [f.name for f in build_bucket.list_blobs(prefix=build_version_pack_path)]
        if not existing_bucket_version_files:
            logging.error(f"{self._pack_name} latest version ({latest_version}) was not found on build bucket at "
                          f"path {build_version_pack_path}.")
            return False, False

        # We upload the pack zip object taken from the build bucket into the production bucket
        prod_version_pack_path = os.path.join(storage_base_path, self._pack_name, latest_version)
        prod_pack_zip_path = os.path.join(prod_version_pack_path, f'{self._pack_name}.zip')
        build_pack_zip_path = os.path.join(build_version_pack_path, f'{self._pack_name}.zip')
        build_pack_zip_blob = build_bucket.blob(build_pack_zip_path)

        try:
            copied_blob = build_bucket.copy_blob(
                blob=build_pack_zip_blob, destination_bucket=production_bucket, new_name=prod_pack_zip_path
            )
            copied_blob.cache_control = "no-cache,max-age=0"  # disabling caching for pack blob
            self.public_storage_path = copied_blob.public_url
            task_status = copied_blob.exists()
        except Exception as e:
            pack_suffix = os.path.join(self._pack_name, latest_version, f'{self._pack_name}.zip')
            logging.exception(f"Failed copying {pack_suffix}. Additional Info: {str(e)}")
            return False, False

        if not task_status:
            logging.error(f"Failed in uploading {self._pack_name} pack to production gcs.")
        else:
            # Determine if pack versions were aggregated during upload
            pack_uploaded_in_prepare_content = not pack_not_uploaded_in_prepare_content
            if pack_uploaded_in_prepare_content:
                agg_str = successful_packs_dict[self._pack_name].get('aggregated')
                if agg_str:
                    self._aggregated = True
                    self._aggregation_str = agg_str
            logging.success(f"Uploaded {self._pack_name} pack to {prod_pack_zip_path} path.")

        # handle dependenices zip upload when found in build bucket
        self.copy_and_upload_dependencies_zip_to_storage(
            build_bucket,
            build_bucket_base_path,
            production_bucket,
            storage_base_path
        )

        return task_status, False

    def copy_and_upload_dependencies_zip_to_storage(self, build_bucket, build_bucket_base_path, production_bucket,
                                                    storage_base_path):
        pack_with_deps_name = f'{self._pack_name}_with_dependencies.zip'
        build_pack_with_deps_path = os.path.join(build_bucket_base_path, self._pack_name, pack_with_deps_name)
        existing_bucket_deps_files = [f.name for f in build_bucket.list_blobs(prefix=build_pack_with_deps_path)]
        if existing_bucket_deps_files:
            logging.info(f"{self._pack_name} with dependencies was found. path {build_pack_with_deps_path}.")

            # We upload the pack dependencies zip object taken from the build bucket into the production bucket
            prod_version_pack_deps_zip_path = os.path.join(storage_base_path, self._pack_name, pack_with_deps_name)
            build_pack_deps_zip_blob = build_bucket.blob(build_pack_with_deps_path)

            try:
                copied_blob = build_bucket.copy_blob(
                    blob=build_pack_deps_zip_blob,
                    destination_bucket=production_bucket,
                    new_name=prod_version_pack_deps_zip_path
                )
                copied_blob.cache_control = "no-cache,max-age=0"  # disabling caching for pack blob
                self.public_storage_path = copied_blob.public_url
                dep_task_status = copied_blob.exists()
                if not dep_task_status:
                    logging.error(f"Failed in uploading {self._pack_name} pack with dependencies to production gcs.")
            except Exception as e:
                pack_deps_zip_suffix = os.path.join(self._pack_name, pack_with_deps_name)
                logging.exception(f"Failed copying {pack_deps_zip_suffix}. Additional Info: {str(e)}")

    def get_changelog_latest_rn(self, changelog_index_path: str) -> Tuple[dict, Version, str]:
        """
        Returns the changelog file contents and the last version of rn in the changelog file
        Args:
            changelog_index_path (str): the changelog.json file path in the index

        Returns: the changelog file contents, the last version,  and contents of rn in the changelog file

        """
        logging.info(f"Found Changelog for: {self._pack_name}")
        if os.path.exists(changelog_index_path):
            try:
                with open(changelog_index_path, "r") as changelog_file:
                    changelog = json.load(changelog_file)
            except json.JSONDecodeError:
                changelog = {}
        else:
            changelog = {}
        # get the latest rn version in the changelog.json file
        changelog_rn_versions = [Version(ver) for ver in changelog]
        # no need to check if changelog_rn_versions isn't empty because changelog file exists
        changelog_latest_rn_version = max(changelog_rn_versions)
        changelog_latest_rn = changelog[str(changelog_latest_rn_version)]["releaseNotes"]

        return changelog, changelog_latest_rn_version, changelog_latest_rn

    def get_modified_release_notes_lines(self, release_notes_dir: str, new_release_notes_versions: list,
                                         changelog: dict, modified_rn_files: list):
        """
        In the case where an rn file was changed, this function returns the new content
        of the release note in the format suitable for the changelog file.
        In general, if two rn files are created between two consecutive upload runs (i.e. pack was changed twice),
        the rn files are being aggregated and the latter version is the one that is being used as a key in the changelog
        file, and the aggregated rns as the value.
        Hence, in the case of changing an rn as such, this function re-aggregates all of the rns under the
        corresponding version key, and returns the aggregated data, in the right format, as value under that key.

        Args:
            release_notes_dir (str): the path to the release notes dir
            new_release_notes_versions (list): a list of the new versions of release notes in the pack since the
             last upload. This means they were already handled on this upload run (and aggregated if needed).
            changelog (dict): the changelog from the production bucket.
            modified_rn_files (list): a list of the rn files that were modified according to the last commit in
             'filename.md' format.

        Returns:
            A dict of modified version and their release notes contents, for modified
              in the current index file


        """

        modified_versions_dict = {}

        for rn_filename in modified_rn_files:
            version = underscore_file_name_to_dotted_version(rn_filename)
            # Should only apply on modified files that are not the last rn file
            if version in new_release_notes_versions:
                continue
            # The case where the version is a key in the changelog file,
            # and the value is not an aggregated release note
            if is_the_only_rn_in_block(release_notes_dir, version, changelog):
                logging.info("The version is a key in the changelog file and by itself in the changelog block")
                with open(os.path.join(release_notes_dir, rn_filename), 'r') as rn_file:
                    rn_lines = rn_file.read()
                modified_versions_dict[version] = self._clean_release_notes(rn_lines).strip()
            # The case where the version is not a key in the changelog file or it is a key of aggregated content
            else:
                logging.debug(f'The "{version}" version is not a key in the changelog file or it is a key of'
                              f' aggregated content')
                same_block_versions_dict, higher_nearest_version = self.get_same_block_versions(
                    release_notes_dir, version, changelog)
                modified_versions_dict[higher_nearest_version] = aggregate_release_notes_for_marketplace(
                    same_block_versions_dict)

        return modified_versions_dict

    def get_same_block_versions(self, release_notes_dir: str, version: str, changelog: dict):
        """
        Get a dict of the version as key and rn data as value of all of the versions that are in the same
        block in the changelog file as the given version (these are the versions that were aggregates together
        during a single upload priorly).

        Args:
            release_notes_dir (str): the path to the release notes dir
            version (str): the wanted version
            changelog (dict): the changelog from the production bucket.

        Returns:
            A dict of version, rn data for all corresponding versions, and the highest version among those keys as str

        """
        lowest_version = [Version(Pack.PACK_INITIAL_VERSION)]
        lower_versions: list = []
        higher_versions: list = []
        same_block_versions_dict: dict = dict()
        for item in changelog.keys():  # divide the versions into lists of lower and higher than given version
            (lower_versions if Version(item) < Version(version) else higher_versions).append(Version(item))
        higher_nearest_version = min(higher_versions)
        lower_versions = lower_versions + lowest_version  # if the version is 1.0.0, ensure lower_versions is not empty
        lower_nearest_version = max(lower_versions)
        for rn_filename in filter_dir_files_by_extension(release_notes_dir, '.md'):
            current_version = underscore_file_name_to_dotted_version(rn_filename)
            # Catch all versions that are in the same block
            if lower_nearest_version < Version(current_version) <= higher_nearest_version:
                with open(os.path.join(release_notes_dir, rn_filename), 'r') as rn_file:
                    rn_lines = rn_file.read()
                same_block_versions_dict[current_version] = self._clean_release_notes(rn_lines).strip()
        return same_block_versions_dict, str(higher_nearest_version)

    def get_release_notes_lines(self, release_notes_dir: str, changelog_latest_rn_version: Version,
                                changelog_latest_rn: str) -> Tuple[str, str, list]:
        """
        Prepares the release notes contents for the new release notes entry
        Args:
            release_notes_dir (str): the path to the release notes dir
            changelog_latest_rn_version (Version): the last version of release notes in the changelog.json file
            changelog_latest_rn (str): the last release notes in the changelog.json file

        Returns: The release notes contents, the latest release notes version (in the release notes directory),
        and a list of the new rn versions that this is the first time they have been uploaded.

        """
        found_versions: list = list()
        pack_versions_dict: dict = dict()
        for filename in sorted(filter_dir_files_by_extension(release_notes_dir, '.md')):
            version = underscore_file_name_to_dotted_version(filename)

            # Aggregate all rn files that are bigger than what we have in the changelog file
            if Version(version) > changelog_latest_rn_version:
                with open(os.path.join(release_notes_dir, filename), 'r') as rn_file:
                    rn_lines = rn_file.read()
                pack_versions_dict[version] = self._clean_release_notes(rn_lines).strip()

            found_versions.append(Version(version))

        latest_release_notes_version = max(found_versions)
        latest_release_notes_version_str = str(latest_release_notes_version)
        logging.info(f"Latest ReleaseNotes version is: {latest_release_notes_version_str}")

        if len(pack_versions_dict) > 1:
            # In case that there is more than 1 new release notes file, wrap all release notes together for one
            # changelog entry
            aggregation_str = f"[{', '.join(str(lv) for lv in found_versions if lv > changelog_latest_rn_version)}]"\
                              f" => {latest_release_notes_version_str}"
            logging.info(f"Aggregating ReleaseNotes versions: {aggregation_str}")
            release_notes_lines = aggregate_release_notes_for_marketplace(pack_versions_dict)
            self._aggregated = True
            self._aggregation_str = aggregation_str
        elif len(pack_versions_dict) == 1:
            # In case where there is only one new release notes file
            release_notes_lines = pack_versions_dict[latest_release_notes_version_str]
        else:
            # In case where the pack is up to date, i.e. latest changelog is latest rn file
            # We should take the release notes from the index as it has might been aggregated
            logging.info(f'No new RN file was detected for pack {self._pack_name}, taking latest RN from the index')
            release_notes_lines = changelog_latest_rn
        new_release_notes_versions = list(pack_versions_dict.keys())

        return release_notes_lines, latest_release_notes_version_str, new_release_notes_versions

    def assert_upload_bucket_version_matches_release_notes_version(self,
                                                                   changelog: dict,
                                                                   latest_release_notes: str) -> None:
        """
        Sometimes there is a the current bucket is not merged from master there could be another version in the upload
        bucket, that does not exist in the current branch.
        This case can cause unpredicted behavior and we want to fail the build.
        This method validates that this is not the case in the current build, and if it does - fails it with an
        assertion error.
        Args:
            changelog: The changelog from the production bucket.
            latest_release_notes: The latest release notes version string in the current branch
        """
        changelog_latest_release_notes = max(changelog, key=lambda k: Version(k))  # pylint: disable=W0108
        assert Version(latest_release_notes) >= Version(changelog_latest_release_notes), \
            f'{self._pack_name}: Version mismatch detected between upload bucket and current branch\n' \
            f'Upload bucket version: {changelog_latest_release_notes}\n' \
            f'current branch version: {latest_release_notes}\n' \
            'Please Merge from master and rebuild'

    def get_rn_files_names(self, modified_rn_files_paths):
        """

        Args:
            modified_rn_files_paths: a list containing all modified files in the current pack, generated
            by comparing the old and the new commit hash.
        Returns:
            The names of the modified release notes files out of the given list only,
            as in the names of the files that are under ReleaseNotes directory in the format of 'filename.md'.

        """
        modified_rn_files = []
        for file_path in modified_rn_files_paths:
            modified_file_path_parts = os.path.normpath(file_path).split(os.sep)
            if self.RELEASE_NOTES in modified_file_path_parts:
                modified_rn_files.append(modified_file_path_parts[-1])
        return modified_rn_files

    def prepare_release_notes(self, index_folder_path, build_number,
                              modified_rn_files_paths=None):
        """
        Handles the creation and update of the changelog.json files.

        Args:
            index_folder_path (str): Path to the unzipped index json.
            build_number (str): circleCI build number.
            modified_rn_files_paths (list): list of paths of the pack's modified file

        Returns:
            bool: whether the operation succeeded.
            bool: whether running build has not updated pack release notes.
        """
        task_status = False
        not_updated_build = False
        release_notes_dir = os.path.join(self._pack_path, Pack.RELEASE_NOTES)

        modified_rn_files_paths = modified_rn_files_paths if modified_rn_files_paths else []

        try:
            # load changelog from downloaded index
            logging.info(f"Loading changelog for {self._pack_name} pack")
            changelog_index_path = os.path.join(index_folder_path, self._pack_name, Pack.CHANGELOG_JSON)
            if os.path.exists(changelog_index_path):
                changelog, changelog_latest_rn_version, changelog_latest_rn = \
                    self.get_changelog_latest_rn(changelog_index_path)

                if os.path.exists(release_notes_dir):
                    # Handling latest release notes files
                    release_notes_lines, latest_release_notes, new_release_notes_versions = \
                        self.get_release_notes_lines(
                            release_notes_dir, changelog_latest_rn_version, changelog_latest_rn)
                    self.assert_upload_bucket_version_matches_release_notes_version(changelog, latest_release_notes)

                    # Handling modified old release notes files, if there are any
                    rn_files_names = self.get_rn_files_names(modified_rn_files_paths)
                    modified_release_notes_lines_dict = self.get_modified_release_notes_lines(
                        release_notes_dir, new_release_notes_versions, changelog, rn_files_names)

                    if self._current_version != latest_release_notes:
                        logging.error(f"Version mismatch detected between the pack's current version in "
                                      f"pack_metadata.json: {self._current_version} and latest release notes "
                                      f"version: {latest_release_notes}.")
                        task_status = False
                        return task_status, not_updated_build
                    else:
                        if latest_release_notes in changelog:
                            logging.debug(f"Found existing release notes for version: {latest_release_notes}")
                            version_changelog = self._create_changelog_entry(release_notes=release_notes_lines,
                                                                             version_display_name=latest_release_notes,
                                                                             build_number=build_number,
                                                                             new_version=False)

                        else:
                            logging.info(f"Created new release notes for version: {latest_release_notes}")
                            version_changelog = self._create_changelog_entry(release_notes=release_notes_lines,
                                                                             version_display_name=latest_release_notes,
                                                                             build_number=build_number,
                                                                             new_version=True)

                        if version_changelog:
                            changelog[latest_release_notes] = version_changelog

                        if modified_release_notes_lines_dict:
                            logging.info("Updating changelog entries for modified release notes")
                            for version, modified_release_notes_lines in modified_release_notes_lines_dict.items():
                                updated_entry = self._get_updated_changelog_entry(
                                    changelog, version, release_notes=modified_release_notes_lines)
                                changelog[version] = updated_entry

                else:
                    if len(changelog.keys()) > 1:
                        # If there is no release notes dir but the changelog has a few entries in it,
                        # there is a mismatch
                        logging.warning(
                            f"{self._pack_name} pack mismatch between {Pack.CHANGELOG_JSON} and {Pack.RELEASE_NOTES}")
                        task_status, not_updated_build = True, True
                        return task_status, not_updated_build

                    else:
                        # allow changing the initial changelog version
                        first_key_in_changelog = list(changelog.keys())[0]
                        changelog[first_key_in_changelog] = self._create_changelog_entry(
                            release_notes=self.description,
                            version_display_name=first_key_in_changelog,
                            build_number=build_number,
                            initial_release=True,
                            new_version=False)

                        logging.info(f"Found existing release notes in {Pack.CHANGELOG_JSON} for version: "
                                     f"{first_key_in_changelog} of pack {self._pack_name}. Modifying this version in "
                                     f"{Pack.CHANGELOG_JSON}")

            elif self._hidden:
                logging.warning(f"Pack {self._pack_name} is deprecated. Skipping release notes handling.")
                task_status = True
                not_updated_build = True
                return task_status, not_updated_build

            else:
                # if there is no changelog file for the pack, this is a new pack, and we start it's changelog at it's
                # current version
                version_changelog = self._create_changelog_entry(
                    release_notes=self.description,
                    version_display_name=self._current_version,
                    build_number=build_number,
                    new_version=True,
                    initial_release=True
                )
                changelog = {
                    self._current_version: version_changelog
                }
                logging.info(f'Created {Pack.CHANGELOG_JSON} for pack {self._pack_name} starting at version'
                             f' {self._current_version}')

            # Update change log entries with BC flag.
            self.add_bc_entries_if_needed(release_notes_dir, changelog)

            # write back changelog with changes to pack folder
            with open(os.path.join(self._pack_path, Pack.CHANGELOG_JSON), "w") as pack_changelog:
                json.dump(changelog, pack_changelog, indent=4)

            task_status = True
            logging.success(f"Finished creating {Pack.CHANGELOG_JSON} for {self._pack_name}")
        except Exception as e:
            logging.error(f"Failed creating {Pack.CHANGELOG_JSON} file for {self._pack_name}.\n "
                          f"Additional info: {e}")
        finally:
            return task_status, not_updated_build

    def create_local_changelog(self, build_index_folder_path):
        """ Copies the pack index changelog.json file to the pack path

        Args:
            build_index_folder_path: The path to the build index folder

        Returns:
            bool: whether the operation succeeded.

        """
        task_status = True

        build_changelog_index_path = os.path.join(build_index_folder_path, self._pack_name, Pack.CHANGELOG_JSON)
        pack_changelog_path = os.path.join(self._pack_path, Pack.CHANGELOG_JSON)

        if os.path.exists(build_changelog_index_path):
            try:
                shutil.copyfile(src=build_changelog_index_path, dst=pack_changelog_path)
                logging.success(f"Successfully copied pack index changelog.json file from {build_changelog_index_path}"
                                f" to {pack_changelog_path}.")
            except shutil.Error as e:
                task_status = False
                logging.error(f"Failed copying changelog.json file from {build_changelog_index_path} to "
                              f"{pack_changelog_path}. Additional info: {str(e)}")
                return task_status
        else:
            task_status = False
            logging.error(
                f"{self._pack_name} index changelog file is missing in build bucket path: {build_changelog_index_path}")

        return task_status and self.is_changelog_exists()

    def collect_content_items(self):
        """ Iterates over content items folders inside pack and collects content items data.

        Returns:
            dict: Parsed content items
            .
        """
        task_status = False
        content_items_result: dict = {}

        try:
            # the format is defined in issue #19786, may change in the future
            content_item_name_mapping = {
                PackFolders.SCRIPTS.value: "automation",
                PackFolders.PLAYBOOKS.value: "playbook",
                PackFolders.INTEGRATIONS.value: "integration",
                PackFolders.INCIDENT_FIELDS.value: "incidentfield",
                PackFolders.INCIDENT_TYPES.value: "incidenttype",
                PackFolders.DASHBOARDS.value: "dashboard",
                PackFolders.INDICATOR_FIELDS.value: "indicatorfield",
                PackFolders.REPORTS.value: "report",
                PackFolders.INDICATOR_TYPES.value: "reputation",
                PackFolders.LAYOUTS.value: "layoutscontainer",
                PackFolders.CLASSIFIERS.value: "classifier",
                PackFolders.WIDGETS.value: "widget",
                PackFolders.GENERIC_DEFINITIONS.value: "genericdefinition",
                PackFolders.GENERIC_FIELDS.value: "genericfield",
                PackFolders.GENERIC_MODULES.value: "genericmodule",
                PackFolders.GENERIC_TYPES.value: "generictype",
                PackFolders.LISTS.value: "list",
                PackFolders.PREPROCESS_RULES.value: "preprocessrule",
                PackFolders.JOBS.value: "job",
<<<<<<< HEAD
                PackFolders.WIZARD.value: "caseadoption"
=======
                PackFolders.PARSING_RULES.value: "parsingrule",
                PackFolders.MODELING_RULES.value: "modelingrule",
                PackFolders.CORRELATION_RULES.value: "correlationrule",
                PackFolders.XSIAM_DASHBOARDS.value: "xsiamdashboard",
                PackFolders.XSIAM_REPORTS.value: "xsiamreport",
                PackFolders.TRIGGERS.value: "trigger",
>>>>>>> 24d164c0
            }

            for root, pack_dirs, pack_files_names in os.walk(self._pack_path, topdown=False):
                current_directory = root.split(os.path.sep)[-1]
                parent_directory = root.split(os.path.sep)[-2]

                if parent_directory in [PackFolders.GENERIC_TYPES.value, PackFolders.GENERIC_FIELDS.value]:
                    current_directory = parent_directory
                elif current_directory in [PackFolders.GENERIC_TYPES.value, PackFolders.GENERIC_FIELDS.value]:
                    continue

                folder_collected_items = []
                for pack_file_name in pack_files_names:
                    if not pack_file_name.endswith(('.json', '.yml')):
                        continue

                    pack_file_path = os.path.join(root, pack_file_name)

                    # reputation in old format aren't supported in 6.0.0 server version
                    if current_directory == PackFolders.INDICATOR_TYPES.value \
                            and not fnmatch.fnmatch(pack_file_name, 'reputation-*.json'):
                        os.remove(pack_file_path)
                        logging.info(f"Deleted pack {pack_file_name} reputation file for {self._pack_name} pack")
                        continue

                    with open(pack_file_path, 'r') as pack_file:
                        if current_directory in PackFolders.yml_supported_folders():
                            content_item = yaml.safe_load(pack_file)
                        elif current_directory in PackFolders.json_supported_folders():
                            content_item = json.load(pack_file)
                        else:
                            continue

                    # check if content item has to version
                    to_version = content_item.get('toversion') or content_item.get('toVersion')

                    if to_version and Version(to_version) < Version(Metadata.SERVER_DEFAULT_MIN_VERSION):
                        os.remove(pack_file_path)
                        logging.info(
                            f"{self._pack_name} pack content item {pack_file_name} has to version: {to_version}. "
                            f"{pack_file_name} file was deleted.")
                        continue

                    if current_directory not in PackFolders.pack_displayed_items():
                        continue  # skip content items that are not displayed in contentItems

                    logging.debug(
                        f"Iterating over {pack_file_path} file and collecting items of {self._pack_name} pack")
                    # updated min server version from current content item
                    self._server_min_version = get_updated_server_version(self._server_min_version, content_item,
                                                                          self._pack_name)

                    content_item_tags = content_item.get('tags', [])

                    if current_directory == PackFolders.SCRIPTS.value:
                        folder_collected_items.append({
                            'id': content_item.get('commonfields', {}).get('id', ''),
                            'name': content_item.get('name', ''),
                            'description': content_item.get('comment', ''),
                            'tags': content_item_tags,
                        })

                        if not self._contains_transformer and 'transformer' in content_item_tags:
                            self._contains_transformer = True

                        if not self._contains_filter and 'filter' in content_item_tags:
                            self._contains_filter = True

                    elif current_directory == PackFolders.PLAYBOOKS.value:
                        self.add_pack_type_tags(content_item, 'Playbook')
                        folder_collected_items.append({
                            'id': content_item.get('id', ''),
                            'name': content_item.get('name', ''),
                            'description': content_item.get('description', ''),
                        })

                    elif current_directory == PackFolders.INTEGRATIONS.value:
                        integration_commands = content_item.get('script', {}).get('commands', [])
                        self.add_pack_type_tags(content_item, 'Integration')
                        folder_collected_items.append({
                            'id': content_item.get('commonfields', {}).get('id', ''),
                            'name': content_item.get('display', ''),
                            'description': content_item.get('description', ''),
                            'category': content_item.get('category', ''),
                            'commands': [
                                {'name': c.get('name', ''), 'description': c.get('description', '')}
                                for c in integration_commands],
                        })

                    elif current_directory == PackFolders.INCIDENT_FIELDS.value:
                        folder_collected_items.append({
                            'id': content_item.get('id', ''),
                            'name': content_item.get('name', ''),
                            'type': content_item.get('type', ''),
                            'description': content_item.get('description', ''),
                        })

                    elif current_directory == PackFolders.INCIDENT_TYPES.value:
                        folder_collected_items.append({
                            'id': content_item.get('id', ''),
                            'name': content_item.get('name', ''),
                            'playbook': content_item.get('playbookId', ''),
                            'closureScript': content_item.get('closureScript', ''),
                            'hours': int(content_item.get('hours', 0)),
                            'days': int(content_item.get('days', 0)),
                            'weeks': int(content_item.get('weeks', 0)),
                        })

                    elif current_directory == PackFolders.DASHBOARDS.value:
                        folder_collected_items.append({
                            'id': content_item.get('id', ''),
                            'name': content_item.get('name', ''),
                        })

                    elif current_directory == PackFolders.INDICATOR_FIELDS.value:
                        folder_collected_items.append({
                            'id': content_item.get('id', ''),
                            'name': content_item.get('name', ''),
                            'type': content_item.get('type', ''),
                            'description': content_item.get('description', ''),
                        })

                    elif current_directory == PackFolders.REPORTS.value:
                        folder_collected_items.append({
                            'id': content_item.get('id', ''),
                            'name': content_item.get('name', ''),
                            'description': content_item.get('description', ''),
                        })

                    elif current_directory == PackFolders.INDICATOR_TYPES.value:
                        folder_collected_items.append({
                            'id': content_item.get('id', ''),
                            'details': content_item.get('details', ''),
                            'reputationScriptName': content_item.get('reputationScriptName', ''),
                            'enhancementScriptNames': content_item.get('enhancementScriptNames', []),
                        })

                    elif current_directory == PackFolders.LAYOUTS.value:
                        layout_metadata = {
                            'id': content_item.get('id', ''),
                            'name': content_item.get('name', ''),
                        }
                        layout_description = content_item.get('description')
                        if layout_description is not None:
                            layout_metadata['description'] = layout_description
                        folder_collected_items.append(layout_metadata)

                    elif current_directory == PackFolders.CLASSIFIERS.value:
                        folder_collected_items.append({
                            'id': content_item.get('id', ''),
                            'name': content_item.get('name') or content_item.get('id', ''),
                            'description': content_item.get('description', ''),
                        })

                    elif current_directory == PackFolders.WIDGETS.value:
                        folder_collected_items.append({
                            'id': content_item.get('id', ''),
                            'name': content_item.get('name', ''),
                            'dataType': content_item.get('dataType', ''),
                            'widgetType': content_item.get('widgetType', ''),
                        })

                    elif current_directory == PackFolders.LISTS.value:
                        folder_collected_items.append({
                            'id': content_item.get('id', ''),
                            'name': content_item.get('name', '')
                        })

                    elif current_directory == PackFolders.GENERIC_DEFINITIONS.value:
                        folder_collected_items.append({
                            'id': content_item.get('id', ''),
                            'name': content_item.get('name', ''),
                            'description': content_item.get('description', ''),
                        })

                    elif parent_directory == PackFolders.GENERIC_FIELDS.value:
                        folder_collected_items.append({
                            'id': content_item.get('id', ''),
                            'name': content_item.get('name', ''),
                            'description': content_item.get('description', ''),
                            'type': content_item.get('type', ''),
                        })

                    elif current_directory == PackFolders.GENERIC_MODULES.value:
                        folder_collected_items.append({
                            'id': content_item.get('id', ''),
                            'name': content_item.get('name', ''),
                            'description': content_item.get('description', ''),
                        })

                    elif parent_directory == PackFolders.GENERIC_TYPES.value:
                        folder_collected_items.append({
                            'id': content_item.get('id', ''),
                            'name': content_item.get('name', ''),
                            'description': content_item.get('description', ''),
                        })

                    elif current_directory == PackFolders.PREPROCESS_RULES.value:
                        folder_collected_items.append({
                            'id': content_item.get('id', ''),
                            'name': content_item.get('name', ''),
                            'description': content_item.get('description', ''),
                        })

                    elif current_directory == PackFolders.JOBS.value:
                        folder_collected_items.append({
                            'id': content_item.get('id', ''),
                            # note that `name` may technically be blank, but shouldn't pass validations
                            'name': content_item.get('name', ''),
                            'details': content_item.get('details', ''),
                        })

<<<<<<< HEAD
                    elif current_directory == PackFolders.WIZARD.value:
                        logging.info('Collected Wizard')  # TODO: remove this debug msg
                        folder_collected_items.append({
                            'id': content_item.get('id', ''),
                            'name': content_item.get('name', ''),
                            'description': content_item.get('details', ''),
                            'dependency_packs': content_item.get('dependency_packs', {})
                        })

                    else:
                        logging.info(f'Failed to collect: {current_directory}')
=======
                    elif current_directory == PackFolders.PARSING_RULES.value:
                        self.add_pack_type_tags(content_item, 'ParsingRule')
                        folder_collected_items.append({
                            'id': content_item.get('id', ''),
                            'name': content_item.get('name', ''),
                        })

                    elif current_directory == PackFolders.MODELING_RULES.value:
                        self.add_pack_type_tags(content_item, 'ModelingRule')
                        folder_collected_items.append({
                            'id': content_item.get('id', ''),
                            'name': content_item.get('name', ''),
                        })

                    elif current_directory == PackFolders.CORRELATION_RULES.value:
                        self.add_pack_type_tags(content_item, 'CorrelationRule')
                        folder_collected_items.append({
                            'id': content_item.get('global_rule_id', ''),
                            'name': content_item.get('name', ''),
                            'description': content_item.get('description', ''),
                        })

                    elif current_directory == PackFolders.XSIAM_DASHBOARDS.value:
                        folder_collected_items.append({
                            'id': content_item.get('dashboards_data', [{}])[0].get('global_id', ''),
                            'name': content_item.get('dashboards_data', [{}])[0].get('name', ''),
                            'description': content_item.get('dashboards_data', [{}])[0].get('description', ''),
                        })

                    elif current_directory == PackFolders.XSIAM_REPORTS.value:
                        folder_collected_items.append({
                            'id': content_item.get('templates_data', [{}])[0].get('global_id', ''),
                            'name': content_item.get('templates_data', [{}])[0].get('report_name', ''),
                            'description': content_item.get('templates_data', [{}])[0].get('report_description', ''),
                        })

                    elif current_directory == PackFolders.TRIGGERS.value:
                        folder_collected_items.append({
                            'id': content_item.get('trigger_id', ''),
                            'name': content_item.get('trigger_name', ''),
                            'description': content_item.get('description', ''),
                        })
>>>>>>> 24d164c0

                if current_directory in PackFolders.pack_displayed_items():
                    content_item_key = content_item_name_mapping[current_directory]

                    content_items_result[content_item_key] = \
                        content_items_result.get(content_item_key, []) + folder_collected_items

            logging.success(f"Finished collecting content items for {self._pack_name} pack")
            task_status = True
        except Exception:
            logging.exception(f"Failed collecting content items in {self._pack_name} pack")
        finally:
            self._content_items = content_items_result

            return task_status

    def load_user_metadata(self):
        """ Loads user defined metadata and stores part of it's data in defined properties fields.

        Returns:
            bool: whether the operation succeeded.

        """
        task_status = False
        user_metadata = {}

        try:
            user_metadata_path = os.path.join(self._pack_path, Pack.USER_METADATA)  # user metadata path before parsing
            if not os.path.exists(user_metadata_path):
                logging.error(f"{self._pack_name} pack is missing {Pack.USER_METADATA} file.")
                return task_status

            with open(user_metadata_path, "r") as user_metadata_file:
                user_metadata = json.load(user_metadata_file)  # loading user metadata
                # part of old packs are initialized with empty list
                user_metadata = {} if isinstance(user_metadata, list) else user_metadata

            # store important user metadata fields
            self.support_type = user_metadata.get(Metadata.SUPPORT, Metadata.XSOAR_SUPPORT)
            self.current_version = user_metadata.get(Metadata.CURRENT_VERSION, '')
            self.hidden = user_metadata.get(Metadata.HIDDEN, False)
            self.description = user_metadata.get(Metadata.DESCRIPTION, False)
            self.display_name = user_metadata.get(Metadata.NAME, '')  # type: ignore[misc]
            self._user_metadata = user_metadata
            self._eula_link = user_metadata.get(Metadata.EULA_LINK, Metadata.EULA_URL)
            self._marketplaces = user_metadata.get('marketplaces', ['xsoar'])

            logging.info(f"Finished loading {self._pack_name} pack user metadata")
            task_status = True

        except Exception:
            logging.exception(f"Failed in loading {self._pack_name} user metadata.")
        finally:
            return task_status

    def _collect_pack_tags(self, user_metadata, landing_page_sections, trending_packs):
        tags = set(input_to_list(input_data=user_metadata.get('tags')))
        tags |= self._get_tags_from_landing_page(landing_page_sections)
        tags |= {PackTags.TIM} if self._is_feed else set()
        tags |= {PackTags.USE_CASE} if self._use_cases else set()
        tags |= {PackTags.TRANSFORMER} if self._contains_transformer else set()
        tags |= {PackTags.FILTER} if self._contains_filter else set()
        tags |= {PackTags.COLLECTION} if self._is_siem else set()

        if self._create_date:
            days_since_creation = (datetime.utcnow() - datetime.strptime(self._create_date, Metadata.DATE_FORMAT)).days
            if days_since_creation <= 30:
                tags |= {PackTags.NEW}
            else:
                tags -= {PackTags.NEW}

        if trending_packs:
            if self._pack_name in trending_packs:
                tags |= {PackTags.TRENDING}
            else:
                tags -= {PackTags.TRENDING}

        return tags

    def _enhance_pack_attributes(self, index_folder_path, dependencies_metadata_dict,
                                 statistics_handler=None, format_dependencies_only=False):
        """ Enhances the pack object with attributes for the metadata file

        Args:
            dependencies_metadata_dict (dict): mapping of pack dependencies metadata, for first level dependencies.
            format_dependencies_only (bool): Indicates whether the metadata formation is just for formatting the
            dependencies or not.

        Returns:
            dict: parsed pack metadata.

        """
        landing_page_sections = mp_statistics.StatisticsHandler.get_landing_page_sections()
        trending_packs = None
        pack_dependencies_by_download_count = self._displayed_images_dependent_on_packs
        if not format_dependencies_only:
            # ===== Pack Regular Attributes =====
            self._support_type = self.user_metadata.get(Metadata.SUPPORT, Metadata.XSOAR_SUPPORT)
            self._support_details = self._create_support_section(
                support_type=self._support_type, support_url=self.user_metadata.get(Metadata.URL),
                support_email=self.user_metadata.get(Metadata.EMAIL)
            )
            self._author = self._get_author(
                support_type=self._support_type, author=self.user_metadata.get(Metadata.AUTHOR, ''))
            self._certification = self._get_certification(
                support_type=self._support_type, certification=self.user_metadata.get(Metadata.CERTIFICATION)
            )
            self._legacy = self.user_metadata.get(Metadata.LEGACY, True)
            self._create_date = self._get_pack_creation_date(index_folder_path)
            self._update_date = self._get_pack_update_date(index_folder_path)
            self._use_cases = input_to_list(input_data=self.user_metadata.get(Metadata.USE_CASES), capitalize_input=True)
            self._categories = input_to_list(input_data=self.user_metadata.get(Metadata.CATEGORIES), capitalize_input=True)
            self._keywords = input_to_list(self.user_metadata.get(Metadata.KEY_WORDS))
        self._parsed_dependencies = self._parse_pack_dependencies(self.user_metadata.get(Metadata.DEPENDENCIES, {}),
                                                                  dependencies_metadata_dict)

        # ===== Pack Private Attributes =====
        if not format_dependencies_only:
            self._is_private_pack = Metadata.PARTNER_ID in self.user_metadata
            self._is_premium = self._is_private_pack
            self._preview_only = get_valid_bool(self.user_metadata.get(Metadata.PREVIEW_ONLY, False))
            self._price = convert_price(pack_id=self._pack_name, price_value_input=self.user_metadata.get('price'))
            if self._is_private_pack:
                self._vendor_id = self.user_metadata.get(Metadata.VENDOR_ID, "")
                self._partner_id = self.user_metadata.get(Metadata.PARTNER_ID, "")
                self._partner_name = self.user_metadata.get(Metadata.PARTNER_NAME, "")
                self._content_commit_hash = self.user_metadata.get(Metadata.CONTENT_COMMIT_HASH, "")
                # Currently all content packs are legacy.
                # Since premium packs cannot be legacy, we directly set this attribute to false.
                self._legacy = False

        # ===== Pack Statistics Attributes =====
        if not self._is_private_pack and statistics_handler:  # Public Content case
            self._pack_statistics_handler = mp_statistics.PackStatisticsHandler(
                self._pack_name, statistics_handler.packs_statistics_df, statistics_handler.packs_download_count_desc,
                self._displayed_images_dependent_on_packs
            )
            self._downloads_count = self._pack_statistics_handler.download_count
            trending_packs = statistics_handler.trending_packs
            pack_dependencies_by_download_count = self._pack_statistics_handler.displayed_dependencies_sorted
        self._tags = self._collect_pack_tags(self.user_metadata, landing_page_sections, trending_packs)
        self._search_rank = mp_statistics.PackStatisticsHandler.calculate_search_rank(
            tags=self._tags, certification=self._certification, content_items=self._content_items
        )
        self._related_integration_images = self._get_all_pack_images(
            self._displayed_integration_images, self._displayed_images_dependent_on_packs, dependencies_metadata_dict,
            pack_dependencies_by_download_count
        )

    def format_metadata(self, index_folder_path, packs_dependencies_mapping, build_number, commit_hash,
                        statistics_handler, packs_dict=None, marketplace='xsoar',
                        format_dependencies_only=False):
        """ Re-formats metadata according to marketplace metadata format defined in issue #19786 and writes back
        the result.

        Args:
            index_folder_path (str): downloaded index folder directory path.
            packs_dependencies_mapping (dict): all packs dependencies lookup mapping.
            build_number (str): circleCI build number.
            commit_hash (str): current commit hash.
            statistics_handler (StatisticsHandler): The marketplace statistics handler
            packs_dict (dict): dict of all packs relevant for current marketplace, as {pack_id: pack_object}.
            marketplace (str): Marketplace of current upload.
            format_dependencies_only (bool): Indicates whether the metadata formation is just for formatting the
             dependencies or not.

        Returns:
            bool: True is returned in case metadata file was parsed successfully, otherwise False.
            bool: True is returned in pack is missing dependencies.

        """
        task_status = False
        packs_dict = packs_dict if packs_dict else {}
        is_missing_dependencies = False

        try:
            self.set_pack_dependencies(packs_dependencies_mapping, packs_dict, marketplace=marketplace)

            logging.info(f"Loading pack dependencies metadata for {self._pack_name} pack")
            dependencies_metadata_dict, is_missing_dependencies = self._load_pack_dependencies_metadata(
                index_folder_path, packs_dict)

            self._enhance_pack_attributes(index_folder_path, dependencies_metadata_dict,
                                          statistics_handler, format_dependencies_only)

            formatted_metadata = self._parse_pack_metadata(build_number, commit_hash)
            metadata_path = os.path.join(self._pack_path, Pack.METADATA)  # deployed metadata path after parsing
            json_write(metadata_path, formatted_metadata)  # writing back parsed metadata

            logging.success(f"Finished formatting {self._pack_name} packs's {Pack.METADATA} {metadata_path} file.")
            task_status = True

        except Exception as e:
            logging.exception(f"Failed in formatting {self._pack_name} pack metadata. Additional Info: {str(e)}")

        finally:
            return task_status, is_missing_dependencies

    @staticmethod
    def pack_created_in_time_delta(pack_name, time_delta: timedelta, index_folder_path: str) -> bool:
        """
        Checks if pack created before delta specified in the 'time_delta' argument and return boolean according
        to the result
        Args:
            pack_name: the pack name.
            time_delta: time_delta to check if pack was created before.
            index_folder_path: downloaded index folder directory path.

        Returns:
            True if pack was created before the time_delta from now, and False otherwise.
        """
        pack_creation_time_str = Pack._calculate_pack_creation_date(pack_name, index_folder_path)
        return datetime.utcnow() - datetime.strptime(pack_creation_time_str, Metadata.DATE_FORMAT) < time_delta

    def _get_pack_creation_date(self, index_folder_path):
        return self._calculate_pack_creation_date(self._pack_name, index_folder_path)

    @staticmethod
    def _calculate_pack_creation_date(pack_name, index_folder_path):
        """ Gets the pack created date.
        Args:
            index_folder_path (str): downloaded index folder directory path.
        Returns:
            datetime: Pack created date.
        """
        created_time = datetime.utcnow().strftime(Metadata.DATE_FORMAT)
        metadata = load_json(os.path.join(index_folder_path, pack_name, Pack.METADATA))

        if metadata:
            if metadata.get(Metadata.CREATED):
                created_time = metadata.get(Metadata.CREATED, '')
            else:
                raise Exception(f'The metadata file of the {pack_name} pack does not contain "{Metadata.CREATED}" time')

        return created_time

    def _get_pack_update_date(self, index_folder_path):
        """ Gets the pack update date.
        Args:
            index_folder_path (str): downloaded index folder directory path.
        Returns:
            datetime: Pack update date.
        """
        latest_changelog_released_date = datetime.utcnow().strftime(Metadata.DATE_FORMAT)
        changelog = load_json(os.path.join(index_folder_path, self._pack_name, Pack.CHANGELOG_JSON))

        if changelog and not self.is_modified:
            packs_latest_release_notes = max(Version(ver) for ver in changelog)
            latest_changelog_version = changelog.get(str(packs_latest_release_notes), {})
            latest_changelog_released_date = latest_changelog_version.get('released')

        return latest_changelog_released_date

    def set_pack_dependencies(self, packs_dependencies_mapping, packs_dict, marketplace='xsoar'):
        """
        Retrieve all pack's dependencies by merging the calculated dependencies from pack_dependencies.json file, given
        as input priorly, and the hard coded dependencies featured in the pack_metadata.json file.
        This is done for both first level dependencies and the all levels dependencies.
        Args:
            packs_dependencies_mapping: the calculated dependencies from pack_dependencies.json file
            packs_dict (dict): Dict of packs relevant for current marketplace as {pack_name: pack_object}
            marketplace: the current marketplace this upload is for
        """
        pack_dependencies_mapping = packs_dependencies_mapping.get(self._pack_name, {})
        first_level_dependencies = pack_dependencies_mapping.get(Metadata.DEPENDENCIES, {})
        all_levels_dependencies = pack_dependencies_mapping.get(Metadata.ALL_LEVELS_DEPENDENCIES, [])
        displayed_images_dependent_on_packs = pack_dependencies_mapping.get(Metadata.DISPLAYED_IMAGES, [])

        # filter out packs that are not a part of the marketplace this upload is for
        first_level_dependencies = {k: v for k, v in first_level_dependencies.items() if k in packs_dict}
        all_levels_dependencies = [k for k in all_levels_dependencies if k in packs_dict]
        displayed_images_dependent_on_packs = [k for k in displayed_images_dependent_on_packs if k in packs_dict]

        if Metadata.DISPLAYED_IMAGES not in self._user_metadata:
            self._user_metadata[Metadata.DISPLAYED_IMAGES] = displayed_images_dependent_on_packs

        if Metadata.DEPENDENCIES not in self._user_metadata:
            self._user_metadata[Metadata.DEPENDENCIES] = {}

        if self._pack_name != GCPConfig.BASE_PACK:
            # add base as a mandatory pack dependency, by design for all packs
            first_level_dependencies.update(BASE_PACK_DEPENDENCY_DICT)

        # update the calculated dependencies with the hardcoded dependencies
        first_level_dependencies.update(self.user_metadata[Metadata.DEPENDENCIES])

        # If it is a core pack, check that no new mandatory packs (that are not core packs) were added
        # They can be overridden in the user metadata to be not mandatory so we need to check there as well
        core_packs = GCPConfig.get_core_packs(marketplace)
        if self._pack_name in core_packs:
            mandatory_dependencies = [k for k, v in first_level_dependencies.items()
                                      if v.get(Metadata.MANDATORY, False) is True
                                      and k not in core_packs
                                      and k not in self._user_metadata[Metadata.DEPENDENCIES].keys()]
            if mandatory_dependencies:
                raise Exception(f'New mandatory dependencies {mandatory_dependencies} were '
                                f'found in the core pack {self._pack_name}')

        self._user_metadata[Metadata.DEPENDENCIES] = first_level_dependencies
        self._first_level_dependencies = first_level_dependencies
        self._all_levels_dependencies = all_levels_dependencies
        self._displayed_images_dependent_on_packs = displayed_images_dependent_on_packs

    def prepare_for_index_upload(self):
        """ Removes and leaves only necessary files in pack folder.

        Returns:
            bool: whether the operation succeeded.

        """
        task_status = False
        files_to_leave = [Pack.METADATA, Pack.CHANGELOG_JSON, Pack.README]

        try:
            for file_or_folder in os.listdir(self._pack_path):
                files_or_folder_path = os.path.join(self._pack_path, file_or_folder)

                if file_or_folder in files_to_leave:
                    continue

                if os.path.isdir(files_or_folder_path):
                    shutil.rmtree(files_or_folder_path)
                else:
                    os.remove(files_or_folder_path)

            task_status = True
        except Exception:
            logging.exception(f"Failed in preparing index for upload in {self._pack_name} pack.")
        finally:
            return task_status

    @staticmethod
    def _get_spitted_yml_image_data(root, target_folder_files):
        """ Retrieves pack integration image and integration display name and returns binding image data.

        Args:
            root (str): full path to the target folder to search integration image.
            target_folder_files (list): list of files inside the targeted folder.

        Returns:
            dict: path to integration image and display name of the integration.

        """
        image_data = {}

        for pack_file in target_folder_files:
            if pack_file.startswith('.'):
                continue
            if pack_file.endswith('_image.png'):
                image_data['repo_image_path'] = os.path.join(root, pack_file)
            elif pack_file.endswith('.yml'):
                with open(os.path.join(root, pack_file), 'r') as integration_file:
                    integration_yml = yaml.safe_load(integration_file)
                    image_data['display_name'] = integration_yml.get('display', '')

        return image_data

    def _get_image_data_from_yml(self, pack_file_path):
        """ Creates temporary image file and retrieves integration display name.

        Args:
            pack_file_path (str): full path to the target yml_path integration yml to search integration image.

        Returns:
            dict: path to temporary integration image, display name of the integrations and the basename of
            the integration in content_pack.zip.

        """
        image_data = {}

        if pack_file_path.endswith('.yml'):
            with open(pack_file_path, 'r') as integration_file:
                integration_yml = yaml.safe_load(integration_file)

            image_data['display_name'] = integration_yml.get('display', '')
            # create temporary file of base64 decoded data
            integration_name = integration_yml.get('name', '')
            base64_image = integration_yml['image'].split(',')[1] if integration_yml.get('image') else None

            if not base64_image:
                logging.warning(f"{integration_name} integration image was not found in {self._pack_name} pack")
                return {}

            temp_image_name = f'{integration_name.replace(" ", "")}_image.png'
            temp_image_path = os.path.join(self._pack_path, temp_image_name)

            with open(temp_image_path, 'wb') as image_file:
                image_file.write(base64.b64decode(base64_image))

            self._remove_files_list.append(temp_image_name)  # add temporary file to tracking list
            image_data['image_path'] = temp_image_path
            image_data['integration_path_basename'] = os.path.basename(pack_file_path)

            logging.info(f"Created temporary integration {image_data['display_name']} image for {self._pack_name} pack")

        return image_data

    def _search_for_images(self, target_folder):
        """ Searches for png files in targeted folder.
        Args:
            target_folder (str): full path to directory to search.
        Returns:
            list: list of dictionaries that include image path and display name of integration, example:
            [{'image_path': image_path, 'display_name': integration_display_name},...]
        """
        target_folder_path = os.path.join(self._pack_path, target_folder)
        images_list = []

        if os.path.exists(target_folder_path):
            for pack_item in os.scandir(target_folder_path):
                image_data = self._get_image_data_from_yml(pack_item.path)

                if image_data and image_data not in images_list:
                    images_list.append(image_data)

        return images_list

    def check_if_exists_in_index(self, index_folder_path):
        """ Checks if pack is sub-folder of downloaded index.

        Args:
            index_folder_path (str): index folder full path.

        Returns:
            bool: whether the operation succeeded.
            bool: whether pack exists in index folder.

        """
        task_status, exists_in_index = False, False

        try:
            if not os.path.exists(index_folder_path):
                logging.error(f"{GCPConfig.INDEX_NAME} does not exists.")
                return task_status, exists_in_index

            exists_in_index = os.path.exists(os.path.join(index_folder_path, self._pack_name))
            task_status = True
        except Exception:
            logging.exception(f"Failed searching {self._pack_name} pack in {GCPConfig.INDEX_NAME}")
        finally:
            return task_status, exists_in_index

    @staticmethod
    def remove_contrib_suffix_from_name(display_name: str) -> str:
        """ Removes the contribution details suffix from the integration's display name
        Args:
            display_name (str): The integration display name.

        Returns:
            str: The display name without the contrib details suffix

        """
        contribution_suffixes = ('(Partner Contribution)', '(Developer Contribution)', '(Community Contribution)')
        for suffix in contribution_suffixes:
            index = display_name.find(suffix)
            if index != -1:
                display_name = display_name[:index].rstrip(' ')
                break
        return display_name

    @staticmethod
    def need_to_upload_integration_image(image_data: dict, integration_dirs: list, unified_integrations: list):
        """ Checks whether needs to upload the integration image or not.
        We upload in one of the two cases:
        1. The integration_path_basename is one of the integration dirs detected
        2. The integration_path_basename is one of the added/modified unified integrations

        Args:
            image_data (dict): path to temporary integration image, display name of the integrations and the basename of
            the integration in content_pack.zip.
            integration_dirs (list): The list of integrations to search in for images
            unified_integrations (list): The list of unified integrations to upload their image

        Returns:
            bool: True if we need to upload the image or not
        """
        integration_path_basename = image_data['integration_path_basename']
        return any([
            re.findall(BucketUploadFlow.INTEGRATION_DIR_REGEX, integration_path_basename)[0] in integration_dirs,
            integration_path_basename in unified_integrations
        ])

    def upload_integration_images(self, storage_bucket, storage_base_path, diff_files_list=None, detect_changes=False):
        """ Uploads pack integrations images to gcs.

        The returned result of integration section are defined in issue #19786.

        Args:
            storage_bucket (google.cloud.storage.bucket.Bucket): google storage bucket where image will be uploaded.
            storage_base_path (str): The target destination of the upload in the target bucket.
            detect_changes (bool): Whether to detect changes or upload all images in any case.
            diff_files_list (list): The list of all modified/added files found in the diff
        Returns:
            bool: whether the operation succeeded.
            list: list of dictionaries with uploaded pack integration images.

        """
        task_status = True
        integration_images = []
        integration_dirs = []
        unified_integrations = []

        try:
            if detect_changes:
                # detect added/modified integration images
                for file in diff_files_list:
                    if self.is_integration_image(file.a_path):
                        # integration dir name will show up in the unified integration file path in content_packs.zip
                        integration_dirs.append(os.path.basename(os.path.dirname(file.a_path)))
                    elif self.is_unified_integration(file.a_path):
                        # if the file found in the diff is a unified integration we upload its image
                        unified_integrations.append(os.path.basename(file.a_path))

            pack_local_images = self._search_for_images(target_folder=PackFolders.INTEGRATIONS.value)

            if not pack_local_images:
                return True  # return empty list if no images were found

            pack_storage_root_path = os.path.join(storage_base_path, self._pack_name)

            for image_data in pack_local_images:
                image_path = image_data.get('image_path')
                if not image_path:
                    raise Exception(f"{self._pack_name} pack integration image was not found")

                image_name = os.path.basename(image_path)
                image_storage_path = os.path.join(pack_storage_root_path, image_name)
                pack_image_blob = storage_bucket.blob(image_storage_path)

                if not detect_changes or \
                        self.need_to_upload_integration_image(image_data, integration_dirs, unified_integrations):
                    # upload the image if needed
                    logging.info(f"Uploading image: {image_name} of integration: {image_data.get('display_name')} "
                                 f"from pack: {self._pack_name}")
                    with open(image_path, "rb") as image_file:
                        pack_image_blob.upload_from_file(image_file)
                    self._uploaded_integration_images.append(image_name)

                if GCPConfig.USE_GCS_RELATIVE_PATH:
                    image_gcs_path = urllib.parse.quote(
                        os.path.join(GCPConfig.IMAGES_BASE_PATH, self._pack_name, image_name))
                else:
                    image_gcs_path = pack_image_blob.public_url

                integration_name = image_data.get('display_name', '')

                if self.support_type != Metadata.XSOAR_SUPPORT:
                    integration_name = self.remove_contrib_suffix_from_name(integration_name)

                integration_images.append({
                    'name': integration_name,
                    'imagePath': image_gcs_path
                })

            if self._uploaded_integration_images:
                logging.info(f"Uploaded {len(self._uploaded_integration_images)} images for {self._pack_name} pack.")
        except Exception as e:
            task_status = False
            logging.exception(f"Failed to upload {self._pack_name} pack integration images. Additional Info: {str(e)}")
        finally:
            self._displayed_integration_images = integration_images
            return task_status

    def copy_integration_images(self, production_bucket, build_bucket, images_data, storage_base_path,
                                build_bucket_base_path):
        """ Copies all pack's integration images from the build bucket to the production bucket

        Args:
            production_bucket (google.cloud.storage.bucket.Bucket): The production bucket
            build_bucket (google.cloud.storage.bucket.Bucket): The build bucket
            images_data (dict): The images data structure from Prepare Content step
            storage_base_path (str): The target destination of the upload in the target bucket.
            build_bucket_base_path (str): The path of the build bucket in gcp.
        Returns:
            bool: Whether the operation succeeded.

        """
        task_status = True
        num_copied_images = 0
        err_msg = f"Failed copying {self._pack_name} pack integrations images."
        pc_uploaded_integration_images = images_data.get(self._pack_name, {}).get(BucketUploadFlow.INTEGRATIONS, [])

        for image_name in pc_uploaded_integration_images:
            build_bucket_image_path = os.path.join(build_bucket_base_path, self._pack_name, image_name)
            build_bucket_image_blob = build_bucket.blob(build_bucket_image_path)

            if not build_bucket_image_blob.exists():
                logging.error(f"Found changed/added integration image {image_name} in content repo but "
                              f"{build_bucket_image_path} does not exist in build bucket")
                task_status = False
            else:
                logging.info(f"Copying {self._pack_name} pack integration image: {image_name}")
                try:
                    copied_blob = build_bucket.copy_blob(
                        blob=build_bucket_image_blob, destination_bucket=production_bucket,
                        new_name=os.path.join(storage_base_path, self._pack_name, image_name)
                    )
                    if not copied_blob.exists():
                        logging.error(f"Copy {self._pack_name} integration image: {build_bucket_image_blob.name} "
                                      f"blob to {copied_blob.name} blob failed.")
                        task_status = False
                    else:
                        num_copied_images += 1

                except Exception as e:
                    logging.exception(f"{err_msg}. Additional Info: {str(e)}")
                    return False

        if not task_status:
            logging.error(err_msg)
        else:
            if num_copied_images == 0:
                logging.info(f"No added/modified integration images were detected in {self._pack_name} pack.")
            else:
                logging.success(f"Copied {num_copied_images} images for {self._pack_name} pack.")

        return task_status

    def upload_author_image(self, storage_bucket, storage_base_path, diff_files_list=None, detect_changes=False):
        """ Uploads pack author image to gcs.

        Searches for `Author_image.png` and uploads author image to gcs. In case no such image was found,
        default Base pack image path is used and it's gcp path is returned.

        Args:
            storage_bucket (google.cloud.storage.bucket.Bucket): gcs bucket where author image will be uploaded.
            storage_base_path (str): the path under the bucket to upload to.
            diff_files_list (list): The list of all modified/added files found in the diff
            detect_changes (bool): Whether to detect changes or upload the author image in any case.

        Returns:
            bool: whether the operation succeeded.
            str: public gcp path of author image.

        """
        task_status = True
        author_image_storage_path = ""

        try:
            author_image_path = os.path.join(self._pack_path, Pack.AUTHOR_IMAGE_NAME)  # disable-secrets-detection

            if os.path.exists(author_image_path):
                image_to_upload_storage_path = os.path.join(storage_base_path, self._pack_name,
                                                            Pack.AUTHOR_IMAGE_NAME)  # disable-secrets-detection
                pack_author_image_blob = storage_bucket.blob(image_to_upload_storage_path)

                if not detect_changes or any(self.is_author_image(file.a_path) for file in diff_files_list):
                    # upload the image if needed
                    with open(author_image_path, "rb") as author_image_file:
                        pack_author_image_blob.upload_from_file(author_image_file)
                    self._uploaded_author_image = True
                    logging.success(f"Uploaded successfully {self._pack_name} pack author image")

                if GCPConfig.USE_GCS_RELATIVE_PATH:
                    author_image_storage_path = urllib.parse.quote(
                        os.path.join(GCPConfig.IMAGES_BASE_PATH, self._pack_name, Pack.AUTHOR_IMAGE_NAME))
                else:
                    author_image_storage_path = pack_author_image_blob.public_url

            elif self.support_type == Metadata.XSOAR_SUPPORT:  # use default Base pack image for xsoar supported packs
                author_image_storage_path = os.path.join(GCPConfig.IMAGES_BASE_PATH, GCPConfig.BASE_PACK,
                                                         Pack.AUTHOR_IMAGE_NAME)  # disable-secrets-detection

                if not GCPConfig.USE_GCS_RELATIVE_PATH:
                    # disable-secrets-detection-start
                    author_image_storage_path = os.path.join(GCPConfig.GCS_PUBLIC_URL, storage_bucket.name,
                                                             author_image_storage_path)
                    # disable-secrets-detection-end
                logging.info((f"Skipping uploading of {self._pack_name} pack author image "
                              f"and use default {GCPConfig.BASE_PACK} pack image"))
            else:
                logging.info(f"Skipping uploading of {self._pack_name} pack author image. "
                             f"The pack is defined as {self.support_type} support type")

        except Exception:
            logging.exception(f"Failed uploading {self._pack_name} pack author image.")
            task_status = False
            author_image_storage_path = ""
        finally:
            self._author_image = author_image_storage_path
            return task_status

    def copy_author_image(self, production_bucket, build_bucket, images_data, storage_base_path, build_bucket_base_path):
        """ Copies pack's author image from the build bucket to the production bucket

        Searches for `Author_image.png`, In case no such image was found, default Base pack image path is used and
        it's gcp path is returned.

        Args:
            production_bucket (google.cloud.storage.bucket.Bucket): The production bucket
            build_bucket (google.cloud.storage.bucket.Bucket): The build bucket
            images_data (dict): The images data structure from Prepare Content step
            storage_base_path (str): The target destination of the upload in the target bucket.
            build_bucket_base_path (str): The path of the build bucket in gcp.
        Returns:
            bool: Whether the operation succeeded.

        """
        if images_data.get(self._pack_name, {}).get(BucketUploadFlow.AUTHOR, False):

            build_author_image_path = os.path.join(build_bucket_base_path, self._pack_name, Pack.AUTHOR_IMAGE_NAME)
            build_author_image_blob = build_bucket.blob(build_author_image_path)

            if build_author_image_blob.exists():
                try:
                    copied_blob = build_bucket.copy_blob(
                        blob=build_author_image_blob, destination_bucket=production_bucket,
                        new_name=os.path.join(storage_base_path, self._pack_name,
                                              Pack.AUTHOR_IMAGE_NAME))
                    if not copied_blob.exists():
                        logging.error(f"Failed copying {self._pack_name} pack author image.")
                        return False
                    else:
                        logging.success(f"Copied successfully {self._pack_name} pack author image.")
                        return True

                except Exception as e:
                    logging.exception(f"Failed copying {Pack.AUTHOR_IMAGE_NAME} for {self._pack_name} pack. "
                                      f"Additional Info: {str(e)}")
                    return False

            else:
                logging.error(f"Found changed/added author image in content repo for {self._pack_name} pack but "
                              f"image does not exist in build bucket in path {build_author_image_path}.")
                return False

        else:
            logging.info(f"No added/modified author image was detected in {self._pack_name} pack.")
            return True

    def cleanup(self):
        """ Finalization action, removes extracted pack folder.

        """
        if os.path.exists(self._pack_path):
            shutil.rmtree(self._pack_path)
            logging.info(f"Cleanup {self._pack_name} pack from: {self._pack_path}")

    def is_changelog_exists(self):
        """ Indicates whether the local changelog of a given pack exists or not

        Returns:
            bool: The answer

        """
        return os.path.isfile(os.path.join(self._pack_path, Pack.CHANGELOG_JSON))

    def is_failed_to_upload(self, failed_packs_dict):
        """
        Checks if the pack was failed to upload in Prepare Content step in Create Instances job
        Args:
            failed_packs_dict (dict): The failed packs file

        Returns:
            bool: Whether the operation succeeded.
            str: The pack's failing status

        """
        if self._pack_name in failed_packs_dict:
            return True, failed_packs_dict[self._pack_name].get('status')
        else:
            return False, str()

    def is_integration_image(self, file_path: str):
        """ Indicates whether a file_path is an integration image or not
        Args:
            file_path (str): The file path
        Returns:
            bool: True if the file is an integration image or False otherwise
        """
        return all([
            file_path.startswith(os.path.join(PACKS_FOLDER, self._pack_name)),
            file_path.endswith('.png'),
            'image' in os.path.basename(file_path.lower()),
            os.path.basename(file_path) != Pack.AUTHOR_IMAGE_NAME
        ])

    def is_author_image(self, file_path: str):
        """ Indicates whether a file_path is an author image or not
        Args:
            file_path (str): The file path
        Returns:
            bool: True if the file is an author image or False otherwise
        """
        return file_path == os.path.join(PACKS_FOLDER, self._pack_name, Pack.AUTHOR_IMAGE_NAME)

    def is_unified_integration(self, file_path: str):
        """ Indicates whether a file_path is a unified integration yml file or not
        Args:
            file_path (str): The file path
        Returns:
            bool: True if the file is a unified integration or False otherwise
        """
        return all([
            file_path.startswith(os.path.join(PACKS_FOLDER, self._pack_name, PackFolders.INTEGRATIONS.value)),
            os.path.basename(os.path.dirname(file_path)) == PackFolders.INTEGRATIONS.value,
            os.path.basename(file_path).startswith('integration'),
            os.path.basename(file_path).endswith('.yml')
        ])

    def add_bc_entries_if_needed(self, release_notes_dir: str, changelog: Dict[str, Any]) -> None:
        """
        Receives changelog, checks if there exists a BC version in each changelog entry (as changelog entry might be
        zipped into few RN versions, check if at least one of the versions is BC).
        Check if RN is BC is done by doing the following:
         1) Check if RN has corresponding config file, e.g 1_0_1.md has corresponding 1_0_1.json file.
         2) If it does, check if `isBreakingChanges` field is true
        If such version exists, adds a
        true value to 'breakingChanges' field.
        if JSON file also has breakingChangesNotes configures, adds `breakingChangesNotes` field to changelog file.
        This function iterates every entry in changelog because it takes into consideration four scenarios:
          a) Entry without breaking changes, changes to entry with breaking changes (because at least one of the
             versions in the entry was marked as breaking changes).
          b) Entry without breaking changes, does not change.
          c) Entry with breaking changes, changes to entry without breaking changes (because all the BC versions
             corresponding to the changelog entry were re-marked as not BC).
          d) Entry with breaking changes, does not change.
        Args:
            release_notes_dir (str): RN dir path.
            changelog (Dict[str, Any]): Changelog data represented as a dict.

        Returns:
            (None): Modifies changelog, adds bool value to 'breakingChanges' and `breakingChangesNotes` fields to every
             changelog entry, according to the logic described above.
        """
        if not os.path.exists(release_notes_dir):
            return
        bc_version_to_text: Dict[str, Optional[str]] = self._breaking_changes_versions_to_text(release_notes_dir)
        loose_versions: List[Version] = [Version(bc_ver) for bc_ver in bc_version_to_text]
        predecessor_version: Version = Version('0.0.0')
        for changelog_entry in sorted(changelog.keys(), key=Version):
            rn_loose_version: Version = Version(changelog_entry)
            if bc_versions := self._changelog_entry_bc_versions(predecessor_version, rn_loose_version, loose_versions,
                                                                bc_version_to_text):
                logging.info(f'Changelog entry {changelog_entry} contains BC versions')
                changelog[changelog_entry]['breakingChanges'] = True
                if bc_text := self._calculate_bc_text(release_notes_dir, bc_versions):
                    changelog[changelog_entry]['breakingChangesNotes'] = bc_text
                else:
                    changelog[changelog_entry].pop('breakingChangesNotes', None)
            else:
                changelog[changelog_entry].pop('breakingChanges', None)
            predecessor_version = rn_loose_version

    def _calculate_bc_text(self, release_notes_dir: str, bc_version_to_text: Dict[str, Optional[str]]) -> Optional[str]:
        """
        Receives BC versions to text dict for current changelog entry. Calculates text for BC entry.
        Args:
            release_notes_dir (str): RN dir path.
            bc_version_to_text (Dict[str, Optional[str]): {bc version, bc_text}

        Returns:
            (Optional[str]): Text for entry if such was added.
            If none is returned, server will list the full RN as the BC notes instead.
        """
        # Handle cases of one BC version in entry.
        if len(bc_version_to_text) == 1:
            return list(bc_version_to_text.values())[0]
        # Handle cases of two or more BC versions in entry.
        text_of_bc_versions, bc_without_text = self._split_bc_versions_with_and_without_text(bc_version_to_text)

        if len(text_of_bc_versions) == 0:
            # Case 1: Not even one BC version contains breaking text.
            return None

        elif len(text_of_bc_versions) < len(bc_version_to_text):
            # Case 2: Only part of BC versions contains breaking text.
            return self._handle_many_bc_versions_some_with_text(release_notes_dir, text_of_bc_versions, bc_without_text)

        else:
            # Case 3: All BC versions contains text.
            # Important: Currently, implementation of aggregating BCs was decided to concat between them
            # In the future this might be needed to re-thought.
            return '\n'.join(bc_version_to_text.values())  # type: ignore[arg-type]

    def _handle_many_bc_versions_some_with_text(self, release_notes_dir: str, text_of_bc_versions: List[str],
                                                bc_versions_without_text: List[str], ) -> str:
        """
        Calculates text for changelog entry where some BC versions contain text and some don't.
        Important: Currently, implementation of aggregating BCs was decided to concat between them (and if BC version
        does not have a BC text - concat the whole RN). In the future this might be needed to re-thought.
        Args:
            release_notes_dir (str): RN dir path.
            text_of_bc_versions ([List[str]): List of text of BC versions with text.
            bc_versions_without_text ([List[str]): List of BC versions without text.

        Returns:
            (str): Text for BC entry.
        """
        bc_with_text_str = '\n'.join(text_of_bc_versions)
        rn_file_names_without_text = [f'''{bc_version.replace('.', '_')}.md''' for
                                      bc_version in bc_versions_without_text]
        other_rn_text: str = self._get_release_notes_concat_str(release_notes_dir, rn_file_names_without_text)
        if not other_rn_text:
            logging.error('No RN text, although text was expected to be found for versions'
                          f' {rn_file_names_without_text}.')
        return f'{bc_with_text_str}{other_rn_text}'

    @staticmethod
    def _get_release_notes_concat_str(release_notes_dir: str, rn_file_names: List[str]) -> str:
        """
        Concat all RN data found in given `rn_file_names`.
        Args:
            release_notes_dir (str): RN dir path.
            rn_file_names (List[str]): List of all RN files to concat their data.

        Returns:
            (str): Concat RN data
        """
        concat_str: str = ''
        for rn_file_name in rn_file_names:
            rn_file_path = os.path.join(release_notes_dir, rn_file_name)
            with open(rn_file_path, 'r') as f:
                # Will make the concat string start with new line on purpose.
                concat_str = f'{concat_str}\n{f.read()}'
        return concat_str

    @staticmethod
    def _split_bc_versions_with_and_without_text(bc_versions: Dict[str, Optional[str]]) -> Tuple[List[str], List[str]]:
        """
        Splits BCs to tuple of BCs text of BCs containing text, and BCs versions that do not contain BC text.
        Args:
            bc_versions (Dict[str, Optional[str]): BC versions mapped to text if exists.

        Returns:
            (Tuple[List[str], List[str]]): (text of bc versions with text, bc_versions_without_text).
        """
        text_of_bc_versions_with_tests: List[str] = []
        bc_versions_without_text: List[str] = []
        for bc_version, bc_text in bc_versions.items():
            if bc_text:
                text_of_bc_versions_with_tests.append(bc_text)
            else:
                bc_versions_without_text.append(bc_version)
        return text_of_bc_versions_with_tests, bc_versions_without_text

    @staticmethod
    def _breaking_changes_versions_to_text(release_notes_dir: str) -> Dict[str, Optional[str]]:
        """
        Calculates every BC version in given RN dir and maps it to text if exists.
        Currently, text from a BC version is calculated in the following way:
        - If RN has `breakingChangesNotes` entry in its corresponding config file, then use the value of that field
          as the text of the BC to be represented.
        - Else, use the whole RN text as BC text.
        Args:
            release_notes_dir (str): RN dir path.

        Returns:
            (Dict[str, Optional[str]]): {dotted_version, text}.
        """
        bc_version_to_text: Dict[str, Optional[str]] = dict()
        # Get all config files in RN dir
        rn_config_file_names = filter_dir_files_by_extension(release_notes_dir, '.json')

        for file_name in rn_config_file_names:
            file_data: Dict = load_json(os.path.join(release_notes_dir, file_name))
            # Check if version is BC
            if file_data.get('breakingChanges'):
                # Processing name for easier calculations later on
                processed_name: str = underscore_file_name_to_dotted_version(file_name)
                bc_version_to_text[processed_name] = file_data.get('breakingChangesNotes')
        return bc_version_to_text

    @staticmethod
    def _changelog_entry_bc_versions(predecessor_version: Version, rn_version: Version,
                                     breaking_changes_versions: List[Version],
                                     bc_version_to_text: Dict[str, Optional[str]]) -> Dict[str, Optional[str]]:
        """
        Gets all BC versions of given changelog entry, every BC s.t predecessor_version < BC version <= rn_version.
        Args:
            predecessor_version (Version): Predecessor version in numeric version order.
            rn_version (Version): RN version of current processed changelog entry.
            breaking_changes_versions (List[Version]): List of BC versions.
            bc_version_to_text (Dict[str, Optional[str]): List of all BC to text in the given RN dir.

        Returns:
            Dict[str, Optional[str]]: Partial list of `bc_version_to_text`, containing only relevant versions between
                                      given versions.
        """
        return {str(bc_ver): bc_version_to_text.get(str(bc_ver)) for bc_ver in breaking_changes_versions if
                predecessor_version < bc_ver <= rn_version}


# HELPER FUNCTIONS


def get_upload_data(packs_results_file_path: str, stage: str) -> Tuple[dict, dict, dict, dict]:
    """ Loads the packs_results.json file to get the successful and failed packs together with uploaded images dicts

    Args:
        packs_results_file_path (str): The path to the file
        stage (str): can be BucketUploadFlow.PREPARE_CONTENT_FOR_TESTING or
        BucketUploadFlow.UPLOAD_PACKS_TO_MARKETPLACE_STORAGE

    Returns:
        dict: The successful packs dict
        dict: The failed packs dict
        dict : The successful private packs dict
        dict: The images data dict

    """
    if os.path.exists(packs_results_file_path):
        packs_results_file = load_json(packs_results_file_path)
        stage_data: dict = packs_results_file.get(stage, {})
        successful_packs_dict = stage_data.get(BucketUploadFlow.SUCCESSFUL_PACKS, {})
        failed_packs_dict = stage_data.get(BucketUploadFlow.FAILED_PACKS, {})
        successful_private_packs_dict = stage_data.get(BucketUploadFlow.SUCCESSFUL_PRIVATE_PACKS, {})
        images_data_dict = stage_data.get(BucketUploadFlow.IMAGES, {})
        return successful_packs_dict, failed_packs_dict, successful_private_packs_dict, images_data_dict
    return {}, {}, {}, {}


def store_successful_and_failed_packs_in_ci_artifacts(packs_results_file_path: str, stage: str, successful_packs: list,
                                                      failed_packs: list, updated_private_packs: list,
                                                      images_data: dict = None):
    """ Write the successful and failed packs to the correct section in the packs_results.json file

    Args:
        packs_results_file_path (str): The path to the pack_results.json file
        stage (str): can be BucketUploadFlow.PREPARE_CONTENT_FOR_TESTING or
        BucketUploadFlow.UPLOAD_PACKS_TO_MARKETPLACE_STORAGE
        successful_packs (list): The list of all successful packs
        failed_packs (list): The list of all failed packs
        updated_private_packs (list) : The list of all private packs that were updated
        images_data (dict): A dict containing all images that were uploaded for each pack

    """
    packs_results = load_json(packs_results_file_path)
    packs_results[stage] = dict()

    if failed_packs:
        failed_packs_dict = {
            BucketUploadFlow.FAILED_PACKS: {
                pack.name: {
                    BucketUploadFlow.STATUS: pack.status,
                    BucketUploadFlow.AGGREGATED: pack.aggregation_str if pack.aggregated and pack.aggregation_str
                    else "False"
                } for pack in failed_packs
            }
        }
        packs_results[stage].update(failed_packs_dict)
        logging.debug(f"Failed packs {failed_packs_dict}")

    if successful_packs:
        successful_packs_dict = {
            BucketUploadFlow.SUCCESSFUL_PACKS: {
                pack.name: {
                    BucketUploadFlow.STATUS: pack.status,
                    BucketUploadFlow.AGGREGATED: pack.aggregation_str if pack.aggregated and pack.aggregation_str
                    else "False",
                    BucketUploadFlow.LATEST_VERSION: pack.latest_version
                } for pack in successful_packs
            }
        }
        packs_results[stage].update(successful_packs_dict)
        logging.debug(f"Successful packs {successful_packs_dict}")

    if updated_private_packs:
        successful_private_packs_dict: dict = {
            BucketUploadFlow.SUCCESSFUL_PRIVATE_PACKS: {pack_name: {} for pack_name in updated_private_packs}
        }
        packs_results[stage].update(successful_private_packs_dict)
        logging.debug(f"Successful private packs {successful_private_packs_dict}")

    if images_data:
        packs_results[stage].update({BucketUploadFlow.IMAGES: images_data})
        logging.debug(f"Images data {images_data}")

    if packs_results:
        json_write(packs_results_file_path, packs_results)


def load_json(file_path: str) -> dict:
    """ Reads and loads json file.

    Args:
        file_path (str): full path to json file.

    Returns:
        dict: loaded json file.

    """
    try:
        if file_path and os.path.exists(file_path):
            with open(file_path, 'r') as json_file:
                result = json.load(json_file)
        else:
            result = {}
        return result
    except json.decoder.JSONDecodeError:
        return {}


def json_write(file_path: str, data: Union[list, dict]):
    """ Writes given data to a json file

    Args:
        file_path: The file path
        data: The data to write

    """
    with open(file_path, "w") as f:
        f.write(json.dumps(data, indent=4))


def init_storage_client(service_account=None):
    """Initialize google cloud storage client.

    In case of local dev usage the client will be initialized with user default credentials.
    Otherwise, client will be initialized from service account json that is stored in CircleCI.

    Args:
        service_account (str): full path to service account json.

    Return:
        storage.Client: initialized google cloud storage client.
    """
    if service_account:
        storage_client = storage.Client.from_service_account_json(service_account)
        logging.info("Created gcp service account")

        return storage_client
    else:
        # in case of local dev use, ignored the warning of non use of service account.
        warnings.filterwarnings("ignore", message=google.auth._default._CLOUD_SDK_CREDENTIALS_WARNING)
        credentials, project = google.auth.default()
        storage_client = storage.Client(credentials=credentials, project=project)
        logging.info("Created gcp private account")

        return storage_client


def input_to_list(input_data, capitalize_input=False):
    """ Helper function for handling input list or str from the user.

    Args:
        input_data (list or str): input from the user to handle.
        capitalize_input (boo): whether to capitalize the input list data or not.

    Returns:
        list: returns the original list or list that was split by comma.

    """
    input_data = input_data if input_data else []
    input_data = input_data if isinstance(input_data, list) else [s for s in input_data.split(',') if s]

    if capitalize_input:
        return [" ".join([w.title() if w.islower() else w for w in i.split()]) for i in input_data]
    else:
        return input_data


def get_valid_bool(bool_input):
    """ Converts and returns valid bool.

    Returns:
        bool: converted bool input.
    """
    return bool(strtobool(bool_input)) if isinstance(bool_input, str) else bool_input


def convert_price(pack_id, price_value_input=None):
    """ Converts to integer value price input. In case no price input provided, return zero as price.

    Args:
        pack_id (str): pack unique identifier.
        price_value_input (str): price string to convert.

    Returns:
        int: converted to int pack price.
    """

    try:
        if not price_value_input:
            return 0  # in case no price was supported, return 0
        else:
            return int(price_value_input)  # otherwise convert to int and return result
    except Exception:
        logging.exception(f"{pack_id} pack price is not valid. The price was set to 0.")
        return 0


def get_updated_server_version(current_string_version, compared_content_item, pack_name):
    """ Compares two semantic server versions and returns the higher version between them.

    Args:
         current_string_version (str): current string version.
         compared_content_item (dict): compared content item entity.
         pack_name (str): the pack name (id).

    Returns:
        str: latest version between compared versions.
    """
    lower_version_result = current_string_version

    try:
        compared_string_version = compared_content_item.get('fromversion') or compared_content_item.get(
            'fromVersion') or "99.99.99"
        current_version, compared_version = Version(current_string_version), Version(compared_string_version)

        if current_version > compared_version:
            lower_version_result = compared_string_version
    except Exception:
        content_item_name = compared_content_item.get('name') or compared_content_item.get(
            'display') or compared_content_item.get('id') or compared_content_item.get('details', '')
        logging.exception(f"{pack_name} failed in version comparison of content item {content_item_name}.")
    finally:
        return lower_version_result


def get_content_git_client(content_repo_path: str):
    """ Initializes content repo client.

    Args:
        content_repo_path (str): content repo full path

    Returns:
        git.repo.base.Repo: content repo object.

    """
    return git.Repo(content_repo_path)


def get_recent_commits_data(content_repo: Any, index_folder_path: str, is_bucket_upload_flow: bool,
                            is_private_build: bool = False, circle_branch: str = "master"):
    """ Returns recent commits hashes (of head and remote master)

    Args:
        content_repo (git.repo.base.Repo): content repo object.
        index_folder_path (str): the path to the local index folder
        is_bucket_upload_flow (bool): indicates whether its a run of bucket upload flow or regular build
        is_private_build (bool): indicates whether its a run of private build or not
        circle_branch (str): CircleCi branch of current build

    Returns:
        str: last commit hash of head.
        str: previous commit depending on the flow the script is running
    """
    return content_repo.head.commit.hexsha, get_previous_commit(content_repo, index_folder_path, is_bucket_upload_flow,
                                                                is_private_build, circle_branch)


def get_previous_commit(content_repo, index_folder_path, is_bucket_upload_flow, is_private_build, circle_branch):
    """ If running in bucket upload workflow we want to get the commit in the index which is the index
    We've last uploaded to production bucket. Otherwise, we are in a commit workflow and the diff should be from the
    head of origin/master

    Args:
        content_repo (git.repo.base.Repo): content repo object.
        index_folder_path (str): the path to the local index folder
        is_bucket_upload_flow (bool): indicates whether its a run of bucket upload flow or regular build
        is_private_build (bool): indicates whether its a run of private build or not
        circle_branch (str): CircleCi branch of current build

    Returns:
        str: previous commit depending on the flow the script is running

    """
    if is_bucket_upload_flow:
        return get_last_upload_commit_hash(content_repo, index_folder_path)
    elif is_private_build:
        previous_master_head_commit = content_repo.commit('origin/master~1').hexsha
        logging.info(f"Using origin/master HEAD~1 commit hash {previous_master_head_commit} to diff with.")
        return previous_master_head_commit
    else:
        if circle_branch == 'master':
            head_str = "HEAD~1"
            # if circle branch is master than current commit is origin/master HEAD, so we need to diff with HEAD~1
            previous_master_head_commit = content_repo.commit('origin/master~1').hexsha
        else:
            head_str = "HEAD"
            # else we are on a regular branch and the diff should be done with origin/master HEAD
            previous_master_head_commit = content_repo.commit('origin/master').hexsha
        logging.info(f"Using origin/master {head_str} commit hash {previous_master_head_commit} to diff with.")
        return previous_master_head_commit


def get_last_upload_commit_hash(content_repo, index_folder_path):
    """
    Returns the last origin/master commit hash that was uploaded to the bucket
    Args:
        content_repo (git.repo.base.Repo): content repo object.
        index_folder_path: The path to the index folder

    Returns:
        The commit hash
    """

    inner_index_json_path = os.path.join(index_folder_path, f'{GCPConfig.INDEX_NAME}.json')
    if not os.path.exists(inner_index_json_path):
        logging.critical(f"{GCPConfig.INDEX_NAME}.json not found in {GCPConfig.INDEX_NAME} folder")
        sys.exit(1)
    else:
        inner_index_json_file = load_json(inner_index_json_path)
        if 'commit' in inner_index_json_file:
            last_upload_commit_hash = inner_index_json_file['commit']
            logging.info(f"Retrieved the last commit that was uploaded to production: {last_upload_commit_hash}")
        else:
            logging.critical(f"No commit field in {GCPConfig.INDEX_NAME}.json, content: {str(inner_index_json_file)}")
            sys.exit(1)

    try:
        last_upload_commit = content_repo.commit(last_upload_commit_hash).hexsha
        logging.info(f"Using commit hash {last_upload_commit} from index.json to diff with.")
        return last_upload_commit
    except Exception as e:
        logging.critical(f'Commit {last_upload_commit_hash} in {GCPConfig.INDEX_NAME}.json does not exist in content '
                         f'repo. Additional info:\n {e}')
        sys.exit(1)


def is_ignored_pack_file(modified_file_path_parts):
    """ Indicates whether a pack file needs to be ignored or not.

    Args:
        modified_file_path_parts: The modified file parts, e.g. if file path is "a/b/c" then the
         parts list is ["a", "b", "c"]

    Returns:
        (bool): True if the file should be ignored, False otherwise

    """
    for file_suffix in PackIgnored.ROOT_FILES:
        if file_suffix in modified_file_path_parts:
            return True

    for pack_folder, file_suffixes in PackIgnored.NESTED_FILES.items():
        if pack_folder in modified_file_path_parts:
            if not file_suffixes:  # Ignore all pack folder files
                return True

            for file_suffix in file_suffixes:
                if file_suffix in modified_file_path_parts[-1]:
                    return True

    for pack_folder in PackIgnored.NESTED_DIRS:
        if pack_folder in modified_file_path_parts:
            pack_folder_path = os.sep.join(modified_file_path_parts[:modified_file_path_parts.index(pack_folder) + 1])
            file_path = os.sep.join(modified_file_path_parts)
            for folder_path in [f for f in glob.glob(os.path.join(pack_folder_path, '*/*')) if os.path.isdir(f)]:
                # Checking for all 2nd level directories. e.g. test_data directory
                if file_path.startswith(folder_path):
                    return True

    return False


def filter_dir_files_by_extension(release_notes_dir: str, extension: str) -> List[str]:
    """
    Receives path to RN dir, filters only files in RN dir corresponding to the extension.
    Needed because RN directory will be extended to contain JSON files for configurations,
    see 'release_notes_bc_calculator.py'
    Args:
        release_notes_dir (str): Path to RN dir
        extension (str): Extension to filter by.

    Returns:
        (List[str]): List of all of the files in directory corresponding to the extension.
    """
    return [file_name for file_name in os.listdir(release_notes_dir) if file_name.endswith(extension)]


def is_the_only_rn_in_block(release_notes_dir: str, version: str, changelog: dict):
    """
    Check if the given version is a key of an aggregated changelog block, as in its value in the changelog
    doesn't contains other release notes that have been aggregated in previous uploads.

    If that is the case, the adjacent previous release note in the changelog will be equal to the one in the
    release notes directory, and false otherwise (meaning there are versions in the release notes directory that are
    missing in the changelog, therefore they have been aggregated) and this function asserts that.

    Note: The comparison is done against the release notes directory to avoid cases where there are missing versions in
    the changelog due to inconsistent versions numbering, such as major version bumps. (For example, if the versions
    1.2.7 and 1.3.0 are two consecutive keys in the changelog, we need to determine if 1.3.0 has aggregated the versions
    1.2.8-1.3.0, OR 1.3.0 is the consecutive version right after 1.2.7 but is a major bump. in order to check that, we
    check it against the files in the release notes directory.)


    Args:
        release_notes_dir: the path to the release notes dir.
        version (str): the wanted version.
        changelog (dict): the changelog from the production bucket.

    Returns:
        True if this version's value in the changelog is not an aggregated release notes block. False otherwise.
    """
    if not changelog.get(version):
        return False
    all_rn_versions = []
    lowest_version = [Version('1.0.0')]
    for filename in filter_dir_files_by_extension(release_notes_dir, '.md'):
        current_version = underscore_file_name_to_dotted_version(filename)
        all_rn_versions.append(Version(current_version))
    lower_versions_all_versions = [item for item in all_rn_versions if item < Version(version)] + lowest_version
    lower_versions_in_changelog = [Version(item) for item in changelog.keys() if
                                   Version(item) < Version(version)] + lowest_version
    return max(lower_versions_all_versions) == max(lower_versions_in_changelog)


def underscore_file_name_to_dotted_version(file_name: str) -> str:
    """
    Receives file name with expected format of x_x_x<extension>, and transforms it to dotted string.
    Examples
        - underscore_file_name_to_dotted_version(1_2_3.md) --> 1.2.3
        - underscore_file_name_to_dotted_version(1_4_2.json) --> 1.4.2
    Args:
        file_name (str): File name.

    Returns:
        (str): Dotted version of file name
    """
    return os.path.splitext(file_name)[0].replace('_', '.')<|MERGE_RESOLUTION|>--- conflicted
+++ resolved
@@ -1604,16 +1604,13 @@
                 PackFolders.LISTS.value: "list",
                 PackFolders.PREPROCESS_RULES.value: "preprocessrule",
                 PackFolders.JOBS.value: "job",
-<<<<<<< HEAD
-                PackFolders.WIZARD.value: "caseadoption"
-=======
                 PackFolders.PARSING_RULES.value: "parsingrule",
                 PackFolders.MODELING_RULES.value: "modelingrule",
                 PackFolders.CORRELATION_RULES.value: "correlationrule",
                 PackFolders.XSIAM_DASHBOARDS.value: "xsiamdashboard",
                 PackFolders.XSIAM_REPORTS.value: "xsiamreport",
                 PackFolders.TRIGGERS.value: "trigger",
->>>>>>> 24d164c0
+                PackFolders.WIZARD.value: "wizard"
             }
 
             for root, pack_dirs, pack_files_names in os.walk(self._pack_path, topdown=False):
@@ -1826,7 +1823,49 @@
                             'details': content_item.get('details', ''),
                         })
 
-<<<<<<< HEAD
+                    elif current_directory == PackFolders.PARSING_RULES.value:
+                        self.add_pack_type_tags(content_item, 'ParsingRule')
+                        folder_collected_items.append({
+                            'id': content_item.get('id', ''),
+                            'name': content_item.get('name', ''),
+                        })
+
+                    elif current_directory == PackFolders.MODELING_RULES.value:
+                        self.add_pack_type_tags(content_item, 'ModelingRule')
+                        folder_collected_items.append({
+                            'id': content_item.get('id', ''),
+                            'name': content_item.get('name', ''),
+                        })
+
+                    elif current_directory == PackFolders.CORRELATION_RULES.value:
+                        self.add_pack_type_tags(content_item, 'CorrelationRule')
+                        folder_collected_items.append({
+                            'id': content_item.get('global_rule_id', ''),
+                            'name': content_item.get('name', ''),
+                            'description': content_item.get('description', ''),
+                        })
+
+                    elif current_directory == PackFolders.XSIAM_DASHBOARDS.value:
+                        folder_collected_items.append({
+                            'id': content_item.get('dashboards_data', [{}])[0].get('global_id', ''),
+                            'name': content_item.get('dashboards_data', [{}])[0].get('name', ''),
+                            'description': content_item.get('dashboards_data', [{}])[0].get('description', ''),
+                        })
+
+                    elif current_directory == PackFolders.XSIAM_REPORTS.value:
+                        folder_collected_items.append({
+                            'id': content_item.get('templates_data', [{}])[0].get('global_id', ''),
+                            'name': content_item.get('templates_data', [{}])[0].get('report_name', ''),
+                            'description': content_item.get('templates_data', [{}])[0].get('report_description', ''),
+                        })
+
+                    elif current_directory == PackFolders.TRIGGERS.value:
+                        folder_collected_items.append({
+                            'id': content_item.get('trigger_id', ''),
+                            'name': content_item.get('trigger_name', ''),
+                            'description': content_item.get('description', ''),
+                        })
+
                     elif current_directory == PackFolders.WIZARD.value:
                         logging.info('Collected Wizard')  # TODO: remove this debug msg
                         folder_collected_items.append({
@@ -1838,50 +1877,6 @@
 
                     else:
                         logging.info(f'Failed to collect: {current_directory}')
-=======
-                    elif current_directory == PackFolders.PARSING_RULES.value:
-                        self.add_pack_type_tags(content_item, 'ParsingRule')
-                        folder_collected_items.append({
-                            'id': content_item.get('id', ''),
-                            'name': content_item.get('name', ''),
-                        })
-
-                    elif current_directory == PackFolders.MODELING_RULES.value:
-                        self.add_pack_type_tags(content_item, 'ModelingRule')
-                        folder_collected_items.append({
-                            'id': content_item.get('id', ''),
-                            'name': content_item.get('name', ''),
-                        })
-
-                    elif current_directory == PackFolders.CORRELATION_RULES.value:
-                        self.add_pack_type_tags(content_item, 'CorrelationRule')
-                        folder_collected_items.append({
-                            'id': content_item.get('global_rule_id', ''),
-                            'name': content_item.get('name', ''),
-                            'description': content_item.get('description', ''),
-                        })
-
-                    elif current_directory == PackFolders.XSIAM_DASHBOARDS.value:
-                        folder_collected_items.append({
-                            'id': content_item.get('dashboards_data', [{}])[0].get('global_id', ''),
-                            'name': content_item.get('dashboards_data', [{}])[0].get('name', ''),
-                            'description': content_item.get('dashboards_data', [{}])[0].get('description', ''),
-                        })
-
-                    elif current_directory == PackFolders.XSIAM_REPORTS.value:
-                        folder_collected_items.append({
-                            'id': content_item.get('templates_data', [{}])[0].get('global_id', ''),
-                            'name': content_item.get('templates_data', [{}])[0].get('report_name', ''),
-                            'description': content_item.get('templates_data', [{}])[0].get('report_description', ''),
-                        })
-
-                    elif current_directory == PackFolders.TRIGGERS.value:
-                        folder_collected_items.append({
-                            'id': content_item.get('trigger_id', ''),
-                            'name': content_item.get('trigger_name', ''),
-                            'description': content_item.get('description', ''),
-                        })
->>>>>>> 24d164c0
 
                 if current_directory in PackFolders.pack_displayed_items():
                     content_item_key = content_item_name_mapping[current_directory]
