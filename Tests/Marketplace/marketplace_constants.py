import os
import json
import enum
from typing import List
from Tests.scripts.utils.content_packs_util import IGNORED_FILES

CONTENT_ROOT_PATH = os.path.abspath(os.path.join(__file__, '../../..'))  # full path to content root repo
PACKS_FOLDER = "Packs"  # name of base packs folder inside content repo
PACKS_FULL_PATH = os.path.join(CONTENT_ROOT_PATH, PACKS_FOLDER)  # full path to Packs folder in content repo
IGNORED_PATHS = [os.path.join(PACKS_FOLDER, p) for p in IGNORED_FILES]
LANDING_PAGE_SECTIONS_PATH = os.path.abspath(os.path.join(__file__, '../landingPage_sections.json'))
BASE_PACK_DEPENDENCY_DICT = {
    'Base':
        {
            'mandatory': True,
            'author': 'Cortex XSOAR',
            'minVersion': '1.0.0',
            'name': 'Base',
            'certification': ''
        }
}


SIEM_RULES_OBJECTS = ['ParsingRule', 'ModelingRule', 'CorrelationRule']


class BucketUploadFlow(object):
    """ Bucket Upload Flow constants

    """
    PACKS_RESULTS_FILE = "packs_results.json"
    PREPARE_CONTENT_FOR_TESTING = "prepare_content_for_testing"
    UPLOAD_PACKS_TO_MARKETPLACE_STORAGE = "upload_packs_to_marketplace_storage"
    SUCCESSFUL_PACKS = "successful_packs"
    SUCCESSFUL_PRIVATE_PACKS = "successful_private_packs"
    FAILED_PACKS = "failed_packs"
    STATUS = "status"
    AGGREGATED = "aggregated"
    IMAGES = 'images'
    AUTHOR = 'author'
    INTEGRATIONS = 'integrations'
    BUCKET_UPLOAD_BUILD_TITLE = "Upload Packs To Marketplace Storage"
    BUCKET_UPLOAD_TYPE = "bucket_upload_flow"
    # Different upload job names relate to different CI platforms:
    # "Upload Packs To Marketplace" - CircleCI
    # "upload-packs-to-marketplace" - Gitlab
    UPLOAD_JOB_NAMES = ["Upload Packs To Marketplace", "upload-packs-to-marketplace"]
    LATEST_VERSION = 'latest_version'
    INTEGRATION_DIR_REGEX = r"^integration-(.+).yml$"


class GCPConfig(object):
    """ Google cloud storage basic configurations

    """
    CONTENT_PACKS_PATH = "content/packs"
    PRODUCTION_STORAGE_BASE_PATH = "content/packs"
    IMAGES_BASE_PATH = "content/packs"  # images packs prefix stored in metadata
    BUILD_PATH_PREFIX = "content/builds"
    BUILD_BASE_PATH = ""
    PRIVATE_BASE_PATH = "content/packs"
    STORAGE_CONTENT_PATH = "content"  # base path for content in gcs
    USE_GCS_RELATIVE_PATH = True  # whether to use relative path in uploaded to gcs images
    GCS_PUBLIC_URL = "https://storage.googleapis.com"  # disable-secrets-detection
    PRODUCTION_BUCKET = "marketplace-dist"
    CI_BUILD_BUCKET = "marketplace-ci-build"
    PRODUCTION_PRIVATE_BUCKET = "marketplace-dist-private"
    CI_PRIVATE_BUCKET = "marketplace-ci-build-private"
    BASE_PACK = "Base"  # base pack name
    INDEX_NAME = "index"  # main index folder name
    CORE_PACK_FILE_NAME = "corepacks.json"  # core packs file name
    BUILD_BUCKET_PACKS_ROOT_PATH = 'content/builds/{branch}/{build}/{marketplace}/content/packs'

    with open(os.path.join(os.path.dirname(__file__), 'core_packs_list.json'), 'r') as core_packs_list_file:
        CORE_PACKS_LIST = json.load(core_packs_list_file)
    with open(os.path.join(os.path.dirname(__file__), 'core_packs_mpv2_list.json'), 'r') as core_packs_list_file:
        CORE_PACKS_MPV2_LIST = json.load(core_packs_list_file)

    with open(os.path.join(os.path.dirname(__file__), 'upgrade_core_packs_list.json'), 'r') as upgrade_core_packs_list:
        packs_list = json.load(upgrade_core_packs_list)
        CORE_PACKS_LIST_TO_UPDATE = packs_list.get("update_core_packs_list")
    CORE_PACKS_MPV2_LIST_TO_UPDATE: List[str] = []

    @classmethod
    def get_core_packs(cls, marketplace):
        mapping = {
            'xsoar': cls.CORE_PACKS_LIST,
            'marketplacev2': cls.CORE_PACKS_MPV2_LIST,
        }
        return mapping.get(marketplace, GCPConfig.CORE_PACKS_LIST)

    @classmethod
    def get_core_packs_to_upgrade(cls, marketplace):
        mapping = {
            'xsoar': cls.CORE_PACKS_LIST_TO_UPDATE,
            'marketplacev2': cls.CORE_PACKS_MPV2_LIST_TO_UPDATE,
        }
        return mapping.get(marketplace, GCPConfig.CORE_PACKS_LIST_TO_UPDATE)


class PackTags(object):
    """ Pack tag constants """
    TRENDING = "Trending"
    NEW = "New"
    TIM = "TIM"
    USE_CASE = "Use Case"
    TRANSFORMER = "Transformer"
    FILTER = "Filter"
    COLLECTION = "Collection"


class Metadata(object):
    """ Metadata constants and default values that are used in metadata parsing.
    """
    DATE_FORMAT = '%Y-%m-%dT%H:%M:%SZ'
    XSOAR_SUPPORT = "xsoar"
    PARTNER_SUPPORT = "partner"
    XSOAR_SUPPORT_URL = "https://www.paloaltonetworks.com/cortex"  # disable-secrets-detection
    XSOAR_AUTHOR = "Cortex XSOAR"
    SERVER_DEFAULT_MIN_VERSION = "6.0.0"
    CERTIFIED = "certified"
    EULA_URL = "https://github.com/demisto/content/blob/master/LICENSE"  # disable-secrets-detection
    CURRENT_VERSION = 'currentVersion'
    SERVER_MIN_VERSION = 'serverMinVersion'
    HIDDEN = 'hidden'
    NAME = 'name'
    ID = 'id'
    DESCRIPTION = 'description'
    CREATED = 'created'
    UPDATED = 'updated'
    LEGACY = 'legacy'
    SUPPORT = 'support'
    SUPPORT_DETAILS = 'supportDetails'
    EULA_LINK = 'eulaLink'
    AUTHOR = 'author'
    AUTHOR_IMAGE = 'authorImage'
    CERTIFICATION = 'certification'
    PRICE = 'price'
    VERSION_INFO = 'versionInfo'
    COMMIT = 'commit'
    DOWNLOADS = 'downloads'
    TAGS = 'tags'
    CATEGORIES = 'categories'
    CONTENT_ITEMS = 'contentItems'
    SEARCH_RANK = 'searchRank'
    INTEGRATIONS = 'integrations'
    USE_CASES = 'useCases'
    KEY_WORDS = 'keywords'
    DEPENDENCIES = 'dependencies'
    ALL_LEVELS_DEPENDENCIES = 'allLevelDependencies'
    PREMIUM = 'premium'
    VENDOR_ID = 'vendorId'
    PARTNER_ID = 'partnerId'
    PARTNER_NAME = 'partnerName'
    CONTENT_COMMIT_HASH = 'contentCommitHash'
    PREVIEW_ONLY = 'previewOnly'
    MANDATORY = 'mandatory'

    DISPLAYED_IMAGES = 'displayedImages'
    EMAIL = 'email'
    URL = 'url'


class PackFolders(enum.Enum):
    """ Pack known folders. Should be replaced by constants from demisto-sdk in later step.

    """
    SCRIPTS = "Scripts"
    PLAYBOOKS = "Playbooks"
    INTEGRATIONS = "Integrations"
    TEST_PLAYBOOKS = 'TestPlaybooks'
    REPORTS = "Reports"
    DASHBOARDS = 'Dashboards'
    WIDGETS = 'Widgets'
    INCIDENT_FIELDS = 'IncidentFields'
    INCIDENT_TYPES = 'IncidentTypes'
    INDICATOR_FIELDS = 'IndicatorFields'
    LAYOUTS = 'Layouts'
    CLASSIFIERS = 'Classifiers'
    INDICATOR_TYPES = 'IndicatorTypes'
    CONNECTIONS = "Connections"
    GENERIC_DEFINITIONS = "GenericDefinitions"
    GENERIC_FIELDS = "GenericFields"
    GENERIC_MODULES = "GenericModules"
    GENERIC_TYPES = "GenericTypes"
    LISTS = 'Lists'
    PREPROCESS_RULES = "PreProcessRules"
    JOBS = 'Jobs'
<<<<<<< HEAD
    WIZARD = 'Wizard'
=======
    PARSING_RULES = 'ParsingRules'
    MODELING_RULES = 'ModelingRules'
    CORRELATION_RULES = 'CorrelationRules'
    XSIAM_DASHBOARDS = 'XSIAMDashboards'
    XSIAM_REPORTS = 'XSIAMReports'
    TRIGGERS = 'Triggers'
>>>>>>> 24d164c0

    @classmethod
    def pack_displayed_items(cls):
        return {
            PackFolders.SCRIPTS.value, PackFolders.DASHBOARDS.value, PackFolders.INCIDENT_FIELDS.value,
            PackFolders.INCIDENT_TYPES.value, PackFolders.INTEGRATIONS.value, PackFolders.PLAYBOOKS.value,
            PackFolders.INDICATOR_FIELDS.value, PackFolders.REPORTS.value, PackFolders.INDICATOR_TYPES.value,
            PackFolders.LAYOUTS.value, PackFolders.CLASSIFIERS.value, PackFolders.WIDGETS.value,
            PackFolders.GENERIC_DEFINITIONS.value, PackFolders.GENERIC_FIELDS.value, PackFolders.GENERIC_MODULES.value,
            PackFolders.GENERIC_TYPES.value, PackFolders.LISTS.value, PackFolders.JOBS.value,
<<<<<<< HEAD
            PackFolders.WIZARD.value
=======
            PackFolders.PARSING_RULES.value, PackFolders.MODELING_RULES.value, PackFolders.CORRELATION_RULES.value,
            PackFolders.XSIAM_DASHBOARDS.value, PackFolders.XSIAM_REPORTS.value, PackFolders.TRIGGERS.value
>>>>>>> 24d164c0
        }

    @classmethod
    def yml_supported_folders(cls):
        return {PackFolders.INTEGRATIONS.value, PackFolders.SCRIPTS.value, PackFolders.PLAYBOOKS.value,
                PackFolders.TEST_PLAYBOOKS.value, PackFolders.PARSING_RULES.value, PackFolders.MODELING_RULES.value,
                PackFolders.CORRELATION_RULES.value}

    @classmethod
    def json_supported_folders(cls):
        return {
            PackFolders.CLASSIFIERS.value, PackFolders.CONNECTIONS.value, PackFolders.DASHBOARDS.value,
            PackFolders.INCIDENT_FIELDS.value, PackFolders.INCIDENT_TYPES.value, PackFolders.INDICATOR_FIELDS.value,
            PackFolders.LAYOUTS.value, PackFolders.INDICATOR_TYPES.value, PackFolders.REPORTS.value,
            PackFolders.WIDGETS.value, PackFolders.GENERIC_DEFINITIONS.value, PackFolders.GENERIC_FIELDS.value,
            PackFolders.GENERIC_MODULES.value, PackFolders.GENERIC_TYPES.value, PackFolders.LISTS.value,
<<<<<<< HEAD
            PackFolders.PREPROCESS_RULES.value, PackFolders.JOBS.value, PackFolders.WIZARD.value
=======
            PackFolders.PREPROCESS_RULES.value, PackFolders.JOBS.value, PackFolders.XSIAM_DASHBOARDS.value,
            PackFolders.XSIAM_REPORTS.value, PackFolders.TRIGGERS.value
>>>>>>> 24d164c0
        }


class PackIgnored(object):
    """ A class that represents all pack files/directories to be ignored if a change is detected in any of them

    ROOT_FILES: The files in the pack root directory
    NESTED_FILES: The files to be ignored inside the pack entities directories. Empty list = all files.
    NESTED_DIRS: The 2nd level directories under the pack entities directories to ignore all of their files.

    """
    PACK_IGNORE = ".pack-ignore"
    SECRETS_IGNORE = ".secrets-ignore"

    ROOT_FILES = [SECRETS_IGNORE, PACK_IGNORE]
    NESTED_FILES = {
        PackFolders.INTEGRATIONS.value: ["README.md", "Pipfile", "Pipfile.lock", "_test.py", "commands.txt"],
        PackFolders.SCRIPTS.value: ["README.md", "Pipfile", "Pipfile.lock", "_test.py"],
        PackFolders.TEST_PLAYBOOKS.value: [],
        PackFolders.PLAYBOOKS.value: ["_README.md"],
    }
    NESTED_DIRS = [PackFolders.INTEGRATIONS.value, PackFolders.SCRIPTS.value]


class PackStatus(enum.Enum):
    """ Enum of pack upload status, is used in printing upload summary.

    """
    SUCCESS = "Successfully uploaded pack data to gcs"
    FAILED_LOADING_USER_METADATA = "Failed in loading user defined metadata"
    FAILED_IMAGES_UPLOAD = "Failed to upload pack integration images to gcs"
    FAILED_AUTHOR_IMAGE_UPLOAD = "Failed to upload pack author image to gcs"
    FAILED_METADATA_PARSING = "Failed to parse and create metadata.json"
    FAILED_COLLECT_ITEMS = "Failed to collect pack content items data"
    FAILED_ZIPPING_PACK_ARTIFACTS = "Failed zipping pack artifacts"
    FAILED_SIGNING_PACKS = "Failed to sign the packs"
    FAILED_PREPARING_INDEX_FOLDER = "Failed in preparing and cleaning necessary index files"
    FAILED_UPDATING_INDEX_FOLDER = "Failed updating index folder"
    FAILED_UPLOADING_PACK = "Failed in uploading pack zip to gcs"
    PACK_ALREADY_EXISTS = "Specified pack already exists in gcs under latest version"
    PACK_IS_NOT_UPDATED_IN_RUNNING_BUILD = "Specific pack is not updated in current build"
    FAILED_REMOVING_PACK_SKIPPED_FOLDERS = "Failed to remove pack hidden and skipped folders"
    FAILED_RELEASE_NOTES = "Failed to generate changelog.json"
    FAILED_DETECTING_MODIFIED_FILES = "Failed in detecting modified files of the pack"
    FAILED_SEARCHING_PACK_IN_INDEX = "Failed in searching pack folder in index"
    FAILED_DECRYPT_PACK = "Failed to decrypt pack: a premium pack," \
                          " which should be encrypted, seems not to be encrypted."
    FAILED_METADATA_REFORMATING = "Failed to reparse and create metadata.json when missing dependencies"
    NOT_RELEVANT_FOR_MARKETPLACE = "Pack is not relevant for current marketplace."
    FAILED_CREATING_DEPENDENCIES_ZIP_SIGNING = "Failed signing pack while creating dependencies zip"
    FAILED_CREATING_DEPENDENCIES_ZIP_UPLOADING = "Failed uploading pack while creating dependencies zip"


SKIPPED_STATUS_CODES = {
    PackStatus.PACK_ALREADY_EXISTS.name,
    PackStatus.PACK_IS_NOT_UPDATED_IN_RUNNING_BUILD.name,
    PackStatus.NOT_RELEVANT_FOR_MARKETPLACE.name,
}


class Changelog(object):
    """
    A class that represents all the keys that are present in a Changelog entry.
    """

    RELEASE_NOTES = 'releaseNotes'
    DISPLAY_NAME = 'displayName'
    RELEASED = 'released'<|MERGE_RESOLUTION|>--- conflicted
+++ resolved
@@ -186,16 +186,13 @@
     LISTS = 'Lists'
     PREPROCESS_RULES = "PreProcessRules"
     JOBS = 'Jobs'
-<<<<<<< HEAD
-    WIZARD = 'Wizard'
-=======
     PARSING_RULES = 'ParsingRules'
     MODELING_RULES = 'ModelingRules'
     CORRELATION_RULES = 'CorrelationRules'
     XSIAM_DASHBOARDS = 'XSIAMDashboards'
     XSIAM_REPORTS = 'XSIAMReports'
     TRIGGERS = 'Triggers'
->>>>>>> 24d164c0
+    WIZARD = 'Wizard'
 
     @classmethod
     def pack_displayed_items(cls):
@@ -206,12 +203,9 @@
             PackFolders.LAYOUTS.value, PackFolders.CLASSIFIERS.value, PackFolders.WIDGETS.value,
             PackFolders.GENERIC_DEFINITIONS.value, PackFolders.GENERIC_FIELDS.value, PackFolders.GENERIC_MODULES.value,
             PackFolders.GENERIC_TYPES.value, PackFolders.LISTS.value, PackFolders.JOBS.value,
-<<<<<<< HEAD
-            PackFolders.WIZARD.value
-=======
             PackFolders.PARSING_RULES.value, PackFolders.MODELING_RULES.value, PackFolders.CORRELATION_RULES.value,
             PackFolders.XSIAM_DASHBOARDS.value, PackFolders.XSIAM_REPORTS.value, PackFolders.TRIGGERS.value
->>>>>>> 24d164c0
+            PackFolders.WIZARD.value
         }
 
     @classmethod
@@ -228,12 +222,8 @@
             PackFolders.LAYOUTS.value, PackFolders.INDICATOR_TYPES.value, PackFolders.REPORTS.value,
             PackFolders.WIDGETS.value, PackFolders.GENERIC_DEFINITIONS.value, PackFolders.GENERIC_FIELDS.value,
             PackFolders.GENERIC_MODULES.value, PackFolders.GENERIC_TYPES.value, PackFolders.LISTS.value,
-<<<<<<< HEAD
-            PackFolders.PREPROCESS_RULES.value, PackFolders.JOBS.value, PackFolders.WIZARD.value
-=======
             PackFolders.PREPROCESS_RULES.value, PackFolders.JOBS.value, PackFolders.XSIAM_DASHBOARDS.value,
-            PackFolders.XSIAM_REPORTS.value, PackFolders.TRIGGERS.value
->>>>>>> 24d164c0
+            PackFolders.XSIAM_REPORTS.value, PackFolders.TRIGGERS.value, PackFolders.WIZARD.value
         }
 
 
