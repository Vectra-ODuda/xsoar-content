--- conflicted
+++ resolved
@@ -200,8 +200,8 @@
     if empty_mocks_count > 0:
         empty_mock_successes_msg = '\t Successful tests with empty mock files - ' + str(empty_mocks_count) + ':'
         print(empty_mock_successes_msg)
-        proxy_explanation = '\t (either there were no http requests or no traffic is passed through the proxy.\n' \
-                            '\t Investigate the playbook and the integrations.\n' \
+        proxy_explanation = '\t (either there were no http requests or no traffic is passed through the proxy.\n'\
+                            '\t Investigate the playbook and the integrations.\n'\
                             '\t If the integration has no http traffic, add to unmockable_integrations in conf.json)'
         print(proxy_explanation)
         for playbook_id in empty_files:
@@ -275,14 +275,8 @@
 def run_test_logic(tests_settings, c, failed_playbooks, integrations, playbook_id, succeed_playbooks,
                    test_message, test_options, slack, circle_ci, build_number, server_url, build_name,
                    prints_manager, thread_index=0, is_mock_run=False):
-<<<<<<< HEAD
-    status, inc_id = test_integration(c, integrations, playbook_id, prints_manager, server_url, test_options,
-                                      is_mock_run,
-                                      thread_index=thread_index)
-=======
     status, inc_id = test_integration(c, server_url, integrations, playbook_id, prints_manager, test_options,
                                       is_mock_run, thread_index=thread_index)
->>>>>>> 32eed01e
     # c.api_client.pool.close()
     if status == PB_Status.COMPLETED:
         prints_manager.add_print_job('PASS: {} succeed'.format(test_message), print_color, thread_index,
@@ -314,8 +308,7 @@
                    prints_manager, thread_index=0):
     proxy.set_tmp_folder()
     proxy.start(playbook_id, record=True, thread_index=thread_index, prints_manager=prints_manager)
-    succeed = run_test_logic(tests_settings, c, failed_playbooks, integrations, playbook_id, succeed_playbooks,
-                             test_message,
+    succeed = run_test_logic(tests_settings, c, failed_playbooks, integrations, playbook_id, succeed_playbooks, test_message,
                              test_options, slack, circle_ci, build_number, server_url, build_name,
                              prints_manager, thread_index=thread_index, is_mock_run=True)
     proxy.stop()
@@ -336,11 +329,7 @@
         prints_manager.add_print_job(start_mock_message, print, thread_index)
         proxy.start(playbook_id, thread_index=thread_index, prints_manager=prints_manager)
         # run test
-<<<<<<< HEAD
-        status, inc_id = test_integration(c, integrations, playbook_id, prints_manager, server_url, test_options,
-=======
         status, inc_id = test_integration(c, server_url, integrations, playbook_id, prints_manager, test_options,
->>>>>>> 32eed01e
                                           is_mock_run=True, thread_index=thread_index)
         # use results
         proxy.stop()
@@ -855,13 +844,8 @@
                     current_instance = ami_instance_ip
                     tests_allocation_for_instance = test_allocation[current_thread_index]
 
-<<<<<<< HEAD
-                    unmockable_tests = [test for test in all_unmockable_tests_list if
-                                        test in tests_allocation_for_instance]
-=======
                     unmockable_tests = [test for test in all_unmockable_tests_list
                                         if test in tests_allocation_for_instance]
->>>>>>> 32eed01e
                     mockable_tests = [test for test in tests_allocation_for_instance if test not in unmockable_tests]
                     print_color("Starting tests for {}".format(ami_instance_name), LOG_COLORS.GREEN)
                     print("Starts tests with server url - https://{}".format(ami_instance_ip))
