--- conflicted
+++ resolved
@@ -405,12 +405,7 @@
       "https://s3.us-west-2.amazonaws.com",
       "https://api.abuseipdb.com",
       "https://www.abuseipdb.com",
-<<<<<<< HEAD
-      "http://data.alexa.com",
-      "https://data.alexa.com",
-=======
       "data.alexa.com",
->>>>>>> 1d3ff666
       "https://otx.alienvault.com",
       "http://archer-tech.com",
       "https://investigate.api.umbrella.com",
