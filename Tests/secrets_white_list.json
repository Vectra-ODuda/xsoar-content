{
  "iocs": {
    "ips": [
      "192.168.0.1",
      "1.2.3.4",
      "8.8.8.8",
      "192.168.1.136",
      "192.168.10.23",
      "123.123.123.65",
      "22.22.1.1",
      "192.168.1.2",
      "192.168.1.1",
      "1.1.22.22",
      "1.1.1.1",
      "127.0.0.2",
      "22.22.22.22",
      "19.12.13.11",
      "192.168.10.1",
      "147.75.33.100",
      "95.181.53.78",
      "216.3.128.82",
      "4.4.4.4",
      "127.0.0.1",
      "78.125.0.209",
      "1.0.0.39",
      "192.168.56.101",
      "1.1.1.0",
      "3.4.5.6",
      "1.3.4.5",
      "1.0.0.52",
      "192.168.100.55",
      "192.0.0.1",
      "10.10.10.10",
      "10.10.10.255",
      "2.2.2.2",
      "10.10.10.0",
      "1.2.3.8",
      "41.79.151.82",
      "192.168.56.108",
      "192.12.12.3",
      "35.158.26.15",
      "120.0.0.1",
      "8.8.4.4",
      "10.0.0.1",
      "10.0.0.2",
      "10.0.0.4",
      "101.43.52.224",
      "66.34.253.56",
      "10.10.10.1",
      "10.10.10.20",
      "10.10.10.25",
      "10.10.10.13",
      "10.10.10.29",
      "10.10.24.1",
      "10.10.24.20",
      "195.22.26.248",
      "107.161.186.90",
      "192.168.2.1",
      "192.16.0.0",
      "100.64.0.0",
      "172.16.0.0",
      "198.18.0.0",
      "192.168.0.0",
      "192.0.0.0",
      "10.0.0.0",
      "172.0.0.2",
      "203.0.113.0",
      "192.0.2.128",
      "169.254.0.0",
      "1.0.0.127",
      "192.0.2.8",
      "56.1.1.1",
      "192.0.0.2",
      "224.0.0.0",
      "255.255.255.224",
      "192.0.2.0",
      "192.0.2.2",
      "255.0.0.0",
      "255.255.255.0",
      "0.0.0.0",
      "127.0.0.0",
      "255.255.255.255",
      "1.0.0.0",
      "192.0.2.64",
      "192.0.2.1",
      "192.0.2.4",
      "0.1.0.0",
      "0.255.255.255",
      "192.0.2.130",
      "240.0.0.0",
      "0.0.0.31",
      "198.51.100.0",
      "192.0.2.32",
      "94.188.164.68",
      "9.9.9.9",
      "128.238.25.159",
      "178.62.60.225",
      "10.200.103.100",
      "10.200.104.236",
      "172.228.24.0",
      "69.172.200.235",
      "1.1.1.22",
      "1.2.3.99",
      "151.101.1.67",
      "32.43.54.65",
      "123.57.77.130",
      "34.242.204.193",
      "8.8.1.1",
      "199.203.151.209",
      "5.5.5.5",
      "25.25.25.25",
      "93.184.216.34",
      "35.165.118.153",
      "10.238.89.39",
      "8.3.3.3",
      "172.31.7.250",
      "4.3.7.5",
      "3.3.3.3",
      "127.0.0.8",
      "92.0.1.82",
      "9.9.4.4",
      "84.238.65.92",
      "10.10.10.9",
      "106.184.5.30",
      "103.225.52.112",
      "218.227.212.90",
      "176.228.66.70",
      "10.128.123.2",
      "109.67.222.51",
      "10.175.53.17",
      "10.172.53.20",
      "216.32.181.115",
      "54.225.87.32",
      "10.168.108.148",
      "10.152.72.195",
      "216.32.181.181",
      "10.164.25.28",
      "10.163.132.152",
      "10.162.103.27",
      "52.54.78.222",
      "10.152.77.193",
      "40.107.70.133",
      "10.168.106.8",
      "10.152.72.184",
      "213.57.104.176",
      "20.177.218.153",
      "20.176.100.33",
      "213.57.104.176",
      "54.225.87.32",
      "52.54.78.222",
      "207.46.163.111",
      "10.164.155.36",
      "10.152.76.252",
      "216.32.180.85",
      "6.6.6.5",
      "10.168.106.8",
      "10.152.77.107",
      "104.47.34.116",
      "10.152.72.95",
      "10.163.132.152",
      "1.0.0.98",
      "1.0.0.128",
      "172.16.20.207",
      "172.16.20.234",
      "185.141.27.177",
      "212.126.107.130"
    ],
    "ipv6": [
      "2001:db8::100f",
      "2001:db8:0000:0000:0000:0000:0000:0000",
      "4000::",
      "e000::",
      "2001:2::",
      "2001::",
      "2001:db8:8000::",
      "::ffff:0:0",
      "6000::",
      "8000::",
      "100::",
      "a000::",
      "2001:db8::2",
      "fe80::",
      "2001:db8::1",
      "2001:db8::4",
      "800::",
      "2001:db8::8",
      "2001:10::",
      "fec0::",
      "2001:db8::",
      "200::",
      "400::",
      "fc00::",
      "2001:db8::1000",
      "fe00::",
      "1000::",
      "f800::",
      "ff00::",
      "2001:db8::2000",
      "c000::",
      "f000::",
      "0.0.0.255",
      "ffff:ffff:ffff:ffff:ffff:ffff:ffff:fff0",
      "2603:10b6:300:12a::12",
      "2a01:111:f400:7e44::203",
      "2a01:111:f400:7e44::201",
      "2603:10b6:3:10::10",
      "2603:10b6:405:2::23",
      "2603:10b6:301::20",
      "2a01:111:f400:7e46::208",
      "2a01:111:e400:1438::18",
      "2603:10b6:3:10::8",
      "2603:10b6:404:4b::22",
      "2603:10b6:3:22::14",
      "2a01:111:e400:3422::20",
      "2603:10b6:3:22::23",
      "2a01:111:f400:7e44::209",
      "2603:10b6:3:115::23",
      "2603:10b6:0:54::19",
      "2a01:111:f400:7e46::208",
      "2a01:111:f400:7e46::204",
      "2603:10b6:3:10::9",
      "2603:10b6:301::30",
      "2603:10b6:805:3e::47",
      "2603:10b6:805:66::33"
    ],
    "urls": [
<<<<<<< HEAD
      "https://api.blueliv.com",
=======
      "http://model.v1.service.resource.manager.product.arcsight.co",
      "http://activelist.model.v1.service.resource.manager.product.a",
      "https://blogs.msdn.microsoft.com",
>>>>>>> 8aa0c75c
      "https://api.recordedfuture.com",
      "https://dashboard.signalsciences.net",
      "https://domain.freshdesk.com",
      "https://developers.freshdesk.com",
      "https://dodecahedron.freshdesk.com",
      "https://demistohelp.freshdesk.com",
      "https://github.com",
      "http://contributor-covenant.org",
      "https://egghead.io",
      "https://starlight.companyname.com",
      "http://schemas.xmlsoap.org",
      "https://www.algosec.com",
      "https://api.alphasoc.net",
      "https://www.alphasoc.com",
      "http://www.w3.org",
      "https://api.box.com",
      "https://docs.box.com",
      "https://www.youtube.com",
      "https://localhost",
      "https://www.circl.lu",
      "https://www.hybrid-analysis.com",
      "https://falconapi.crowdstrike.com",
      "https://intelapi.crowdstrike.com",
      "http://cve.circl.lu",
      "https://api.dnsdb.info",
      "https://api-us.logtrust.com",
      "http://api.giphy.com",
      "https://mail.google.com",
      "https://developers.google.com",
      "https://admin.google.com",
      "https://www.googleapis.com",
      "https://my.incapsula.com",
      "https://docs.incapsula.com",
      "http://tools.ietf.org",
      "https://analyze.intezer.com",
      "http://ipinfo.io",
      "https://ws.isitphishing.org",
      "https://api.koodous.com",
      "https://google.com",
      "https://developer.mozilla.org",
      "https://api.mimecast.com",
      "https://eu-api.mimecast.com",
      "https://community.mimecast.com",
      "https://tenant.goskope.com",
      "https://openphish.com",
      "https://www.packetmail.net",
      "https://api.paloaltonetworks.com",
      "https://apigw-stg4.us.paloaltonetworks.com",
      "https://app.phish.ai",
      "http://data.phishtank.com",
      "https://tap-api-v2.proofpoint.co",
      "https://help.rapid7.com",
      "https://myurl.com",
      "https://a1000.reversinglabs.com",
      "https://ticloud-aws1-api.reversinglabs.com",
      "https://some_url.com",
      "https://api.shodan.io",
      "https://api.us2.sumologic.com",
      "https://help.sumologic.com",
      "https://en.wikipedia.org",
      "https://help.symantec.com",
      "https://www.utlsapi.com",
      "https://cloud.tenable.com",
      "https://developers.facebook.com",
      "https://graph.facebook.com",
      "https://lucene.apache.org",
      "https://www.twilio.com",
      "https://api.twilio.com",
      "https://urlscan.io",
      "https://www.ibm.com",
      "https://api.xforce.ibmcloud.com",
      "https://developer.zendesk.com",
      "https://api.zoom.us",
      "snapchat.com",
      "tinder.com",
      "https://ec2.region.amazonaws.com",
      "https://ec2.amazonaws.com",
      "https://ec2.eu-central-1.amazonaws.com",
      "https://console.aws.amazon.com",
      "https://censys.io",
      "https://api.meraki.com",
      "https://api.isightpartners.com",
      "https://confluence.atlassian.com",
      "https://developer.atlassian.com",
      "http://localhost",
      "http://www.kloshpro.com",
      "http://hackedwebsite.com",
      "https://3fdzgtam4qk625n6.fi",
      "http://www.phishtank.com",
      "http://asdheguhadaasd.com",
      "http://www.bbc.co.uk",
      "https://developer.carbonblack.com",
      "https://falcon.crowdstrike.com",
      "https://cve.mitre.org",
      "https://stackoverflow.com",
      "http://www.gnu.org",
      "https://kb.tanium.com",
      "https://www.nltk.org",
      "http://www.worldbank.org.kg",
      "http://en.wikipedia.org",
      "http://forums.news.cnn.com",
      "http://forums.bbc.co.uk",
      "http://256.1.1.1",
      "https://malformedurl.com",
      "http://www.google.com",
      "http://gauttam.com",
      "https://investigate-api.readme.io",
      "https://3xqz5p387rui1hjtdv1up7lw-wpengine.netdna-ssl.com",
      "http://www.pdf995.com",
      "https://www.facebook.com",
      "http://www.cnn.com",
      "http://www.pdftesturl.com",
      "http://www.txttesturl.com",
      "http://www.doctesturl.com",
      "http://www.docxtesturl.com",
      "http://dem.com",
      "https://test.com",
      "http://google.com",
      "http://httpbin.org",
      "http://www.tutorialspoint.com",
      "https://www.google.com",
      "https://sandbox-api.mimecast.com",
      "https://spam.com",
      "http://www.santoguia.net",
      "heckwassleftran2.ru",
      "https://www.exit.com",
      "https://postman-echo.com",
      "http://maokvo.eu",
      "http://go.getpostman.com",
      "https://lm.ddiworld.com",
      "http://cve.mitre.org",
      "http://www.dorsha.com",
      "http://www.nba.com",
      "http://www.biotecku.xyz",
      "http://coffeedoesgood.com",
      "https://vendretshirt.bid",
      "https://mxtoolbox.com",
      "http://www.goanywhere.com",
      "http://www.iuqerfsodp9ifjaposdfjhgosurijfaewrwergwea.com",
      "https://dev.mysql.com",
      "http://viruswarehouse.com",
      "https://docs.docker.com",
      "http://brackets.io",
      "https://youtu.be",
      "https://funtranslations.com",
      "https://img.youtube.com",
      "https://api.pagerduty.com",
      "https://v2.developer.pagerduty.com",
      "https://s3.us-west-2.amazonaws.com",
      "https://api.abuseipdb.com",
      "https://www.abuseipdb.com",
      "http://data.alexa.com",
      "https://otx.alienvault.com",
      "http://archer-tech.com",
      "https://investigate.api.umbrella.com",
      "https://developer.ciscospark.com",
      "https://api.ciscospark.com",
      "http://cylance.com",
      "https://www.cymon.io",
      "https://api.cymon.io",
      "https://your_company.easyvista.com",
      "https://me.endgame.com",
      "https://oauth2.googleapis.com",
      "https://docs.software.hpe.com",
      "https://api.intsights.com",
      "http://docs.oasis-open.org",
      "http://www.logrhythm.com",
      "https://luminatepublicapi.docs.apiary.io",
      "https://www.elastic.co",
      "https://malwr.com",
      "https://geoip.maxmind.com",
      "https://kc.mcafee.com",
      "https://api.mxtoolbox.com",
      "http://developer.okta.com",
      "https://developer.okta.com",
      "https://api.opsgenie.com",
      "https://api.passivetotal.org",
      "https://thumb.pipl.com",
      "https://api.pipl.com",
      "https://haveibeenpwned.com",
      "https://docs.bmc.com",
      "https://api.sndbox.com",
      "https://app.sndbox.com",
      "https://developer.salesforce.com",
      "https://www.virustotal.com",
      "https://api.redlock.io",
      "https://api.threatstream.com",
      "https://helpcenter.threatq.com",
      "https://help.github.com",
      "https://guides.github.com",
      "http://go.demisto.com",
      "https://packages.microsoft.com",
      "https://events.pagerduty.com",
      "https://alphasoc.com",
      "http://model.v1.service.resource.manager.product.arcsight.com",
      "http://activelist.model.v1.service.resource.manager.product.arcsight.com",
      "http://ws.v1.service.resource.manager.product.arcsight.com",
      "https://help.canary.tools",
      "https://***.canary.tool",
      "https://autofocus.paloaltonetworks.com",
      "https://support.paloaltonetworks.com",
      "https://example.awake.cloud",
      "http://cloud.bitdam.com",
      "https://www.blockade.io",
      "https://account.box.com",
      "http://regexr.com",
      "https://api.cloudlock.com",
      "https://protectapi.cylance.com",
      "https://protect.cylance.com",
      "https://portal-digitalshadows.com",
      "http://api.domaintools.com",
      "https://outlook.office365.com",
      "https://support.demisto.com",
      "https://msdn.microsoft.com",
      "https://blogs.msdn.microsoft.com",
      "https://etp.us.fireeye.com",
      "https://etp.us.fireeyegov.com",
      "https://etp.eu.fireeye.com",
      "https://accounts.google.com",
      "https://support.google.com",
      "https://safebrowsing.googleapis.com",
      "http://testsafebrowsing.appspot.com",
      "https://events.icebrg.io",
      "https://report.icebrg.io",
      "http://www.example.com",
      "https://vigilanteati.infoarmor.com",
      "https://jbxcloud.joesecurity.org",
      "https://api.kennasecurity.com",
      "https://analysis.lastline.com",
      "https://www.demisto.com",
      "https://www.ebay.com",
      "http://schemas.microsoft.com",
      "https://api.example.luminatesec.co",
      "https://opendxl.github.io",
      "https://graph.microsoft.com",
      "https://demistobot.demisto.com",
      "https://login.microsoftonline.com",
      "https://demisto.managed-otrs.com",
      "https://www.packetsled.com",
      "https://gist.github.com",
      "https://www.paloaltonetworks.com",
      "https://www.threathq.com",
      "https://tc39.github.io",
      "https://api.protectwise.com",
      "https://app.recordedfuture.com",
      "https://demisto.my.redcanary.co",
      "https://a1000-server-name-or-ip",
      "https://ticloud-cdn-api.reversinglabs.com",
      "https://login.salesforce.com",
      "https://te.checkpoint.com",
      "https://api.secureworks.com",
      "http://www.demisto.com",
      "https://company.service-now.com",
      "https://docs.servicenow.com",
      "http://client.webservice.sepm.symantec.com",
      "http://command.client.webservice.sepm.symantec.com",
      "https://api.monitoredsecurity.com",
      "https://www.monitoredsecurity.com",
      "https://api.threatconnect.com",
      "https://api.threatminer.org",
      "https://www.threatcrowd.org",
      "https://panacea.threatgrid.com",
      "https://api.trustar.co",
      "https://media.giphy.com",
      "https://wildfire.paloaltonetworks.com",
      "https://api.securitycenter.windows.com",
      "https://exchange.xforce.ibmcloud.com",
      "https://demisto.zendesk.com",
      "https://admin.zscalertwo.net",
      "http://update.nai.com",
      "https://api.intelgraph.idefense.com",
      "https://demisto.atlassian.net",
      "http://malware.com",
      "https://circleci.com",
      "https://docs.python.org",
      "https://technet.microsoft.com",
      "https://osquery.readthedocs.io",
      "https://raw.githubusercontent.com",
      "http://www.fileformat.info",
      "https://urldefense.proofpoint.com",
      "https://unshorten.me",
      "http://wiki.servicenow.com",
      "https://example.com",
      "https://easylist.github.io",
      "http://bugs.python.org",
      "https://publicsuffix.org",
      "http://docs.python-requests.org",
      "https://www.sample-videos.com",
      "http://go.microsoft.com",
      "https://www.phpclasses.org",
      "http://click.email.runrocknroll.com",
      "https://prov.core.ctp.secureworks.net",
      "https://medium.com",
      "http://malware.wicar.org",
      "https://support.virustotal.com",
      "http://en-us.secureconnection.moneytransaction.kb4.io",
      "https://api.github.com",
      "https://developer.pagerduty.com",
      "https://ps.compliance.protection.outlook.com",
      "https://user-images.githubusercontent.com",
      "http://tpb.crushus.com",
      "https://inky.com",
      "https://shared.outlook.inky.com",
      "http://chstarkeco.com",
      "https://democloud.countertack.com",
      "https://ctgold.in.net",
      "https://.okta.com",
      "https://pypi.org",
      "https://snapshots.mitmproxy.org",
      "https://host",
      "https://management.azure.com",
      "https://docs.microsoft.com"
    ],
    "md5": [
      "c8092abd8d581750c0530fa1fc8d8318",
      "6a95d3d00267c9fd80bd42122738e726",
      "05ed91daa77ff31f7f4e61314c2a3122",
      "0cc175b9c0f1b6a831c399e269772661",
      "df9d0ca7409a2967bb338014b043a062",
      "36bd4be7042f6de7e332c05cef287d05",
      "03ff1fb5d3fe765a20280754b4be04ce",
      "be0975d3ae691cf77f4f0952e791a0fb",
      "4ae027b246528y357r1a01e9cdf55724",
      "00112233445566778899aabbccddeeff"
    ],
    "sha1": [
      "52483514f07eb14570142f6927b77deb7b4da99f",
      "2492a18532745251fbc5daf7160daa49b90dbbe1",
      "df2efa060e335f97628ca39c9fef5469ab3cb837",
      ""
    ],
    "sha256": [
      "503ca1a4fc0d48b18c0336f544ba0f0abf305ae3a3f49b3c2b86b8645d6572dc",
      "75779e62f9790bd4c2ed449bd20be741f78811fb5ce848a2c5a516af17cdeccf",
      "ba8b644d5b7cdc28c99b3aa35bccf9098b2cdd366cc57200050ecf17e86fe561",
      "2e6d76b398ef59f3041ef7eb30060a787e3c8d594747ed08b096d7eab608682d",
      "666a8dbc172bcf7cd698bf95e5b58de17535121fed7de5ce1349db4446a1fa5c",
      "42dfb222ce97c7517bc0b6333a1881bfa91539f457d261e6626d662995b97df5",
      "5da547e87d6ef12349fb4dbba9cf3146a358e284f72361dd07bbabfc95b0bac3",
      "fcb42f8e4ccb55ee2920da64c7834575875012d89ff260ee318db5054e6e1019",
      "56cdfe418592b3fd68cea60da9689fb51a9bd90409b747d02fa08ed90db81e37",
      "cb57e263ab51f8e9b40d6f292bb17512cec0aa701bde14df33dfc06c815be54c",
      "ebb031c3945e884e695dbc63c52a5efcd075375046c49729980073585ee13c52",
      "b2ac43820cdf8634e1a437b9723ec110513d3dd7a2f8d4fa3192babe3eaa4b8e",
      "2d8bb37078ff9efd02d9361975c9e625ae56bd8a8a65d50fc568341bc88392ae"
    ],
    "ssdeep": [
      "768:p7xinhxznvj8cc1rbxdo0zekxud3cdpjxb7mnmdzkukmkzqbftikkazte:yht8c+fuiohq1kefoa7",
      "768:p7xinhxznvj8cc1rbxdo0zekxud3cdpjxb7mnmdzkukmkzqbftikkazt6:yht8c+fuiohq1kefoa8"
    ],
    "emails": [
      "vikramarsid@gmail.com",
      "soso@demisto.com",
      "koko@demisto.com",
      "momo@demisto.com",
      "foo@demisto.com",
      "wowo@demisto.com",
      "goo@demisto.com",
      "e3ae306e-13d7-4d19-ab84-a182205d07e6@demisto.com",
      "77069121-c854-4ca3-abc0-c98d010a8209@demisto.com",
      "2fc50179-3666-4770-a365-744882cda54c@demisto.com",
      "dns-admin@google.com",
      "hostmaster@charter.com",
      "example@example.com",
      "admin@google.com",
      "william19770319@yahoo.com",
      "splunk@placeholder.com",
      "sentinel@placeholder.com",
      "nexpose@placeholder.com",
      "jane@acme.com",
      "dave@acme.com",
      "john@acme.com",
      "rajguru2003@yahoo.com",
      "jondoe@acme.com",
      "dns@google.com",
      "ciscosparktestmail@gmail.com",
      "mail1@gmail.com",
      "mail2@yahoo.com",
      "mail3@aol.com",
      "forme@kanhseai.com",
      "trump@usa.com",
      "test@this.com",
      "johnd@acme.com",
      "foo@demi.com",
      "support@demisto.com",
      "info@demisto.com",
      "test@email.com",
      "support@crowdstrike.com",
      "support@cybertriage.com",
      "example@gmail.com",
      "example@demisto.com",
      "someuser@example.com",
      "joe@example.com",
      "john@domain.com",
      "noreply@demisto.com",
      "somerandomemail@nodomain.net",
      "bob@demisto.int",
      "john@mypersonalblog.com",
      "incapsulaupdates@demisto.com",
      "admin@demistodev.com",
      "anar@demisto.com",
      "userthatdoesnotexist2@demisto.com",
      "userthatdoesnotexist@demisto.com",
      "userthatdoesnotexist4@demisto.com",
      "userthatdoesnotexist3@demisto.com",
      "user1@domain.com",
      "user2@domain.com",
      "user3@domain.com",
      "user4@domain.com",
      "user5@domain.com",
      "user6@domain.com",
      "user7@domain.com",
      "user8@domain.com",
      "user9@domain.com",
      "mailonline_16@filposcv.com",
      "test@demisto.com",
      "buildtests@demisto.int",
      "demistoadmin@demisto.int",
      "liork@demistodev.onmicrosoft.com",
      "demistoadmin@demist0.int",
      "yarden@demistodev.com",
      "avishai@demistodev.onmicrosoft.com",
      "meir@demisto.com",
      "8504be6f440847ce988eae64585c1012@win-micmsoee1bu.demisto.int",
      "shai@demistodev.com",
      "test@demistodev.com",
      "maya@demistodev.com",
      "dbot@demistodev.com",
      "block_test@gmail.com",
      "yarden@demisto.com",
      "mimecast@demistolab.com",
      "yaakovi@demisto.com",
      "shachar@demisto.com",
      "clark.kent@example.com",
      "full.email.available@business.subscription",
      "yulu@demisto.com",
      "dudu@demisto.com",
      "dl1@demisto.int",
      "dem174861@demisto.int",
      "686f5e7079420d45a24ed508c0243ca1@namprd11.prod.outlook.com",
      "66b5d74754e5bf43928b4c90da47ef62@namprd11.prod.outlook.com",
      "c937033b-6710-4591-a1b1-097bb920c304@demisto.com",
      "rony@demisto.com",
      "co2pr10mb00699eba2675af58bf44f976d20d0@co2pr10mb0069.namprd10.prod.outlook.com",
      "rony@cc-inkyphishfence.com",
      "4dfc20a7248e604eab2099657668b271@namprd11.prod.outlook.com",
      "387b546d-75b7-4e42-90e7-cc896f594481@demisto.com",
      "3181b655-1ccf-461c-9d19-400f631b1a23@demisto.com",
      "2c265309-5dd5-492e-898d-ea03ef09dcc8@demisto.com",
      "b927e7a67c010a4a8773224416ad5c98@namprd11.prod.outlook.com",
      "241b3f12-6f4a-41c2-ab57-6e32c28b1324@demisto.com",
      "sn2pr10mb0096e3a7399c5af1ee9dafccd20c0@sn2pr10mb0096.namprd10.prod.outlook.com",
      "sn1pr11mb0638e0fe698bfe52f27748a8cc970@sn1pr11mb0638.namprd11.prod.outlook.com",
      "sn1pr11mb0638d849680e1325bc4f7951cc970@sn1pr11mb0638.namprd11.prod.outlook.com",
      "idov@demisto.com",
      "bar.hochman@demisto.com",
      "disco-team@stealthemail.com",
      "powershellteam@hotmail.com",
      "https://support.microsoft.com",
      "example1@example.com",
      "example2@example.com",
      "example3@example.com",
      "junk.name@avbaa.com",
      "vikramarsid@gmail.com",
      "git@github.com"
    ],
    "false_positives": [
      "56.1.4.194",
      "10.64.49.14",
      "6.9.1.219",
      "t2.txt@xxx.zzz",
      "t1.txt@xxx.yyy",
      "s@a.com",
      "9d4f::1548",
      "1.0.0.91",
      "::1980",
      "::6769",
      "1.0.0.75"
    ]
  },
  "generic_strings":
  [
    "self.conf_json_validator",
    "self.IMAGE_MAX_SIZE:",
    "arcsight_esm_fixes.yml",
    "test_data/dont_open-malicios.eml",
    "ptypmult",
    "community",
    "files",
    "string",
    "regex",
    "tests",
    "documentation",
    "false",
    "instance",
    "integration",
    "circle",
    "file_path",
    "data:image/",
    "email",
    "server",
    "commit",
    "branch",
    "context",
    "entry",
    "args.",
    "table",
    "markdown",
    "timeline",
    "request",
    "content",
    "format",
    "readable",
    "indicator",
    "version",
    "protocol",
    "upload",
    "sample",
    "order",
    "report",
    "value",
    "accept",
    "application",
    "session",
    "warning",
    "disable",
    "block",
    "verify",
    "domain",
    "demisto",
    "support",
    "github",
    "event",
    "label",
    "stream",
    "default",
    "incident",
    "timestamp",
    "number",
    "hashes",
    "detect",
    "address",
    "resolution",
    "communicate",
    "download",
    "duration",
    "status",
    "shell",
    "office",
    "microsoft",
    "system",
    "automation",
    "search",
    "action",
    "cache",
    "crypto",
    "virtual",
    "python",
    "exchange",
    "playbook",
    "object",
    "private",
    "funcs",
    "write",
    "array",
    "final",
    "category",
    "vulnerability",
    "service",
    "suffix",
    "include",
    "activity",
    "group",
    "policy",
    "computer",
    "_file",
    "threat",
    "defense",
    "lookup",
    "attribute",
    "filter",
    "specification",
    "template",
    "client",
    "update",
    "access",
    "login",
    "profile",
    "attach",
    "second",
    "archive",
    "subscribe",
    "rawjson",
    "end_point",
    "username",
    "password",
    "transform",
    "token",
    "signature",
    "current",
    "monitor",
    "soapenv",
    "count",
    "response",
    "dashboard",
    "count",
    "yyyy-mm-dd't'hh:mm:ss",
    "fetch",
    "build",
    "encoding",
    "command",
    "display",
    "method",
    "logout",
    "dictionary",
    "level",
    "mapping",
    "module",
    "keyword",
    "field",
    "push(",
    "deploy",
    "config",
    "winter",
    "example",
    "malicious",
    "threshold",
    "minutes",
    "start",
    "schema",
    "execute",
    "result",
    "connect",
    "endpoint",
    "query",
    "params",
    "directory",
    "desktop",
    "timeout",
    "modifier",
    "submit",
    "pagination",
    "create",
    "screen",
    "append",
    "delete",
    "secure",
    "socket",
    "breach",
    "summary",
    "legacy",
    "document",
    "marked",
    "primary",
    "record",
    "types",
    "notify",
    "trigger",
    "detail",
    "discover",
    "folder",
    "destination",
    "complete",
    "tasks",
    "security",
    "firewall",
    "global",
    "rules",
    "headers",
    "ascending",
    "thumbnail",
    "operator",
    "categories",
    "deprecated",
    "credentials",
    "unicode",
    "decode",
    "base64",
    "provider",
    "generic",
    "machine",
    "range",
    "investigation",
    "source",
    "function",
    "snapshot",
    "custodian",
    "store",
    "exist",
    "detonate",
    "smart",
    "phone",
    "theft",
    "external",
    "removeable",
    "media",
    "storage",
    "device",
    "occurre",
    "digital",
    "asset",
    "compliant",
    "blacklist",
    "privacy",
    "compliance",
    "sites",
    "alerts",
    "protect",
    "vulnerable",
    "underscore",
    "capital",
    "native",
    "component",
    "alias",
    "subject",
    "knowledge",
    "unresolve",
    "pathfinder",
    "hostbyname",
    "history",
    "alarm",
    "comment",
    "charset",
    "question",
    "captcha",
    "output",
    "condition",
    "constant",
    "environment",
    "variable",
    "konfigurator",
    "optional",
    "trace",
    "additional",
    "properties",
    "pagesize",
    "envelope",
    "entries",
    "return",
    "idonly",
    "direction",
    "equal",
    "restriction",
    "mailbox",
    "traversal",
    "greater",
    "authentication",
    "social",
    "network",
    "endtime",
    "period",
    "certificate",
    "replace",
    "enrichment",
    "malware",
    "organization",
    "state",
    "province",
    "issue",
    "reload",
    "deliver",
    "message",
    "clicks",
    "permitted",
    "proxies",
    "scheduled",
    "extensive",
    "spread",
    "localized",
    "database",
    "concentrator",
    "broker",
    "fileedit",
    "index",
    "language",
    "shutdown",
    "users",
    "cancel",
    "validate",
    "received",
    "license",
    "categorization",
    "class",
    "health",
    "customer",
    "miscellaneous",
    "active",
    "queued",
    "pending",
    "resolved",
    "exclusion",
    "authenticate",
    "assigned",
    "organization",
    "person",
    "first",
    "reputation",
    "appliance",
    "admin",
    "backup",
    "previous",
    "sibling",
    "critical",
    "medium",
    "register",
    "again",
    "repeat",
    "times",
    "selector",
    "schedule",
    "datetime",
    "behaviour",
    "remote",
    "article",
    "volume",
    "encode",
    "generate",
    "sensor",
    "weekly",
    "interval",
    "hosts",
    "setting",
    "launch",
    "parse",
    "check",
    "error",
    "restrict",
    "modified",
    "hostid",
    "retrieve",
    "specific",
    "regards",
    "otherwise",
    "severity",
    "comparison",
    "subnet",
    "duplicate",
    "general",
    "analysis",
    "warroom",
    "thread",
    "topic",
    "reply",
    "length",
    "campaign",
    "correlation",
    "offense",
    "inputs",
    "published",
    "owner",
    "trust",
    "delegation",
    "encrypt",
    "allow",
    "trust",
    "divide",
    "description",
    "short",
    "performance",
    "modify",
    "process",
    "fixed",
    "listen",
    "suspicious",
    "autorun",
    "prepare",
    "phishing",
    "repository",
    "product",
    "mailto",
    "hostname",
    "locale",
    "month",
    "hours",
    "extractor",
    "extension",
    "assign",
    "servation",
    "iso-8859-1",
    "utf-8",
    "working",
    "sticky",
    "cloud",
    "exception",
    "route53",
    "aws-iam",
    "bucket",
    "::1980",
    "user/itai",
    "patch",
    "alpha",
    "circl",
    "watchlist",
    "binary",
    "cisco-umbrella-test",
    "reason",
    "dnsdb-",
    "project",
    "safebrowsing",
    "vigilanteati",
    "esm-v10",
    "policies",
    "control",
    "managed",
    "nessusscan",
    "packets",
    "nullbytechars",
    "twenty-one",
    "remove",
    "urgency",
    "reconciliation",
    "reversing",
    "::6769",
    "whitelist",
    "infinity",
    "precision",
    "extract",
    "2016-jan-30",
    "repositories",
    "engine",
    "secret",
    "employee",
    "escape",
    "dae6720d-0588-d23b-c006-63cf1134537b",
    "37221925980c05deefac014f9a72b4765e716341",
    "a7561571-c786-4fb7-93d0-e2f2c74c190d",
    "jmyetnrhk96lktrshfdghj74",
    "0anbmmsawjnw2uk9pva",
    "aamkagi5mzaxmtrhltyxndktngqwyy05yzvjltayyzm1zdcxmtllmwbgaaaaaaa9nafsckt6t4m34vxa7rpjbwcgpd7igmvysiukpo18vjclaaaaaaenaacgpd7igmvysiukpo18vjclaaahca3jaaa=",
    "enpnj11vgjayhf9lr3vrc-ut3jndp-cci5sxs0hbiqk0lfdierp_vjkzj_tznuece2q16hpd5micnk8vju0pd8vhbvrdhzbbwnzmfkkfbnfhvlpiiqj47yw5nabaxk2sy7dasktx8zqfrnxynekmrpncvk0eoazqnnlwdvkiie2qaosec0ltjbzongpf9trvr229ud2lijnhwymoai1dfosyjcsazcr5foyhjscwcleeqhltegjoyipjhudxjgpjucoojpwqtpyowhqply3yayzjxbvdof_6oqzol8nqob4vuaiyh0nxda2rjw5unwsfmt0v52qkwphane6h-3z5pva6acvavydecl71jb5ez0nzzli_wu_ejelw2tzpxpcxxzggaiy-vwdihnh9",
    "enolj01vgkaqhv_ljj0txv0qdoutamnaymugrr5mco4olgc7hq8etp97sc5hjnms98m8v9sbgloonflrcb7-mf17jz8_v5sxmn-d3fe4f41hfkgqpzj8xrnip-bnu7ifzrwlk747udhyjd2koi8mcladxzefoba2gi69rcbmzk3kacfpiinheqmbfdytxhigslgw6qmlli5qeut7bx7ikk-vnxhtdsqo0ojwn-lu1knftntvlldgbc627qmz1hxacjwumkmxnjhb3ph_mj76qd5x0otppjjyqypyvn2x4730y5klbxs6c7p17yzcsjldjyrmtgsd0t20dz0rqmdccbf9_gg8al8l",
    "c7d68ad5mxtoolbox_test",
    "731a8e52-3ea6-a291-ec0a-d2ff0619c19d7bd788d6be818b65",
    "aamkagi5mzaxmtrhltyxndktngqwyy05yzvjltayyzm1zdcxmtllmwbgaaaaaaa9nafsckt6t4m34vxa7rpjbwcgpd7igmvysiukpo18vjclaaaaaaenaacgpd7igmvysiukpo18vjclaaagrqynaaa=",
    "e82a2c1e-7df0-43ef-881b-2979632cafb3",
    "testwordfiletoioc",
    "matching",
    "script",
    "enrich",
    "increment",
    "deflated",
    "quarantine",
    "translation",
    "watch-list",
    "normalized_reg_path",
    "aamkagi5mzaxmtrhltyxndktngqwyy05yzvjltayyzm1zdcxmtllmwbgaaaaaaa9nafsckt6t4m34vxa7rpjbwcgpd7igmvysiukpo18vjclaaaaaaenaacgpd7igmvysiukpo18vjclaaagrqyqaaa=",
    "aamkagi5mzaxmtrhltyxndktngqwyy05yzvjltayyzm1zdcxmtllmwbgaaaaaaa9nafsckt6t4m34vxa7rpjbwcgpd7igmvysiukpo18vjclaaaaaaenaacgpd7igmvysiukpo18vjclaaagrqzbaaa=",
    "aamkagi5mzaxmtrhltyxndktngqwyy05yzvjltayyzm1zdcxmtllmwbgaaaaaaa9nafsckt6t4m34vxa7rpjbwcgpd7igmvysiukpo18vjclaaaaaaenaacgpd7igmvysiukpo18vjclaaagrqynaaabegaqak46mx7icqllp3ro936zox8=",
    "arcsightesm.cases.name",
    "77ax-uggbabcwb2pujdy8za==",
    "h0lvlmwgbabca5+hbryhzoq==",
    "highlightwords_test",
    "mitmproxy-4.0.4-linux.tar.gz",
    "id_rsa_f5256ae5ac4b84fb60541482f1e96cf9"
  ],
  "TrendMicroDDA":
  [
    "x-dtas"
  ],
  "AWS-EC2":
  [
    "aws-ec2-",
    "aws.ec2"
  ],
  "ArcSightESM":
  [
    "7e6lebf8babcfa-dlp1rl1a=="
  ],
  "Box":
  [
    "'box_"
  ],
  "CheckpointFirewall":
  [
    "checkpoint"
  ],
  "CiscoSpark":
  [
    "cisco-spark"
  ],
  "CrowdStrikeHost":
  [
    "crowdstrike_falconhost",
    "cf54bb61f92e4d3e75bf4f7c11fc8f74:4295536142"
  ],
  "EasyVista":
  [
    "http://link"
  ],
  "Endgame":
  [
    "35b6f686-dece-545f-8314-56936abec6ba"
  ],
  "FireEyeHX":
  [
    "fireeye"
  ],
  "ForcePoint":
  [
    ":15873/api/web/v1/"
  ],
  "GuidanceEncaseEndpoint":
  [
    "job-name",
    "file-name",
    "safe-name"
  ],
  "Incapsula":
  [
    "incap-"
  ],
  "LightCyberMagna":
  [
    "abcdefghijklmnopqrstuvwxyz"
  ],
  "MimecastAuth":
  [
    "dc04611d-3315-4572-976a-a2a9ddc7a0b9"
  ],
  "Moloch":
  [
    "moloch_",
    "stoptime"
  ],
  "PacketMail":
  [
    "cleanmx_virus,et_c2"
  ],
  "Panorama":
  [
    "</show>"
  ],
  "SandBlastAppliance":
  [
    "+':18194/tecloud/gw/'"
  ],
  "Tanium":
  [
    "max_data_age",
    "ignore_case_flag"
  ],
  "Vectra":
  [
    "vec-get-host-by-id"
  ],
  "Meraki":
  [
    "meraki"
  ],
  "GeneratePassword":
  [
    "max_lcase"
  ],
  "PcapMiner":
  [
    "trorabaugh/dempcap:1.0"
  ],
  "VolGetProcWithMalNetConn":
  [
    "volgetprocwithmalnetconn"
  ],
  "VolMalfindDumpAgent":
  [
    "volmalfinddumpagent"
  ],
  "pdfwithindicators":
  [
    "7a1d20b843446ca92a5d2ac9502238ffc6a8e48ce6a7f"
  ],
  "csvextrafield":
  [
    "name_1234_103"
  ]
}<|MERGE_RESOLUTION|>--- conflicted
+++ resolved
@@ -224,13 +224,10 @@
       "2603:10b6:805:66::33"
     ],
     "urls": [
-<<<<<<< HEAD
       "https://api.blueliv.com",
-=======
       "http://model.v1.service.resource.manager.product.arcsight.co",
       "http://activelist.model.v1.service.resource.manager.product.a",
       "https://blogs.msdn.microsoft.com",
->>>>>>> 8aa0c75c
       "https://api.recordedfuture.com",
       "https://dashboard.signalsciences.net",
       "https://domain.freshdesk.com",
