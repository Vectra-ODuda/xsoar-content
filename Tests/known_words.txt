Phishing
SplunkPy
remediate
playbook
firewalls
IOCs
Emails
centric
IncidentsPerFeed
McAfee
Endpoints
IOC
deprecated
EPOFindSystem
TaegisXDR
Taegis
boolean
xdr
Darktrace
aws
taxii
dll
msi
cve
cvss
IPs
CMD
CVSS
DNS
Hostnames
LTM
Src
Srcs
SafeNet
Subdomains
Dsts
Dst
Kubernetes
unquotes
unescapes
UR
Ls
Proofpoint
ATP
regex
Bambenek
csv
Cloudflare
PenfieldAssign
DShield
Feodo
Blocklist
Spamhaus
SSL
Prisma
runtime
ATOMs
Mappers
mapper
AlienVault
BitcoinAbuse
BruteForceBlocker
NetwitnessSearch
NetwitnessQuery
Deprecated
SQS
ACM
SQL
unicode
CloudWatchLogs
GuardDuty
NetWitness
ASN
NoneType
CreateIncidents
EML
LastSeen
Lastline
IntelGraph
Accenture
CTI
SCC
IPinfo
QRadarFullSearch
ServiceNow
OAuth
Qualys
Attivo
Botsink
Dbot
OTX
QRadar
AdditionalPollingCommandName
FireEye
FormatURL
Gitlab
GitHub
Lastline
VMware
TAXII
Syslog
DomainTools
replyTo
indicator
DBotScore
HX
hostSetName
fieldSearchName
fieldSearchOperator
fieldSearchValue
Classifiers
SentinelOne
URLs
unisolate
MSDE
CrowdStrike
FAQ
hashes
FTPs
afterwards
http
HTML
runtime
dns
Ubuntu
Runtime
yyyy-MM-dd
HH:mm
IOC
CSV
IDs
asd
desc
FTP
PCAP
GZIP
ioc
XSOAR's
hostname
EDR
GetCampaignLowSimilarityIncidentsInfo
ShowCampaignSenders
ShowCampaignRecipients
GetCampaignIncidentsInfo
IsIncidentPartOfCampaign
automations
DBotRole
GetIncidentsByQuery
FindSimilarIncidentsByText
CommonServerPython
markdown
Rasterize
GetCampaignLowSimilarityIncidentsInfo
ShowCampaignSenders
ShowCampaignRecipients
GetCampaignIncidentsInfo
IsIncidentPartOfCampaign
unsearchable
ChronicleAsset
Reforamtted
ipstack
SNDBOX
C
<<<<<<< HEAD
integrationReliability
=======
integrationReliability
Mapper
Mappers
EDL
>>>>>>> 3b00087f
<|MERGE_RESOLUTION|>--- conflicted
+++ resolved
@@ -161,11 +161,7 @@
 ipstack
 SNDBOX
 C
-<<<<<<< HEAD
-integrationReliability
-=======
 integrationReliability
 Mapper
 Mappers
-EDL
->>>>>>> 3b00087f
+EDL