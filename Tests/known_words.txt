--- conflicted
+++ resolved
@@ -164,10 +164,8 @@
 integrationReliability
 Mapper
 Mappers
-<<<<<<< HEAD
+EDL
+
 html
 maxPages
-pdf
-=======
-EDL
->>>>>>> 3afdf37a
+pdf