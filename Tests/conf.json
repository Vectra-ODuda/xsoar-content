--- conflicted
+++ resolved
@@ -280,13 +280,12 @@
             "playbookID": "CarbonBlackLiveResponseTest"
         },
         {
-<<<<<<< HEAD
             "playbookID": "TestSafeBreach",
             "integrations": "SafeBreach"
-=======
+        },
+        {
             "integrations": "Symantec Messaging Gateway",
             "playbookID": "Symantec Messaging Gateway Test"
->>>>>>> a538c003
         }
     ],
     "skipped": [
