{
    "testTimeout": 160,
    "testInterval": 20,
    "tests": [
        {
            "integrations": "Tufin",
            "playbookID": "Tufin Test"
        },
        {
            "integrations": "Vertica",
            "playbookID": "Vertica Test"
        },
        {
            "integrations": "Server Message Block (SMB)",
            "playbookID": "SMB test"
        },
        {
            "playbookID": "TestParseEmailHeaders"
        },
        {
            "playbookID": "TestParseEmailFile-deprecated-script"
        },
        {
            "integrations": "RSA NetWitness Packets and Logs",
            "playbookID": "rsa_packets_and_logs_test"
        },
        {
            "playbookID": "test_similar_incidents"
        },
        {
            "playbookID": "autofocus_test",
            "integrations": "Autofocus"
        },
        {
            "playbookID": "CheckpointFW-test",
            "integrations": "Check Point"
        },
        {
            "playbookID": "RegPathReputationBasicLists_test"
        },
        {
            "playbookID": "RandomStringGenerateTest"
        },
        {
            "playbookID": "DocumentationTest",
            "integrations": "ipinfo"
        },
        {
            "playbookID": "HighlightWords_Test"

        },
        {
            "playbookID": "StringContainsArray_test"
        },
        {
            "integrations": "Fidelis Elevate Network",
            "playbookID": "Fidelis-Test"
        },
        {
            "integrations": "Thinkst Canary",
            "playbookID": "CanaryTools Test"
        },
        {
            "integrations": "ThreatMiner",
            "playbookID": "ThreatMiner-Test"
        },
        {
            "integrations": "Pwned",
            "playbookID": "Pwned test",
            "nightly": true
        },
        {
            "integrations": "Alexa Rank Indicator",
            "playbookID": "Alexa Test Playbook"
        },
        {
            "playbookID": "UnEscapeURLs-Test"
        },
        {
            "playbookID": "ConvertKeysToTableFieldFormat_Test"
        },
        {
            "playbookID": "ParseCSVnullbytesTest"
        },
        {
            "integrations": "CVE Search",
            "playbookID": "cveReputation Test"
        },
        {
            "integrations": "HashiCorp Vault",
            "playbookID": "hashicorp_test"
        },
        {
            "integrations": "Dell Secureworks",
            "playbookID": "secureworks_test"
        },
        {
            "integrations": "ServiceNow",
            "playbookID": "servicenow_test_new"
        },
        {
            "playbookID": "Test CommonServer"
        },
        {
            "integrations": "CIRCL",
            "playbookID": "CirclIntegrationTest"
        },
        {
            "integrations": "MISP V2",
            "playbookID": "MISP V2 Test"
        },
        {
            "playbookID": "test-LinkIncidentsWithRetry"
        },
        {
            "playbookID": "CopyContextToFieldTest"
        },
        {
            "integrations": "OTRS",
            "playbookID": "OTRS Test"
        },
        {
            "integrations": "Attivo Botsink",
            "playbookID": "AttivoBotsinkTest"
        },
        {
            "playbookID": "CreatePhishingClassifierMLTest",
            "timeout" : 2400
        },
        {
            "integrations": "Cymon",
            "playbookID": "playbook-Cymon_Test"
        },
        {
            "integrations": "FortiGate",
            "playbookID": "Fortigate Test"
        },
        {
            "integrations": [
                "Lastline",
                "WildFire",
                "SNDBOX",
                "VxStream"
            ],
            "playbookID" : "Detonate File - Generic Test",
            "timeout" : 2400,
            "nightly" : true
        },
        {
            "integrations": [
                "Lastline",
                "WildFire",
                "SNDBOX",
                "VxStream"
            ],
            "playbookID" : "detonate_file_-_generic_test"
        },
        {
            "integrations": "SNDBOX",
            "playbookID": "SNDBOX_Test"
        },
        {
            "integrations": "SNDBOX",
            "playbookID": "Detonate File - SNDBOX - Test",
            "timeout": 2400,
            "nightly": true
        },
        {
            "integrations": "VxStream",
            "playbookID": "Detonate File - HybridAnalysis - Test",
            "timeout": 2400
        },
        {
            "playbookID": "WordTokenizeTest"
        },
        {
            "integrations": "Awake Security",
            "playbookID": "awake_security_test_pb"
        },
        {
          "integrations": "Tenable.sc",
          "playbookID": "tenable-sc-test",
          "timeout": 240,
          "nightly": true
        },
        {
            "integrations": "MimecastV2",
            "playbookID": "Mimecast test"
        },
        {
            "playbookID": "CreateEmailHtmlBody_test_pb"
        },
        {
          "playbookID": "ReadPDFFile-Test"
        },
        {
          "playbookID": "JSONtoCSV-Test"
        },
        {
            "integrations": "Panorama",
            "instance_names": "palo_alto_firewall",
            "playbookID": "palo_alto_firewall_test_pb",
            "timeout": 1000,
            "nightly": true
        },
        {
            "integrations": "Panorama",
            "instance_names": "palo_alto_panorama",
            "playbookID": "palo_alto_panorama_test_pb",
            "timeout": 1000,
            "nightly": true
        },
        {
          "integrations": "Tenable.io",
          "playbookID": "Tenable.io test"
        },
        {
          "playbookID": "URLDecode-Test"
        },
        {
          "playbookID": "GetTime-Test"
        },
        {
          "integrations": "Tenable.io",
          "playbookID": "Tenable.io Scan Test",
          "nightly": true,
          "timeout": 900
        },
        {
            "integrations": "Tenable.sc",
            "playbookID": "tenable-sc-scan-test",
            "nightly": true,
            "timeout": 600
        },
        {
            "integrations": "google-vault",
            "playbookID": "Google-Vault-Generic-Test",
            "nightly": true,
            "timeout": 3600
        },
        {
            "integrations": "google-vault",
            "playbookID": "Google_Vault-Search_And_Display_Results_test",
            "nightly": true,
            "timeout": 3600
        },
        {
            "playbookID": "Luminate-TestPlaybook",
            "integrations": "Luminate"
        },
        {
            "playbookID": "ParseEmailFiles-test"
        },
        {
            "playbookID": "ParseExcel-test"
        },
        {
            "playbookID": "Detonate File - No Files test"
        },
        {
            "integrations": [
                "Panorama",
                "Check Point"
            ],
            "instance_names": "palo_alto_firewall",
            "playbookID": "blockip_test_playbook"
        },
        {
            "integrations": "Palo Alto Minemeld",
            "playbookID": "minemeld_test"
        },
        {
            "integrations": "InfoArmor VigilanteATI",
            "playbookID": "InfoArmorVigilanteATITest"
        },
        {
            "integrations": "IntSights",
            "instance_names": "intsights_standard_account",
            "playbookID": "IntSights Test",
            "nightly": true,
            "timeout": 500
        },
        {
            "integrations": "IntSights",
            "playbookID": "IntSights Mssp Test",
            "instance_names": "intsights_mssp_account",
            "nightly": true,
            "timeout": 500
        },
        {
            "integrations": "dnstwist",
            "playbookID": "dnstwistTest"
        },
        {
            "integrations": "BitDam",
            "playbookID": "Detonate File - BitDam Test"
        },
        {
            "integrations": "Threat Grid",
            "playbookID": "ThreatGridTest",
            "timeout": 600
        },
        {
            "integrations": [
                "Palo Alto Minemeld",
                "Panorama"
            ],
            "instance_names": "palo_alto_firewall",
            "playbookID": "block_indicators_-_generic_-_test"
        },
        {
          "integrations": "Signal Sciences WAF",
          "playbookID": "SignalSciences Test"
        },
        {
            "integrations": "RTIR",
            "playbookID": "RTIR Test"
        },
        {
            "integrations": "RedCanary",
            "playbookID": "RedCanaryTest",
            "nightly" : true
        },
        {
          "integrations": "Devo",
          "playbookID": "devo_test_playbook"
        },
        {
          "integrations": "urlscan.io",
            "playbookID": "url_enrichment_-_generic_test",
            "timeout": 500
        },
        {
            "playbookID": "CutTransformerTest"
        },
        {
            "integrations": "SCADAfence CNM",
            "playbookID": "SCADAfence_test"
        },
        {
            "integrations": "ProtectWise",
            "playbookID": "Protectwise-Test"
        },
        {
            "integrations": "WhatsMyBrowser",
            "playbookID": "WhatsMyBrowser-Test"
        },
        {

            "integrations": "BigFix",
            "playbookID": "BigFixTest"
        },
        {
            "integrations": "Lastline",
            "playbookID": "Lastline - testplaybook",
            "nightly": true
        },
        {
            "integrations": "epo",
            "playbookID": "Test Playbook McAfee ePO"
        },
        {
            "integrations": "activedir",
            "playbookID": "calculate_severity_-_critical_assets_-_test"
        },
        {
            "playbookID": "TextFromHTML_test_playbook"
        },
        {
            "playbookID": "PortListenCheck-test"
        },
        {
            "integrations": "ThreatExchange",
            "playbookID": "ThreatExchange-test"
        },
        {
            "integrations": "ThreatExchange",
            "playbookID": "extract_indicators_-_generic_-_test",
            "timeout": 240
        },
        {
            "integrations": "Joe Security",
            "playbookID": "JoeSecurityTestPlaybook",
            "timeout": 500,
            "nightly": true
        },
        {
            "integrations": "Joe Security",
            "playbookID": "JoeSecurityTestDetonation",
            "timeout": 2000,
            "nightly": true
        },
        {
            "integrations": "WildFire",
            "playbookID": "Wildfire Test"
        },
        {
            "integrations": "GRR",
            "playbookID": "grr_test",
            "nightly": true
        },
        {
            "integrations": "VirusTotal",
            "playbookID": "virusTotal-test-playbook",
            "nightly": true,
            "timeout": 1400
        },
        {
            "integrations": "Preempt",
            "playbookID": "Preempt Test"
        },
        {   "integrations": "Gmail",
            "playbookID": "get_original_email_-_gmail_-_test"
        },
        {
            "integrations": "EWS v2",
            "playbookID": "get_original_email_-_ews-_test"
        },
        {
            "integrations": ["EWS v2","EWS Mail Sender"],
            "playbookID": "EWS search-mailbox test",
            "timeout": 300
        },
        {
            "integrations": "PagerDuty v2",
            "playbookID": "PagerDuty Test"
        },
        {
            "playbookID": "test_delete_context"
        },
        {
            "playbookID": "GmailTest",
            "integrations": "Gmail"
        },
        {
            "playbookID": "Gmail Convert Html Test",
            "integrations": "Gmail"
        },
        {
            "playbookID": "TestParseCSV"
        },
        {
            "integrations": "Shodan",
            "playbookID": "ShodanTest"
        },
        {
            "playbookID": "Extract Indicators From File - test"
        },
        {
            "playbookID": "dedup_-_generic_-_test"
        },
        {
            "playbookID": "TestDedupIncidentsPlaybook"
        },
        {
            "playbookID": "TestDedupIncidentsByName"
        },
        {
            "integrations": "McAfee Advanced Threat Defense",
            "playbookID": "Test Playbook McAfee ATD",
            "timeout": 700
        },
        {
            "integrations": "McAfee Advanced Threat Defense",
            "playbookID": "Test Playbook McAfee ATD Upload File"
        },
        {
            "playbookID": "exporttocsv_script_test"
        },
        {
            "integrations": "Intezer",
            "playbookID": "Intezer Testing",
            "nightly": true,
            "timeout": 500
        },
        {
            "integrations": "FalconIntel",
            "playbookID": "CrowdStrike Falcon Intel v2"
        },
        {
          "playbookID": "ContextGetters_Test"
        },
        {
            "integrations": [
                "Mail Sender (New)",
                "google"
            ],
            "playbookID": "Mail Sender (New) Test"
        },
        {
            "playbookID": "buildewsquery_test"
        },
        {
            "integrations": "Rapid7 Nexpose",
            "playbookID": "nexpose_test",
            "timeout": 240
        },
        {
            "integrations": "EWS Mail Sender",
            "playbookID": "EWS Mail Sender Test"
        },
        {
            "integrations": "EWS Mail Sender",
            "playbookID": "EWS Mail Sender Test 2"
        },
        {
            "playbookID": "decodemimeheader_-_test"
        },
        {
            "integrations": "CVE Search",
            "playbookID": "cve_enrichment_-_generic_-_test"
        },
        {
            "playbookID": "test_url_regex"
        },
        {
            "integrations": "Skyformation",
            "playbookID": "TestSkyformation"
        },
        {
            "integrations": "okta",
            "playbookID": "okta_test_playbook",
            "timeout": 240
        },
        {
            "playbookID": "Test filters & transformers scripts"
        },
        {
            "integrations": "Salesforce",
            "playbookID": "SalesforceTestPlaybook"
        },
        {
            "integrations": "McAfee ESM-v10",
            "playbookID": "McAfeeESMTest",
            "timeout": 500
        },
        {
            "integrations": "GoogleSafeBrowsing",
            "playbookID": "Google Safe Browsing Test",
            "timeout": 240
        },
        {
            "integrations": "EWS v2",
            "playbookID": "EWSv2_empty_attachment_test"
        },
        {
            "integrations": "EWS v2",
            "playbookID": "EWS Public Folders Test"
        },
        {
            "playbookID": "TestWordFileToIOC",
            "timeout": 300
        },
        {
            "integrations": "Symantec Endpoint Protection V2",
            "playbookID": "SymantecEndpointProtection_Test"
        },
        {
            "integrations": "carbonblackprotection",
            "playbookID": "search_endpoints_by_hash_-_carbon_black_protection_-_test",
            "timeout": 500
        },
        {
            "playbookID": "process_email_-_generic_-_test",
            "timeout": 240
        },
        {
            "integrations": "activedir",
            "playbookID": "account_enrichment_-_generic_test"
        },
        {
            "integrations": "FalconHost",
            "playbookID": "search_endpoints_by_hash_-_crowdstrike_-_test",
            "timeout": 500
        },
        {
            "integrations": "FalconHost",
            "playbookID": "CrowdStrike Endpoint Enrichment - Test"
        },
        {
          "integrations": "FalconHost",
          "playbookID": "crowdstrike_falconhost_test"
        },
        {
            "integrations": [
                "VirusTotal"
            ],
            "playbookID": "ip_enrichment_generic_test"
        },
        {
            "playbookID": "ExposeIncidentOwner-Test"
        },
        {
            "integrations": "OpenPhish",
            "playbookID": "email_test"
        },
        {
            "integrations": "VirusTotal",
            "playbookID": "domain_enrichment_generic_test"
        },
        {
            "integrations": "PostgreSQL",
            "playbookID": "PostgreSQL Test"
        },
        {
            "integrations": "google",
            "playbookID": "GsuiteTest"
        },
        {
            "integrations": "OpenPhish",
            "playbookID": "OpenPhish Test Playbook"
        },
        {
            "integrations": "RSA Archer",
            "playbookID": "Archer-Test-Playbook",
            "nightly": true
        },
        {
            "integrations": "jira",
            "playbookID": "Jira-Test"
        },
        {
            "integrations": "ipinfo",
            "playbookID": "IPInfoTest"
        },
        {
            "integrations": "jira",
            "playbookID": "VerifyHumanReadableFormat"
        },
        {
            "playbookID": "ExtractURL Test"
        },
        {
            "playbookID": "strings-test"
        },
        {
            "playbookID": "TestCommonPython"
        },
        {
            "playbookID": "TestFileCreateAndUpload"
        },
        {
            "playbookID": "TestIsValueInArray"
        },
        {
            "playbookID": "TestStringReplace"
        },
        {
            "playbookID": "TestHttpPlaybook"
        },
        {
            "integrations": "SplunkPy",
            "playbookID": "Splunk-Test"
        },
        {
            "integrations": "SplunkPy",
            "playbookID": "SplunkPySearch_Test"
        },
        {
            "integrations" : "McAfee NSM",
            "playbookID" : "McAfeeNSMTest",
            "timeout" : 400,
            "nightly": true
        },
        {
            "integrations": "PhishTank",
            "playbookID": "PhishTank Testing"
        },
        {
            "integrations": "McAfee Web Gateway",
            "playbookID": "McAfeeWebGatewayTest",
            "timeout" : 500
        },
        {
            "integrations": "TCPIPUtils",
            "playbookID": "TCPUtils-Test"
        },
        {
            "playbookID": "ProofpointDecodeURL-Test",
            "timeout": 300
        },
        {
            "playbookID": "listExecutedCommands-Test"
        },
        {
            "integrations": "Service Manager",
            "playbookID": "TestHPServiceManager",
            "timeout": 400
        },
        {
            "playbookID": "LanguageDetect-Test",
            "timeout": 300
        },
        {
            "integrations": "Forcepoint",
            "playbookID": "forcepoint test",
            "timeout": 500,
            "nightly": true
        },
        {
            "playbookID": "GeneratePassword-Test"
        },
        {
            "playbookID": "ZipFile-Test"
        },
        {
            "playbookID": "ExtractDomainTest"
        },
        {
            "playbookID": "Detonate File - Generic Test",
            "timeout": 500
        },
        {
            "playbookID": "Test-IsMaliciousIndicatorFound"
        },
        {
            "playbookID": "TestExtractHTMLTables"
        },
        {
            "integrations": "carbonblackliveresponse",
            "playbookID": "CarbonBlackLiveResponseTest",
            "nightly": true
        },
        {
            "playbookID": "TestSafeBreach",
            "integrations": "SafeBreach"
        },
        {
            "integrations": "urlscan.io",
            "playbookID": "urlscan_malicious_Test"
        },
        {
            "integrations": "EWS v2",
            "playbookID": "pyEWS_Test"
        },
        {

            "integrations": "Netskope",
            "playbookID": "Netskope Test"
        },
        {
            "integrations": "Cylance Protect v2",
            "playbookID": "Cylance Protect v2 Test"
        },
        {
            "integrations": "ReversingLabs Titanium Cloud",
            "playbookID": "ReversingLabsTCTest"
        },
        {
            "integrations": "ReversingLabs A1000",
            "playbookID": "ReversingLabsA1000Test"
        },
        {
            "integrations": "Demisto Lock",
            "playbookID": "DemistoLockTest"
        },
        {
            "playbookID": "test-domain-indicator",
            "timeout": 400
        },
        {
            "playbookID": "Cybereason Test",
            "integrations": "Cybereason",
            "timeout": 1200
        },
        {
            "integrations": "VirusTotal - Private API",
            "playbookID": "virusTotalPrivateAPI-test-playbook",
            "nightly": true
        },
        {
            "integrations": "Cisco Meraki",
            "playbookID": "Cisco-Meraki-Test"
        },
        {
            "integrations": "Tanium",
            "playbookID": "Tanium Test Playbook",
            "nightly": true,
            "timeout": 1200
        },
        {
            "integrations": "Recorded Future",
            "playbookID": "Recorded Future Test",
            "nightly": true
        },
        {
            "integrations": "Microsoft Graph",
            "playbookID": "Microsoft Graph Test"
        },
        {
            "integrations": "RedLock",
            "playbookID": "RedLockTest",
            "nightly": true
        },
        {
            "integrations": "Symantec Messaging Gateway",
            "playbookID": "Symantec Messaging Gateway Test"
        },
        {
            "integrations": "ThreatConnect",
            "playbookID": "test-ThreatConnect"
        },
        {
            "integrations": "VxStream",
            "playbookID": "VxStream Test",
            "nightly": true
        },
        {
            "integrations":"Cylance Protect",
            "playbookID": "get_file_sample_by_hash_-_cylance_protect_-_test",
            "timeout": 240
        },
        {
            "integrations": "Cylance Protect",
            "playbookID": "endpoint_enrichment_-_generic_test"
        },
        {
            "integrations": "QRadar",
            "playbookID": "test_Qradar"
        },
        {
            "integrations": "VMware",
            "playbookID": "VMWare Test"
        },
        {
            "integrations": "Anomali ThreatStream",
            "playbookID": "Anomali_ThreatStream_Test"
        },
        {
            "integrations": "Farsight DNSDB",
            "playbookID": "DNSDBTest"
        },
        {
            "integrations": "carbonblack-v2",
            "playbookID": "CarbonBlackResponseTest"
        },
        {
            "integrations": "Cisco Umbrella Investigate",
            "playbookID": "Cisco Umbrella Test"
        },
        {
            "integrations": "icebrg",
            "playbookID": "Icebrg Test",
            "timeout" : 500
        },
        {
            "integrations": "Symantec MSS",
            "playbookID": "SymantecMSSTest"
        },
        {
            "integrations": "Remedy AR",
            "playbookID": "Remedy AR Test"
        },
        {
            "integrations": "McAfee Active Response",
            "playbookID": "McAfee-MAR_Test",
            "timeout": 700
        },
        {
            "integrations": "McAfee Threat Intelligence Exchange",
            "playbookID": "McAfee-TIE Test",
            "timeout": 700
        },
        {
            "integrations": "ArcSight Logger",
            "playbookID": "ArcSight Logger test"
        },
        {
            "integrations": "ArcSight ESM v2",
            "playbookID": "ArcSight ESM v2 Test"
        },
        {
            "integrations": "ArcSight ESM v2",
            "playbookID": "test Arcsight - Get events related to the Case"
        },
        {
            "integrations": "XFE",
            "playbookID": "XFE Test",
            "timeout": 140,
            "nightly": true
        },
        {
            "integrations": "McAfee Threat Intelligence Exchange",
            "playbookID": "search_endpoints_by_hash_-_tie_-_test",
            "timeout": 500
        },
        {
            "integrations": "iDefense",
            "playbookID": "iDefenseTest",
            "timeout": 300
        },
        {
            "integrations": "AbuseIPDB",
            "playbookID": "AbuseIPDB Test",
            "nightly": true
        },
        {
            "integrations": "AbuseIPDB",
            "playbookID": "AbuseIPDB PopulateIndicators Test",
            "nightly": true
        },
        {
            "integrations" : "jira",
            "playbookID" : "JiraCreateIssue-example-test"
        },
        {
            "integrations": "LogRhythm",
            "playbookID": "LogRhythm-Test-Playbook",
            "timeout": 200
        },
        {
            "integrations": "FireEye HX",
            "playbookID": "FireEye HX Test"
        },
        {
            "integrations": "Phish.AI",
            "playbookID": "PhishAi-Test"
        },
        {
            "integrations": "Phish.AI",
            "playbookID": "Test-Detonate URL - Phish.AI"
        },
        {
            "integrations": "Centreon",
            "playbookID": "Centreon-Test-Playbook"
        },
        {
            "playbookID": "ReadFile test"
        },
        {
            "integrations": "TruSTAR",
            "playbookID": "TruSTAR Test"
        },
        {
            "integrations": "AlphaSOC Wisdom",
            "playbookID": "AlphaSOC-Wisdom-Test"
        },
        {
            "integrations": "Jask",
            "playbookID": "Jask_Test"
        },
        {
            "integrations": "Qualys",
            "playbookID": "Qualys-Test",
            "nightly": true
        },
        {
            "integrations": "Whois",
            "playbookID": "whois_test"
        },
        {
            "integrations": "RSA NetWitness Endpoint",
            "playbookID": "NetWitness Endpoint Test"
        },
        {
            "integrations": "Check Point Sandblast",
            "playbookID": "Sandblast_malicious_test"
        },
        {
            "playbookID": "TestMatchRegex"
        },
        {
            "integrations": "ActiveMQ",
            "playbookID": "ActiveMQ Test"
        },
        {
            "playbookID": "RegexGroups Test"
        },
        {
            "integrations": "Cisco pxGrid ISE",
            "playbookID": "cisco-ise-test-playbook"
        },
        {
            "integrations": "RSA NetWitness v11.1",
            "playbookID": "RSA NetWitness Test"
        },
        {
            "integrations": "Rasterize",
            "playbookID": "RasterizeImageTest"
        },
        {
            "playbookID": "ExifReadTest"
        },
        {
          "integrations": "Cuckoo Sandbox",
          "playbookID": "CuckooTest",
          "timeout": 700
        },
        {
            "integrations" : "VxStream",
            "playbookID" : "Test-Detonate URL - Crowdstrike",
            "timeout" : 1200
        },
        {
           "playbookID": "Detonate File - Generic Test",
           "timeout": 2000,
           "nightly": true,
           "integrations": [
             "VxStream",
             "McAfee Advanced Threat Defense",
             "WildFire",
             "Lastline"
           ]
        },
        {
            "playbookID": "STIXParserTest"
        },
        {
           "playbookID": "Detonate URL - Generic Test",
           "timeout": 2000,
           "nightly": true,
           "integrations": [
             "McAfee Advanced Threat Defense",
             "VxStream",
             "Lastline"
           ]
        },
        {
            "playbookID": "ReadPDFFile-Test"
        },
        {
            "integrations": [
                "VirusTotal",
                "urlscan.io",
                "activedir"
            ],
            "playbookID": "entity_enrichment_generic_test",
            "timeout": 240
        },
        {
            "integrations": [
                "FalconHost",
                "McAfee Threat Intelligence Exchange",
                "carbonblackprotection",
                "carbonblack"
            ],
            "playbookID": "search_endpoints_by_hash_-_generic_-_test",
            "timeout": 500
        },
        {
            "integrations": "Zscaler",
            "playbookID": "Zscaler Test",
            "nightly": true
        },
        {
            "playbookID": "DemistoUploadFileToIncident Test",
            "integrations": "Demisto REST API"

        },
        {
            "playbookID": "MaxMind Test",
            "integrations": "MaxMind GeoIP2"

        },
        {
            "playbookID": "Test_Sagemaker",
            "integrations": "AWS Sagemaker"

        },
        {
            "playbookID": "Phishing test - attachment",
            "timeout": 600,
            "nightly": true,
            "integrations": [
                "EWS Mail Sender",
                "Pwned",
                "Demisto REST API",
                "Palo Alto Minemeld"
            ]
        },
        {
            "playbookID": "Phishing test - Inline",
            "timeout": 500,
            "nightly": true,
            "integrations": [
                "EWS Mail Sender",
                "Pwned",
                "Demisto REST API",
                "Palo Alto Minemeld"
            ]
        },
        {
            "integrations": "duo",
            "playbookID": "DUO Test Playbook"
        },
        {
            "playbookID": "SLA Scripts - Test"
        },
        {
            "playbookID": "PcapHTTPExtractor-Test"
        },
        {
            "playbookID": "Ping Test Playbook"
        },
        {
            "playbookID": "Active Directory Test",
            "integrations": "Active Directory Query v2"

        },
        {
            "integrations": "mysql",
            "playbookID": "MySQL Test"
        },
        {
            "integrations": "Phishme Intelligence",
            "playbookID": "Test - PhishMe Intelligence"
        },
        {
            "integrations": "Google Resource Manager",
            "playbookID": "GoogleResourceManager-Test",
            "timeout": 500,
            "nightly": true
        },
        {
            "integrations": "Freshdesk",
            "playbookID": "Freshdesk-Test",
            "timeout": 500,
            "nightly": true
        },
        {
            "playbookID": "Autoextract - Test"
        },
        {
            "playbookID": "FilterByList - Test"
        },
        {
            "integrations": "Kafka V2",
            "playbookID": "Kafka Test"
        },
        {
            "integrations": "McAfee Active Response",
            "playbookID": "Endpoint data collection test",
            "timeout": 500
        },
        {
            "integrations": "McAfee Active Response",
            "playbookID": "MAR - Endpoint data collection test"
        },
        {

            "integrations": "DUO Admin",
            "playbookID": "DuoAdmin API test playbook"
        },
        {
            "playbookID": "TestShowScheduledEntries"
        },
        {
            "integrations": "Symantec Advanced Threat Protection",
            "playbookID": "Symantec ATP Test"

        },
        {
            "playbookID": "CheckDockerImageAvailableTest"
        },
        {
            "playbookID": "ExtractDomainFromEmailTest"
        },
        {
            "integrations": "VirusTotal",
            "playbookID": "File Enrichment - Generic Test"
        },
        {
            "playbookID": "EmailReputationTest",
            "integrations": "Pwned"
        },
        {
            "playbookID": "ExtractDomainFromEmailTest"
        }
    ],
    "skipped_tests": {
        "entity_enrichment_generic_test": "Need to check the reason for skipping",
        "search_endpoints_by_hash_-_generic_-_test": "Need to check the reason for skipping",
        "ArcSight Logger test": "Possibly outdated API calls",
        "Qualys-Test": "Need to check the reason for skipping",
        "Microsoft Graph Test": "DB is missing alerts to test on - in work of DevOps",
        "TruSTAR Test": "The test runs even when not supposed to, which causes its quota to run out",
        "GsuiteTest": "error was fixed only on server master and not on ",
        "TestDedupIncidentsByName": "skipped on purpose - this is part of the TestDedupIncidentsPlaybook - no need to execute separately as a test",
        "GmailTest": "Gmail test is failing on gmail-list-users command (issue 15571)",
        "TestSafeBreach": "Instance configuration change causes test failure (issue 15909)",
        "Test-IsMaliciousIndicatorFound": "Unstable test (issue 15940)",
        "JoeSecurityTestDetonation": "command joe-download-report fails (issue 16118)"
    },
    "skipped_integrations": {
      "_comment": "~~~ NO INSTANCE - will not be resolved ~~~",
        "FortiGate": "License expired, and not going to get one (issue 14723)",
        "Attivo Botsink": "no instance, not going to get it",
        "VMware": "no License, and probably not going to get it",
        "AWS Sagemaker": "License expired, and probably not going to get it",
        "Symantec MSS": "No instance, probably not going to get it (issue 15513)",


      "_comment": "~~~ INSTANCE ISSUES ~~~",
        "Jask": "Cannot access instance token not valid (issue 12900)",
        "Skyformation": "Server installed by skyformation is down, waiting on reply (issue 14311)",
        "Dell Secureworks": "Instance locally installed on @liorblob PC",
        "MimecastV2": "Several issues with instance",
        "Netskope": "instance is down",
        "Farsight DNSDB": "No instance (issue 15512)",
        "Service Manager": "Expired license",
        "carbonblackprotection": "License expired",
        "icebrg": "Requires BD (issue 14312)",
        "Freshdesk": "Trial account expired",
        "Threat Grid": "instance problem (issue 16197)",
        "Kafka V2": "Can not connect to instance from remote",
        "Check Point Sandblast": "No access (issue 15948)",
        "IntSights": "Account Expired (issue #16351)",
        "Remedy AR": "getting 'Not Found' in test button",
        "XFE": "License expired",
        "RedLock": "Credentials and API problems (issue 15493)",
        "Salesforce": "User and password expired (issue 15901)",

      "_comment": "~~~ UNSTABLE ~~~",
        "ServiceNow": "Instance goes to hibernate every few hours",
        "Signal Sciences WAF": "API problems, not returning the correct data",
        "Tanium": "Instance is not stable (issue 15497)",
        "Whois": "Host periodically bans connection",
        "Tenable.sc": "unstable instance",

      "_comment": "~~~ OTHER ~~~",
        "iDefense": "DevOps investigation",
        "RSA NetWitness Endpoint": "Instance is down, waiting for devops to rebuild",
        "BitDam": "Changes in service (issue #16247)",

      "_comment": "~~~ QUOTA ISSUES ~~~",
        "Lastline": "Out of quota",
        "Google Resource Manager": "Cannot create projects because have reached alloted quota",
        "Joe Security": "Monthly quota exceeded, remove from skipped on or after April 1st"
    },
    "nigthly_integrations": [
        "Lastline",
        "TruSTAR"
    ],
    "unmockable_integrations": {
        "Palo Alto Minemeld": "Pending check: issue 16072",
        "PagerDuty v2": "Integration requires SSL",
        "Autofocus": "JS integration, problem listed in issue 15544",
        "Panorama": "Pending check: issue 16122",
        "RTIR": "Pending check: issue 16072",
        "GRR": "Pending check: issue 16072",
        "PageDuty": "Pending check: issue 16072",
        "carbonblackliveresponse": "Pending check: issue 16072",
        "RecordedFuture": "Pending check: issue 16072",
        "AbuseIPDB": "Pending check: issue 16072",
        "FireEye HX": "Pending check: issue 16072",
        "EWS Mail Sender": "Inconsistent test (playback fails, record succeeds)",
        "EWS v2": "Inconsistent test (playback fails, record succeeds)",
        "Alexa Rank Indicator": "Integration should never use proxy",
        "Pwned": "Integration has no proxy checkbox",
        "Luminate": "Integration has no proxy checkbox",
        "dnstwist": "Integration has no proxy checkbox",
        "PagerDuty v2": "Integration has no proxy checkbox",
        "CVE Search": "Integration has no proxy checkbox",
        "Shodan": "Integration has no proxy checkbox",
        "Gmail": "Integration has no proxy checkbox",
        "OpenPhish": "JS integration, problem listed in this issue https://github.com/demisto/etc/issues/15544",
        "VxStream": "JS integration, problem listed in this issue https://github.com/demisto/etc/issues/15544. Detonate URL: Large mock file.",
        "ThreatExchange": "JS integration, problem listed in this issue https://github.com/demisto/etc/issues/15544",
        "wildfire": "JS integration, problem listed in this issue https://github.com/demisto/etc/issues/15544",
        "FalconHost": "JS integration, problem listed in this issue https://github.com/demisto/etc/issues/15544",
        "VirusTotal": "JS integration, problem listed in this issue https://github.com/demisto/etc/issues/15544",
        "carbonblack-v2": "JS integration, problem listed in this issue https://github.com/demisto/etc/issues/15544",
        "PhishTank": "Pending merge of branch proxy-unsecure-checks",
        "Cisco Meraki": "Pending merge of branch proxy-unsecure-checks",
        "epo": "Pending merge of branch proxy-unsecure-checks",
        "FalconIntel": "Pending merge of branch proxy-unsecure-checks",
        "ipinfo": "Pending merge of branch proxy-unsecure-checks",
        "RSA NetWitness Packets and Logs": "Pending merge of branch proxy-unsecure-checks",
        "SNDBOX": "Pending merge of branch proxy-unsecure-checks",
        "GoogleSafeBrowsing": "Pending merge of branch proxy-unsecure-checks",
        "BigFix": "Pending merge of branch proxy-unsecure-checks",
        "Cisco Umbrella Investigate": "Pending merge of branch proxy-unsecure-checks",
        "InfoArmor VigilanteATI": "Pending merge of branch proxy-unsecure-checks",
        "Rapid7 Nexpose": "Pending merge of branch proxy-unsecure-checks",
        "urlscan.io": "Pending merge of branch proxy-unsecure-checks",
        "Threat Grid": "Pending merge of branch proxy-unsecure-checks",
        "OTRS": "Pending merge of branch proxy-unsecure-checks",
        "McAfee Advanced Threat Defense": "Pending merge of branch proxy-unsecure-checks",
        "Preempt": "Insecure has a non empty default value, will require fixing and merging",
        "QRadar": "Insecure and proxy have a non empty default value, will require fixing and merging",
        "Cybereason": "Insecure has a non empty default value, will require fixing and merging",
        "Cuckoo Sandbox": "Proxy has a non empty default value, will require fixing and merging",
        "Phishme Intelligence": "Proxy has a non empty default value, will require fixing and merging",
        "HashiCorp Vault": "Test fails with mock - need to test without mock",
        "google": "'unsecure' parameter not working",
        "Check Point Sandblast": "Test fails with mock - need to test without mock",
        "Anomali ThreatStream": "'proxy' parameter not working",
        "Active Directory Query v2": "Checking",
        "MaxMind GeoIP2": "Checking",
        "AlphaSOC Wisdom": "Checking",
        "Phish.AI": "Checking",
        "jira": "Checking",
        "ArcSight ESM v2": "Checking",
        "Cylance Protect": "Checking",
        "ReversingLabs A1000": "Checking",
        "ReversingLabs Titanium Cloud": "No Unsecure checkbox. proxy trying to connect when disabled.",
        "Cylance Protect v2": "Checking",
        "SafeBreach": "Checking",
        "Symantec Endpoint Protection V2": "Checking",
        "McAfee ESM-v10": "Checking",
        "Salesforce": "Checking",
        "okta": "Checking",
        "WildFire": "Checking",
        "WhatsMyBrowser": "Checking",
        "Check Point": "Checking",
        "Awake Security": "Checking",
        "CIRCL": "Checking",
        "Thinkst Canary": "Checking",
        "Cymon": "Checking",
        "SplunkPy": "Checking",
        "Symantec Advanced Threat Protection": "Checking",
        "ProtectWise": "Nightly - Checking",
        "Tenable.io": "Nightly - Checking",
        "google-vault": "Nightly - Checking",
        "Intezer": "Nightly - Checking",
        "RSA Archer": "Nightly - Checking",
        "McAfee NSM": "Nightly - Checking",
        "Forcepoint": "Nightly - Checking",
        "RedCanary": "Nightly - Checking",
        "McAfee Active Response": "Nightly - Checking",
        "Whois": "Integration socks proxy on tcp connection not http/s",
<<<<<<< HEAD
        "Zscaler": "Integration socks proxy on tcp connection not http/s"
=======
        "SCADAfence CNM": "might be dynamic test",
        "Recorded Future": "might be dynamic test",
        "QRadar": "might be dynamic test",
        "Centreon": "might be dynamic test",
        "Cisco pxGrid ISE": "might be dynamic test",
        "RSA NetWitness v11.1": "might be dynamic test",
        "Zscaler": "might be dynamic test"
>>>>>>> f72a364b
    }
}<|MERGE_RESOLUTION|>--- conflicted
+++ resolved
@@ -1319,16 +1319,13 @@
         "RedCanary": "Nightly - Checking",
         "McAfee Active Response": "Nightly - Checking",
         "Whois": "Integration socks proxy on tcp connection not http/s",
-<<<<<<< HEAD
-        "Zscaler": "Integration socks proxy on tcp connection not http/s"
-=======
         "SCADAfence CNM": "might be dynamic test",
         "Recorded Future": "might be dynamic test",
         "QRadar": "might be dynamic test",
         "Centreon": "might be dynamic test",
         "Cisco pxGrid ISE": "might be dynamic test",
         "RSA NetWitness v11.1": "might be dynamic test",
-        "Zscaler": "might be dynamic test"
->>>>>>> f72a364b
+        "Zscaler": "might be dynamic test",
+        "Whois": "Integration socks proxy on tcp connection not http/s"
     }
 }