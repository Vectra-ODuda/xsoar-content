--- conflicted
+++ resolved
@@ -5273,10 +5273,6 @@
         "SymantecEndpointProtection_Test": "Issue 30157"
     },
     "skipped_integrations": {
-<<<<<<< HEAD
-
-=======
->>>>>>> 3b00087f
         "_comment1": "~~~ NO INSTANCE ~~~",
         "FortiSIEMV2": "No instance",
         "Vertica": "No insance issue 45719",
@@ -5371,25 +5367,13 @@
         "Cisco Stealthwatch": "No instance - developed by Qmasters",
         "AzureKeyVault": "No instance - developed by Qmasters",
         "Armis": "No instance - developed by SOAR Experts",
-<<<<<<< HEAD
-
         "_comment2": "~~~ UNSTABLE ~~~",
         "Tenable.sc": "unstable instance",
         "ThreatConnect v2": "unstable instance",
-
-=======
-        "_comment2": "~~~ UNSTABLE ~~~",
-        "Tenable.sc": "unstable instance",
-        "ThreatConnect v2": "unstable instance",
->>>>>>> 3b00087f
         "_comment3": "~~~ QUOTA ISSUES ~~~",
         "Lastline": "issue 20323",
         "Google Resource Manager": "Cannot create projects because have reached allowed quota.",
         "Looker": "Warehouse 'DEMO_WH' cannot be resumed because resource monitor 'LIMITER' has exceeded its quota.",
-<<<<<<< HEAD
-
-=======
->>>>>>> 3b00087f
         "_comment4": "~~~ OTHER ~~~",
         "Anomali ThreatStream v2": "Will be deprecated soon.",
         "Anomali ThreatStream": "Will be deprecated soon.",
@@ -5580,10 +5564,6 @@
         "HelloWorldPremium-Test"
     ],
     "docker_thresholds": {
-<<<<<<< HEAD
-
-=======
->>>>>>> 3b00087f
         "_comment": "Add here docker images which are specific to an integration and require a non-default threshold (such as rasterize or ews). That way there is no need to define this multiple times. You can specify full image name with version or without.",
         "images": {
             "demisto/chromium": {
