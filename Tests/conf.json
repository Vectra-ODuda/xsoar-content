{
    "testTimeout": 160,
    "testInterval": 20,
    "tests": [
        {
            "integrations": "Digital Shadows",
            "playbookID": "Digital Shadows - Test"
        },
        {
            "integrations": "Azure Compute v2",
            "playbookID": "Azure Compute - Test",
            "instance_names": "ms_azure_compute_dev"
        },
        {
            "integrations": "Azure Compute v2",
            "playbookID": "Azure Compute - Test",
            "instance_names": "ms_azure_compute_prod"
        },
        {
            "integrations": "Symantec Data Loss Prevention",
            "playbookID": "Symantec Data Loss Prevention - Test",
            "fromversion": "4.5.0"
        },
        {
            "integrations": "Lockpath KeyLight v2",
            "playbookID": "Keylight v2 - Test"
        },
        {
            "integrations": "Azure Security Center v2",
            "playbookID": "Azure SecurityCenter - Test",
            "instance_names": "ms_azure_sc_prod"
        },
        {
            "integrations": "Azure Security Center v2",
            "playbookID": "Azure SecurityCenter - Test",
            "instance_names": "ms_azure_sc_prod"
        },
        {
            "integrations": "JsonWhoIs",
            "playbookID": "JsonWhoIs-Test"
        },
        {
            "integrations": "MicrosoftGraphMail",
            "playbookID": "MicrosoftGraphMail-Test",
            "instance_names": "ms_graph_mail_dev"
        },
        {
            "integrations": "MicrosoftGraphMail",
            "playbookID": "MicrosoftGraphMail-Test",
            "instance_names": "ms_graph_mail_prod"
        },
        {
            "integrations": "nmap",
            "playbookID": "Nmap - Test",
            "fromversion": "5.0.0"
        },
        {
            "integrations": "AutoFocus V2",
            "playbookID": "Autofocus Query Samples, Sessions and Tags Test Playbook",
            "fromversion": "4.5.0",
            "timeout": 500
        },
        {
            "integrations": "HelloWorld",
            "playbookID": "TestHelloWorld"
        },
        {
            "integrations": "ThreatQ v2",
            "playbookID": "ThreatQ - Test"
        },
        {
            "integrations": "AttackIQFireDrill",
            "playbookID": "AttackIQ - Test"
        },
        {
            "integrations": "PhishLabs IOC EIR",
            "playbookID": "PhishlabsIOC_EIR-Test"
        },
        {
            "integrations": "PhishLabs IOC DRP",
            "playbookID": "PhishlabsIOC_DRP-Test"
        },
        {
            "playbookID": "Create Phishing Classifier V2 ML Test",
            "timeout" : 60000,
            "fromversion": "4.5.0"
        },
        {
            "integrations": "ZeroFox",
            "playbookID": "ZeroFox-Test",
            "fromversion": "4.1.0"
        },
        {
            "integrations": "AlienVault OTX v2",
            "playbookID": "Alienvault_OTX_v2 - Test"
        },
        {
            "integrations": "AWS - SQS",
            "playbookID": "fd93f620-9a2d-4fb6-85d1-151a6a72e46d"
        },
        {
            "integrations": "SlackV2",
            "playbookID": "Slack Test Playbook",
            "timeout" : 2400,
            "fromversion": "5.0.0"
        },
        {
            "integrations": "Cortex XDR - IR",
            "playbookID": "Test XDR Playbook",
            "fromversion": "4.1.0"
        },
        {
            "integrations": "Cloaken",
            "playbookID": "Cloaken-Test"
        },
        {
            "integrations": "Uptycs",
            "playbookID": "TestUptycs"
        },
        {
            "integrations": "ThreatX",
            "playbookID": "ThreatX-test"
        },
        {
            "integrations": "Akamai WAF SIEM",
            "playbookID": "Akamai_WAF_SIEM-Test"
        },
        {
            "integrations": "AlienVault OTX",
            "playbookID": "AlienVaultOTX Test"
        },
        {
            "integrations": "Cofense Triage",
            "playbookID": "Cofense Triage Test"
        },
        {
            "integrations": "Minerva Labs Anti-Evasion Platform",
            "playbookID": "Minerva Test playbook"
        },
        {
            "integrations": "CheckPhish",
            "playbookID": "CheckPhish-Test"
        },
        {
            "integrations": "Symantec Management Center",
            "playbookID": "SymantecMC_TestPlaybook"
        },
        {
            "integrations": "Tufin",
            "playbookID": "Tufin Test"
        },
        {
            "integrations": "Looker",
            "playbookID": "Test-Looker"
        },
        {
            "integrations": "Vertica",
            "playbookID": "Vertica Test"
        },
        {
            "integrations": "Server Message Block (SMB)",
            "playbookID": "SMB test"
        },
        {
            "playbookID": "ConvertFile-Test",
            "fromversion": "4.5.0"
        },
        {
            "playbookID": "TestAwsEC2GetPublicSGRules-Test"
        },
        {
            "playbookID": "TestParseEmailHeaders"
        },
        {
            "playbookID": "TestParseEmailFile-deprecated-script"
        },
        {
            "integrations": "RSA NetWitness Packets and Logs",
            "playbookID": "rsa_packets_and_logs_test"
        },
        {
            "playbookID": "test_similar_incidents"
        },
        {
            "playbookID": "autofocus_test",
            "integrations": "Autofocus"
        },
        {
            "playbookID": "CheckpointFW-test",
            "integrations": "Check Point"
        },
        {
            "playbookID": "RegPathReputationBasicLists_test"
        },
        {
            "playbookID": "EmailDomainSquattingReputation-Test"
        },
        {
            "playbookID": "RandomStringGenerateTest"
        },
        {
            "playbookID": "DocumentationTest",
            "integrations": "ipinfo"
        },
        {
            "playbookID": "playbook-checkEmailAuthenticity-test"
        },
        {
            "playbookID": "HighlightWords_Test"

        },
        {
            "playbookID": "StringContainsArray_test"
        },
        {
            "integrations": "Fidelis Elevate Network",
            "playbookID": "Fidelis-Test"
        },
        {
            "integrations": "AWS - ACM",
            "playbookID": "ACM-Test"
        },
        {
            "integrations": "Thinkst Canary",
            "playbookID": "CanaryTools Test"
        },
        {
            "integrations": "ThreatMiner",
            "playbookID": "ThreatMiner-Test"
        },
        {
            "playbookID": "StixCreator-Test"
        },
        {
            "playbookID": "CompareIncidentsLabels-test-playbook"
        },
        {
            "integrations": "Have I Been Pwned? V2",
            "playbookID": "Pwned v2 test"
        },
        {
            "integrations": "Alexa Rank Indicator",
            "playbookID": "Alexa Test Playbook"
        },
        {
            "playbookID": "UnEscapeURL-Test"
        },
        {
            "playbookID": "UnEscapeIPs-Test"
        },
        {
            "playbookID": "ExtractDomainFromUrlAndEmail-Test"
        },
        {
            "playbookID": "ConvertKeysToTableFieldFormat_Test"
        },
        {
            "integrations": "CVE Search",
            "playbookID": "cveReputation Test"
        },
        {
            "integrations": "HashiCorp Vault",
            "playbookID": "hashicorp_test"
        },
        {
            "integrations": "AWS - Athena - Beta",
            "playbookID": "Beta-Athena-Test"
        },
        {
            "integrations": "BeyondTrust Password Safe",
            "playbookID": "BeyondTrust-Test"
        },
        {
            "integrations": "Dell Secureworks",
            "playbookID": "secureworks_test"
        },
        {
            "integrations": "ServiceNow",
            "playbookID": "servicenow_test_new"
        },
        {
            "integrations": "ExtraHop",
            "playbookID": "ExtraHop-Test"
        },
        {
            "integrations": "ExtraHop v2",
            "playbookID": "ExtraHop_v2-Test"
        },
        {
            "playbookID": "Test CommonServer"
        },
        {
            "integrations": "CIRCL",
            "playbookID": "CirclIntegrationTest"
        },
        {
            "integrations": "MISP V2",
            "playbookID": "MISP V2 Test"
        },
        {
            "playbookID": "test-LinkIncidentsWithRetry"
        },
        {
            "playbookID": "CopyContextToFieldTest"
        },
        {
            "integrations": "OTRS",
            "playbookID": "OTRS Test",
            "fromversion": "4.1.0"
        },
        {
            "integrations": "Attivo Botsink",
            "playbookID": "AttivoBotsinkTest"
        },
        {
            "playbookID": "CreatePhishingClassifierMLTest",
            "timeout": 2400
        },
        {
            "integrations": "Cymon",
            "playbookID": "playbook-Cymon_Test"
        },
        {
            "integrations": "FortiGate",
            "playbookID": "Fortigate Test"
        },
        {
            "playbookID": "FormattedDateToEpochTest"
        },
        {
            "integrations": "SNDBOX",
            "playbookID": "SNDBOX_Test"
        },
        {
            "integrations": "SNDBOX",
            "playbookID": "Detonate File - SNDBOX - Test",
            "timeout": 2400,
            "nightly": true
        },
        {
            "integrations": "VxStream",
            "playbookID": "Detonate File - HybridAnalysis - Test",
            "timeout": 2400
        },
        {
            "playbookID": "WordTokenizeTest"
        },
        {
            "integrations": "Awake Security",
            "playbookID": "awake_security_test_pb"
        },
        {
            "integrations": "Tenable.sc",
            "playbookID": "tenable-sc-test",
            "timeout": 240,
            "nightly": true
        },
        {
            "integrations": "MimecastV2",
            "playbookID": "Mimecast test"
        },
        {
            "playbookID": "CreateEmailHtmlBody_test_pb",
            "fromversion": "4.1.0"
        },
        {
            "playbookID": "ReadPDFFile-Test"
        },
        {
            "playbookID": "ReadPDFFileV2-Test",
            "timeout": 1000
        },
        {
            "playbookID": "JSONtoCSV-Test"
        },
        {
            "integrations": "Panorama",
            "instance_names": "palo_alto_firewall",
            "playbookID": "palo_alto_firewall_test_pb",
            "timeout": 1000,
            "nightly": true
        },
        {
            "integrations": "Panorama",
            "instance_names": "palo_alto_panorama",
            "playbookID": "palo_alto_panorama_test_pb",
            "timeout": 1000,
            "nightly": true
        },
        {
            "integrations": "Panorama",
            "instance_names": "palo_alto_panorama",
            "playbookID": "Panorama Query Logs - Test",
            "timeout": 1000,
            "nightly": true
        },
        {
            "integrations": "Panorama",
            "instance_names": "palo_alto_firewall_9.0",
            "playbookID": "palo_alto_firewall_test_pb",
            "timeout": 1000,
            "nightly": true
        },
        {
            "integrations": "Panorama",
            "instance_names": "palo_alto_panorama_9.0",
            "playbookID": "palo_alto_panorama_test_pb",
            "timeout": 1000,
            "nightly": true
        },
        {
            "integrations": "Tenable.io",
            "playbookID": "Tenable.io test"
        },
        {
            "playbookID": "URLDecode-Test"
        },
        {
            "playbookID": "GetTime-Test"
        },
        {
            "playbookID": "GetTime-ObjectVsStringTest"
        },
        {
            "integrations": "Tenable.io",
            "playbookID": "Tenable.io Scan Test",
            "nightly": true,
            "timeout": 900
        },
        {
            "integrations": "Tenable.sc",
            "playbookID": "tenable-sc-scan-test",
            "nightly": true,
            "timeout": 600
        },
        {
            "integrations": "google-vault",
            "playbookID": "Google-Vault-Generic-Test",
            "nightly": true,
            "timeout": 3600
        },
        {
            "integrations": "google-vault",
            "playbookID": "Google_Vault-Search_And_Display_Results_test",
            "nightly": true,
            "timeout": 3600
        },
        {
            "playbookID": "Luminate-TestPlaybook",
            "integrations": "Luminate"
        },
        {
            "playbookID": "Palo Alto Networks - Malware Remediation Test",
            "integrations": "Palo Alto Minemeld",
            "fromversion": "4.5.0"
        },
        {
            "playbookID": "SumoLogic-Test",
            "integrations": "SumoLogic",
            "fromversion": "4.1.0"
        },
        {
            "playbookID": "ParseEmailFiles-test"
        },
        {
            "playbookID": "PAN-OS - Block IP and URL - External Dynamic List Test",
            "integrations": "palo_alto_networks_pan_os_edl_management",
            "fromversion": "4.0.0"

        },
        {
            "playbookID": "PAN-OS - Block IP - Custom Block Rule Test",
            "integrations": "Panorama",
            "instance_names": "palo_alto_panorama",
            "fromversion": "4.0.0"
        },
        {
            "playbookID": "PAN-OS - Block IP - Static Address Group Test",
            "integrations": "Panorama",
            "instance_names": "palo_alto_panorama",
            "fromversion": "4.0.0"
        },
        {
            "playbookID": "PAN-OS - Block URL - Custom URL Category Test",
            "integrations": "Panorama",
            "instance_names": "palo_alto_panorama",
            "fromversion": "4.0.0"
        },
        {
            "playbookID": "Endpoint Malware Investigation - Generic - Test",
            "integrations": [
                "Traps",
                "Cylance Protect v2",
                "Demisto REST API"
            ],
            "fromversion": "5.0.0",
            "timeout": 1200
        },
        {
            "playbookID": "ParseExcel-test"
        },
        {
            "playbookID": "Detonate File - No Files test"
        },
        {
            "integrations": [
                "Panorama",
                "Check Point"
            ],
            "instance_names": "palo_alto_firewall",
            "playbookID": "blockip_test_playbook"
        },
        {
            "integrations": "Palo Alto Minemeld",
            "playbookID": "minemeld_test"
        },
        {
            "integrations": "SentinelOne V2",
            "playbookID": "SentinelOne V2 - test"
        },
        {
            "integrations": "InfoArmor VigilanteATI",
            "playbookID": "InfoArmorVigilanteATITest"
        },
        {
            "integrations": "IntSights",
            "instance_names": "intsights_standard_account",
            "playbookID": "IntSights Test",
            "nightly": true,
            "timeout": 500
        },
        {
            "integrations": "IntSights",
            "playbookID": "IntSights Mssp Test",
            "instance_names": "intsights_mssp_account",
            "nightly": true,
            "timeout": 500
        },
        {
            "integrations": "dnstwist",
            "playbookID": "dnstwistTest"
        },
        {
            "integrations": "BitDam",
            "playbookID": "Detonate File - BitDam Test"
        },
        {
            "integrations": "Threat Grid",
            "playbookID": "Test-Detonate URL - ThreatGrid",
            "timeout": 600
        },
        {
            "integrations": "Threat Grid",
            "playbookID": "ThreatGridTest",
            "timeout": 600
        },
        {
            "integrations": [
                "Palo Alto Minemeld",
                "Panorama"
            ],
            "instance_names": "palo_alto_firewall",
            "playbookID": "block_indicators_-_generic_-_test"
        },
        {
            "integrations": "Signal Sciences WAF",
            "playbookID": "SignalSciences-Test"
        },
        {
            "integrations": "RTIR",
            "playbookID": "RTIR Test"
        },
        {
            "integrations": "RedCanary",
            "playbookID": "RedCanaryTest",
            "nightly": true
        },
        {
            "integrations": "Devo",
            "playbookID": "devo_test_playbook",
            "timeout" : 500
        },
        {
            "playbookID": "URL Enrichment - Generic v2 - Test",
            "integrations": [
                "Rasterize",
                "VirusTotal - Private API"
            ],
            "instance_names": "virus_total_private_api_general",
            "timeout": 500
        },
        {
            "playbookID": "CutTransformerTest"
        },
        {
            "integrations": "SCADAfence CNM",
            "playbookID": "SCADAfence_test"
        },
        {
            "integrations": "ProtectWise",
            "playbookID": "Protectwise-Test"
        },
        {
            "integrations": "WhatsMyBrowser",
            "playbookID": "WhatsMyBrowser-Test"
        },
        {

            "integrations": "BigFix",
            "playbookID": "BigFixTest"
        },
        {
            "integrations": "Lastline",
            "playbookID": "Lastline - testplaybook",
            "nightly": true
        },
        {
            "integrations": "epo",
            "playbookID": "Test Playbook McAfee ePO"
        },
        {
            "integrations": "McAfee DXL",
            "playbookID": "McAfee DXL - Test"
        },
        {
            "integrations": "activedir",
            "playbookID": "calculate_severity_-_critical_assets_-_test"
        },
        {
            "playbookID": "TextFromHTML_test_playbook"
        },
        {
            "playbookID": "PortListenCheck-test"
        },
        {
            "integrations": "ThreatExchange",
            "playbookID": "ThreatExchange-test"
        },
        {
            "integrations": "ThreatExchange",
            "playbookID": "extract_indicators_-_generic_-_test",
            "timeout": 240
        },
        {
            "integrations": "Joe Security",
            "playbookID": "JoeSecurityTestPlaybook",
            "timeout": 500,
            "nightly": true
        },
        {
            "integrations": "Joe Security",
            "playbookID": "JoeSecurityTestDetonation",
            "timeout": 2000,
            "nightly": true
        },
        {
            "integrations": "WildFire-v2",
            "playbookID": "Wildfire Test"
        },
        {
            "integrations": "WildFire-v2",
            "playbookID": "Detonate URL - WildFire-v2 - Test"
        },
        {
            "integrations": "GRR",
            "playbookID": "grr_test",
            "nightly": true
        },
        {
            "integrations": "VirusTotal",
            "instance_names": "virus_total_general",
            "playbookID": "virusTotal-test-playbook",
            "timeout": 1400,
            "nightly": true
        },
        {
            "integrations": "VirusTotal",
            "instance_names": "virus_total_preferred_vendors",
            "playbookID": "virusTotaI-test-preferred-vendors",
            "timeout": 1400,
            "nightly": true
        },
        {
            "integrations": "Preempt",
            "playbookID": "Preempt Test"
        },
        {
            "integrations": "Gmail",
            "playbookID": "get_original_email_-_gmail_-_test"
        },
        {
            "integrations": ["Gmail Single User", "Gmail"],
            "playbookID": "Gmail Single User - Test",
            "fromversion": "4.5.0"
        },
        {
            "integrations": "EWS v2",
            "playbookID": "get_original_email_-_ews-_test",
            "instance_names": "ewv2_regular"
        },
        {
            "integrations": ["EWS v2", "EWS Mail Sender"],
            "playbookID": "EWS search-mailbox test",
            "instance_names": "ewv2_regular",
            "timeout": 300
        },
        {
            "integrations": "PagerDuty v2",
            "playbookID": "PagerDuty Test"
        },
        {
            "playbookID": "test_delete_context"
        },
        {
            "playbookID": "DeleteContext-auto-test"
        },
        {
            "playbookID": "GmailTest",
            "integrations": "Gmail"
        },
        {
            "playbookID": "Gmail Convert Html Test",
            "integrations": "Gmail"
        },
        {
            "playbookID": "reputations.json Test"
        },
        {
            "playbookID": "Test IP Indicator Fields",
            "fromversion": "5.0.0"
        },
        {
            "integrations": "Shodan",
            "playbookID": "ShodanTest"
        },
        {
            "playbookID": "dedup_-_generic_-_test"
        },
        {
            "playbookID": "TestDedupIncidentsPlaybook"
        },
        {
            "playbookID": "TestDedupIncidentsByName"
        },
        {
            "integrations": "McAfee Advanced Threat Defense",
            "playbookID": "Test Playbook McAfee ATD",
            "timeout": 700
        },
        {
            "playbookID": "stripChars - Test"
        },
        {
            "integrations": "McAfee Advanced Threat Defense",
            "playbookID": "Test Playbook McAfee ATD Upload File"
        },
        {
            "playbookID": "exporttocsv_script_test"
        },
        {
            "integrations": "Intezer v2",
            "playbookID": "Intezer Testing v2",
            "fromversion": "4.1.0",
            "timeout": 700
        },
        {
            "integrations": "FalconIntel",
            "playbookID": "CrowdStrike Falcon Intel v2"
        },
        {
            "playbookID": "ContextGetters_Test"
        },
        {
            "integrations": [
                "Mail Sender (New)",
                "google"
            ],
            "playbookID": "Mail Sender (New) Test"
        },
        {
            "playbookID": "buildewsquery_test"
        },
        {
            "integrations": "Rapid7 Nexpose",
            "playbookID": "nexpose_test",
            "timeout": 240
        },
        {
            "playbookID": "GetIndicatorDBotScore Test"
        },
        {
            "integrations": "EWS Mail Sender",
            "playbookID": "EWS Mail Sender Test"
        },
        {
            "integrations": [
                "EWS Mail Sender",
                "Rasterize"
            ],
            "playbookID": "EWS Mail Sender Test 2"
        },
        {
            "playbookID": "decodemimeheader_-_test"
        },
        {
            "integrations": "CVE Search",
            "playbookID": "cve_enrichment_-_generic_-_test"
        },
        {
            "playbookID": "test_url_regex"
        },
        {
            "integrations": "Skyformation",
            "playbookID": "TestSkyformation"
        },
        {
            "integrations": "okta",
            "playbookID": "okta_test_playbook",
            "timeout": 240
        },
        {
            "playbookID": "Test filters & transformers scripts"
        },
        {
            "integrations": "Salesforce",
            "playbookID": "SalesforceTestPlaybook"
        },
        {
            "integrations": "McAfee ESM-v10",
            "instance_names": "v10.2.0",
            "playbookID": "McAfeeESMTest",
            "timeout": 500
        },
        {
            "integrations": "McAfee ESM-v10",
            "instance_names": "v10.3.0",
            "playbookID": "McAfeeESMTest",
            "timeout": 500
        },
        {
            "integrations": "McAfee ESM-v10",
            "instance_names": "v11.1.3",
            "playbookID": "McAfeeESMTest",
            "timeout": 500
        },
        {
            "integrations": "GoogleSafeBrowsing",
            "playbookID": "Google Safe Browsing Test",
            "timeout": 240
        },
        {
            "integrations": "EWS v2",
            "playbookID": "EWSv2_empty_attachment_test",
            "instance_names": "ewv2_regular"
        },
        {
            "integrations": "EWS v2",
            "playbookID": "EWS Public Folders Test",
            "instance_names": "ewv2_regular"
        },
        {
            "playbookID": "TestWordFileToIOC",
            "timeout": 300
        },
        {
            "integrations": "Symantec Endpoint Protection V2",
            "playbookID": "SymantecEndpointProtection_Test"
        },
        {
            "integrations": "carbonblackprotection",
            "playbookID": "search_endpoints_by_hash_-_carbon_black_protection_-_test",
            "timeout": 500
        },
        {
            "playbookID": "process_email_-_generic_-_test",
            "integrations": "Rasterize",
            "timeout": 240
        },
        {
            "integrations": "activedir",
            "playbookID": "account_enrichment_-_generic_test"
        },
        {
            "integrations": "FalconHost",
            "playbookID": "search_endpoints_by_hash_-_crowdstrike_-_test",
            "timeout": 500
        },
        {
            "integrations": "FalconHost",
            "playbookID": "CrowdStrike Endpoint Enrichment - Test"
        },
        {
            "integrations": "FalconHost",
            "playbookID": "crowdstrike_falconhost_test"
        },
        {
            "integrations": "CrowdstrikeFalcon",
            "playbookID": "Test - CrowdStrike Falcon",
            "fromversion": "4.1.0"
        },
        {
            "playbookID": "ExposeIncidentOwner-Test"
        },
        {
            "integrations": "PostgreSQL",
            "playbookID": "PostgreSQL Test"
        },
        {
            "integrations": "google",
            "playbookID": "GsuiteTest"
        },
        {
            "integrations": "OpenPhish",
            "playbookID": "OpenPhish Test Playbook"
        },
        {
            "integrations": "RSA Archer",
            "playbookID": "Archer-Test-Playbook",
            "nightly": true
        },
        {
            "integrations": "jira",
            "playbookID": "Jira-Test"
        },
        {
            "integrations": "jira-v2",
            "playbookID": "Jira-v2-Test"
        },
        {
            "integrations": "ipinfo",
            "playbookID": "IPInfoTest"
        },
        {
            "integrations": "jira",
            "playbookID": "VerifyHumanReadableFormat"
        },
        {
            "playbookID": "ExtractURL Test"
        },
        {
            "playbookID": "strings-test"
        },
        {
            "playbookID": "TestCommonPython"
        },
        {
            "playbookID": "TestFileCreateAndUpload"
        },
        {
            "playbookID": "TestIsValueInArray"
        },
        {
            "playbookID": "TestStringReplace"
        },
        {
            "playbookID": "TestHttpPlaybook"
        },
        {
            "integrations": "SplunkPy",
            "playbookID": "Splunk-Test"
        },
        {
            "integrations": "SplunkPy",
            "playbookID": "SplunkPySearch_Test"
        },
        {
            "integrations": "McAfee NSM",
            "playbookID": "McAfeeNSMTest",
            "timeout": 400,
            "nightly": true
        },
        {
            "integrations": "PhishTank",
            "playbookID": "PhishTank Testing"
        },
        {
            "integrations": "McAfee Web Gateway",
            "playbookID": "McAfeeWebGatewayTest",
            "timeout": 500
        },
        {
            "integrations": "TCPIPUtils",
            "playbookID": "TCPUtils-Test"
        },
        {
            "playbookID": "ProofpointDecodeURL-Test",
            "timeout": 300
        },
        {
            "playbookID": "listExecutedCommands-Test"
        },
        {
            "integrations": "AWS - Lambda",
            "playbookID": "AWS-Lambda-Test (Read-Only)"
        },
        {
            "integrations": "Service Manager",
            "playbookID": "TestHPServiceManager",
            "timeout": 400
        },
        {
            "playbookID": "LanguageDetect-Test",
            "timeout": 300
        },
        {
            "integrations": "Forcepoint",
            "playbookID": "forcepoint test",
            "timeout": 500,
            "nightly": true
        },
        {
            "playbookID": "GeneratePassword-Test"
        },
        {
            "playbookID": "ZipFile-Test"
        },
        {
            "playbookID": "ExtractDomainTest"
        },
        {
            "playbookID": "Test-IsMaliciousIndicatorFound",
            "integrations": "VirusTotal",
            "instance_names": "virus_total_general",
            "fromversion": "5.0.0"
        },
        {
            "playbookID": "TestExtractHTMLTables"
        },
        {
            "integrations": "carbonblackliveresponse",
            "playbookID": "CarbonBlackLiveResponseTest",
            "nightly": true
        },
        {
            "playbookID": "TestSafeBreach",
            "integrations": "SafeBreach"
        },
        {
            "integrations": "urlscan.io",
            "playbookID": "urlscan_malicious_Test",
            "timeout": 500
        },
        {
            "integrations": "EWS v2",
            "playbookID": "pyEWS_Test",
            "instance_names": "ewv2_regular"
        },
        {
            "integrations": "EWS v2",
            "playbookID": "pyEWS_Test",
            "instance_names": "ewsv2_separate_process"
        },
        {
            "integrations": "remedy_sr_beta",
            "playbookID": "remedy_sr_test_pb"
        },
        {

            "integrations": "Netskope",
            "playbookID": "Netskope Test"
        },
        {
            "integrations": "Cylance Protect v2",
            "playbookID": "Cylance Protect v2 Test"
        },
        {
            "integrations": "ReversingLabs Titanium Cloud",
            "playbookID": "ReversingLabsTCTest"
        },
        {
            "integrations": "ReversingLabs A1000",
            "playbookID": "ReversingLabsA1000Test"
        },
        {
            "integrations": "Demisto Lock",
            "playbookID": "DemistoLockTest"
        },
        {
            "playbookID": "test-domain-indicator",
            "timeout": 400
        },
        {
            "playbookID": "Cybereason Test",
            "integrations": "Cybereason",
            "timeout": 1200,
            "fromversion": "4.1.0"
        },
        {
            "integrations": "VirusTotal - Private API",
            "instance_names": "virus_total_private_api_general",
            "playbookID": "File Enrichment - Virus Total Private API Test",
            "nightly": true
        },
        {
            "integrations": "VirusTotal - Private API",
            "instance_names": "virus_total_private_api_general",
            "playbookID": "virusTotalPrivateAPI-test-playbook",
            "timeout": 1400,
            "nightly": true
        },
        {
            "integrations": "VirusTotal - Private API",
            "instance_names": "virus_total_private_api_preferred_vendors",
            "playbookID": "virusTotalPrivateAPI-test-preferred-vendors",
            "timeout": 1400,
            "nightly": true
        },
        {
            "integrations": "Cisco Meraki",
            "playbookID": "Cisco-Meraki-Test"
        },
        {
            "integrations": "Windows Defender Advanced Threat Protection",
            "playbookID": "Test - Windows Defender Advanced Threat Protection",
            "instance_names": "windows_defender_atp_dev"
        },
        {
            "integrations": "Windows Defender Advanced Threat Protection",
            "playbookID": "Test - Windows Defender Advanced Threat Protection",
            "instance_names": "windows_defender_atp_prod"
        },
        {
            "integrations": "Tanium",
            "playbookID": "Tanium Test Playbook",
            "nightly": true,
            "timeout": 1200
        },
        {
            "integrations": "Recorded Future",
            "playbookID": "Recorded Future Test",
            "nightly": true
        },
        {
            "integrations": "Microsoft Graph",
            "playbookID": "Microsoft Graph Test",
            "instance_names": "ms_graph_security_dev"
        },
        {
            "integrations": "Microsoft Graph",
            "playbookID": "Microsoft Graph Test",
            "instance_names": "ms_graph_security_prod"
        },
        {
            "integrations": "Microsoft Graph User",
            "playbookID": "Microsoft Graph - Test",
            "instance_names": "ms_graph_user_dev"
        },
        {
            "integrations": "Microsoft Graph User",
            "playbookID": "Microsoft Graph - Test",
            "instance_names": "ms_graph_user_prod"
        },
        {
            "integrations": "Microsoft Graph Groups",
            "playbookID": "Microsoft Graph Groups - Test",
            "instance_names": "ms_graph_groups_dev"
        },
        {
            "integrations": "Microsoft Graph Groups",
            "playbookID": "Microsoft Graph Groups - Test",
            "instance_names": "ms_graph_groups_prod"
        },
                {
            "integrations": "Microsoft Graph Calendar",
            "playbookID": "Microsoft Graph Calendar - Test",
            "instance_names": "ms_graph_calendar_dev"
        },
        {
            "integrations": "Microsoft Graph Calendar",
            "playbookID": "Microsoft Graph Calendar - Test",
            "instance_names": "ms_graph_calendar_prod"
        },
        {
            "integrations": "RedLock",
            "playbookID": "RedLockTest",
            "nightly": true
        },
        {
            "integrations": "Symantec Messaging Gateway",
            "playbookID": "Symantec Messaging Gateway Test"
        },
        {
            "integrations": "ThreatConnect",
            "playbookID": "test-ThreatConnect"
        },
        {
            "integrations": "VxStream",
            "playbookID": "VxStream Test",
            "nightly": true
        },
        {
            "integrations": "Cylance Protect",
            "playbookID": "get_file_sample_by_hash_-_cylance_protect_-_test",
            "timeout": 240
        },
        {
            "integrations": "Cylance Protect",
            "playbookID": "endpoint_enrichment_-_generic_test"
        },
        {
            "integrations": "QRadar",
            "playbookID": "test_Qradar"
        },
        {
            "integrations": "VMware",
            "playbookID": "VMWare Test"
        },
        {
            "integrations": "Anomali ThreatStream",
            "playbookID": "Anomali_ThreatStream_Test"
        },
        {
            "integrations": "Farsight DNSDB",
            "playbookID": "DNSDBTest"
        },
        {
            "integrations": "carbonblack-v2",
            "playbookID": "CarbonBlackResponseTest"
        },
        {
            "integrations": "Cisco Umbrella Investigate",
            "playbookID": "Cisco Umbrella Test"
        },
        {
            "integrations": "icebrg",
            "playbookID": "Icebrg Test",
            "timeout": 500
        },
        {
            "integrations": "Symantec MSS",
            "playbookID": "SymantecMSSTest"
        },
        {
            "integrations": "Remedy AR",
            "playbookID": "Remedy AR Test"
        },
        {
            "integrations": "AWS - IAM",
            "playbookID": "d5cb69b1-c81c-4f27-8a40-3106c0cb2620"
        },
        {
            "integrations": "McAfee Active Response",
            "playbookID": "McAfee-MAR_Test",
            "timeout": 700
        },
        {
            "integrations": "McAfee Threat Intelligence Exchange",
            "playbookID": "McAfee-TIE Test",
            "timeout": 700
        },
        {
            "integrations": "ArcSight Logger",
            "playbookID": "ArcSight Logger test"
        },
        {
            "integrations": "ArcSight ESM v2",
            "playbookID": "ArcSight ESM v2 Test"
        },
        {
            "integrations": "ArcSight ESM v2",
            "playbookID": "test Arcsight - Get events related to the Case"
        },
        {
            "integrations": "XFE",
            "playbookID": "XFE Test",
            "timeout": 140,
            "nightly": true
        },
        {
            "integrations": "McAfee Threat Intelligence Exchange",
            "playbookID": "search_endpoints_by_hash_-_tie_-_test",
            "timeout": 500
        },
        {
            "integrations": "iDefense",
            "playbookID": "iDefenseTest",
            "timeout": 300
        },
        {
            "integrations": "AbuseIPDB",
            "playbookID": "AbuseIPDB Test",
            "nightly": true
        },
        {
            "integrations": "AbuseIPDB",
            "playbookID": "AbuseIPDB PopulateIndicators Test",
            "nightly": true
        },
        {
            "integrations": "jira",
            "playbookID": "JiraCreateIssue-example-test"
        },
        {
            "integrations": "LogRhythm",
            "playbookID": "LogRhythm-Test-Playbook",
            "timeout": 200
        },
        {
            "integrations": "FireEye HX",
            "playbookID": "FireEye HX Test"
        },
        {
            "integrations": "Phish.AI",
            "playbookID": "PhishAi-Test"
        },
        {
            "integrations": "Phish.AI",
            "playbookID": "Test-Detonate URL - Phish.AI"
        },
        {
            "integrations": "Centreon",
            "playbookID": "Centreon-Test-Playbook"
        },
        {
            "playbookID": "ReadFile test"
        },
        {
            "integrations": "TruSTAR",
            "playbookID": "TruSTAR Test"
        },
        {
            "integrations": "AlphaSOC Wisdom",
            "playbookID": "AlphaSOC-Wisdom-Test"
        },
        {
            "integrations": "carbonblack-v2",
            "playbookID": "CBFindIP - Test"
        },
        {
            "integrations": "Jask",
            "playbookID": "Jask_Test",
            "fromversion": "4.1.0"
        },
        {
            "integrations": "Qualys",
            "playbookID": "Qualys-Test"
        },
        {
            "integrations": "Whois",
            "playbookID": "whois_test",
            "fromversion": "4.1.0"
        },
        {
            "integrations": "RSA NetWitness Endpoint",
            "playbookID": "NetWitness Endpoint Test"
        },
        {
            "integrations": "Check Point Sandblast",
            "playbookID": "Sandblast_malicious_test"
        },
        {
            "playbookID": "TestMatchRegex"
        },
        {
            "integrations": "ActiveMQ",
            "playbookID": "ActiveMQ Test"
        },
        {
            "playbookID": "RegexGroups Test"
        },
        {
            "integrations": "Cisco ISE",
            "playbookID": "cisco-ise-test-playbook"
        },
        {
            "integrations": "RSA NetWitness v11.1",
            "playbookID": "RSA NetWitness Test"
        },
        {
            "playbookID": "ExifReadTest"
        },
        {
            "integrations": "Cuckoo Sandbox",
            "playbookID": "CuckooTest",
            "timeout": 700
        },
        {
            "integrations": "VxStream",
            "playbookID": "Test-Detonate URL - Crowdstrike",
            "timeout": 1200
        },
        {
            "playbookID": "Detonate File - Generic Test",
            "timeout": 500
        },
        {
            "integrations": [
                "Lastline",
                "WildFire-v2",
                "SNDBOX",
                "VxStream",
                "McAfee Advanced Threat Defense"
            ],
            "playbookID": "Detonate File - Generic Test",
            "timeout": 2400,
            "nightly": true
        },
        {
            "playbookID": "detonate_file_-_generic_test",
            "toversion": "3.6.0"
        },
        {
            "playbookID": "STIXParserTest"
        },
        {
            "playbookID": "Detonate URL - Generic Test",
            "timeout": 2000,
            "nightly": true,
            "integrations": [
                "McAfee Advanced Threat Defense",
                "VxStream",
                "Lastline"
            ]
        },
        {
            "playbookID": "ReadPDFFile-Test"
        },
        {
            "integrations": [
                "FalconHost",
                "McAfee Threat Intelligence Exchange",
                "carbonblackprotection",
                "carbonblack"
            ],
            "playbookID": "search_endpoints_by_hash_-_generic_-_test",
            "timeout": 500
        },
        {
            "integrations": "Zscaler",
            "playbookID": "Zscaler Test",
            "nightly": true,
            "timeout": 500
        },
        {
            "playbookID": "DemistoUploadFileToIncident Test",
            "integrations": "Demisto REST API"
        },
        {
            "playbookID": "DemistoUploadFile Test",
            "integrations": "Demisto REST API"
        },
        {
            "playbookID": "MaxMind Test",
            "integrations": "MaxMind GeoIP2"

        },
        {
            "playbookID": "Test_Sagemaker",
            "integrations": "AWS Sagemaker"

        },
        {
            "playbookID": "C2sec-Test",
            "integrations": "C2sec irisk",
            "fromversion": "5.0.0"
        },
        {
            "playbookID": "Phishing v2 Test - Attachment",
            "timeout": 1200,
            "nightly": true,
            "integrations": [
                "EWS Mail Sender",
                "Have I Been Pwned? V2",
                "Demisto REST API",
                "Palo Alto Minemeld",
                "Rasterize"
            ]
        },
        {
            "playbookID": "Phishing v2 Test - Inline",
            "timeout": 1200,
            "nightly": true,
            "integrations": [
                "EWS Mail Sender",
                "Have I Been Pwned? V2",
                "Demisto REST API",
                "Palo Alto Minemeld",
                "Rasterize"
            ]
        },
        {
            "integrations": "duo",
            "playbookID": "DUO Test Playbook"
        },
        {
            "playbookID": "SLA Scripts - Test",
            "fromversion": "4.1.0"
        },
        {
            "playbookID": "PcapHTTPExtractor-Test"
        },
        {
            "playbookID": "Ping Test Playbook"
        },
        {
            "playbookID": "Active Directory Test",
            "integrations": "Active Directory Query v2",
            "instance_names": "active_directory_ninja"
        },
        {
            "playbookID": "AD v2 - debug-mode - Test",
            "integrations": "Active Directory Query v2",
            "instance_names": "active_directory_ninja",
            "fromversion": "5.0.0"
        },
        {
            "integrations": "Active Directory Query v2",
            "instance_names": "active_directory_ninja",
            "playbookID": "Active Directory Query V2 configuration with port"
        },
        {
            "integrations": "mysql",
            "playbookID": "MySQL Test"
        },
        {
            "playbookID": "Email Address Enrichment - Generic v2 - Test"
        },
        {
            "playbookID": "Email Address Enrichment - Generic v2.1 - Test",
            "integrations": "Active Directory Query v2",
            "instance_names": "active_directory_ninja"
        },
        {
            "integrations": "Cofense Intelligence",
            "playbookID": "Test - Cofense Intelligence",
            "timeout": 500
        },
        {
            "playbookID": "GDPRContactAuthorities Test"
        },
        {
            "integrations": "Google Resource Manager",
            "playbookID": "GoogleResourceManager-Test",
            "timeout": 500,
            "nightly": true
        },
        {
            "integrations": "SlashNext Phishing Incident Response",
            "playbookID": "SlashNextPhishingIncidentResponse-Test",
            "timeout": 500,
            "nightly": true
        },
        {
            "integrations": "Google Cloud Storage",
            "playbookID": "GCS - Test",
            "timeout": 500,
            "nightly": true
        },
        {
            "playbookID": "Calculate Severity - Generic v2 - Test",
            "integrations": [
                "Palo Alto Minemeld",
                "Active Directory Query v2"
            ],
            "instance_names": "active_directory_ninja",
            "fromversion": "4.5.0"
        },
        {
            "integrations": "Freshdesk",
            "playbookID": "Freshdesk-Test",
            "timeout": 500,
            "nightly": true
        },
        {
            "playbookID": "Autoextract - Test",
            "fromversion": "4.1.0"
        },
        {
            "playbookID": "FilterByList - Test",
            "fromversion": "4.5.0"
        },
            {
            "playbookID": "Impossible Traveler - Test",
            "integrations": [
                "Ipstack",
                "ipinfo",
                "Rasterize",
                "Active Directory Query v2",
                "Demisto REST API"
            ],
            "instance_names": "active_directory_ninja",
            "fromversion": "5.0.0",
            "timeout": 700
        },
        {
            "playbookID": "Active Directory - Get User Manager Details - Test",
            "integrations": "Active Directory Query v2",
            "instance_names": "active_directory_80k",
            "fromversion": "4.5.0"
        },
        {
            "integrations": "Kafka V2",
            "playbookID": "Kafka Test"
        },
        {
            "playbookID": "File Enrichment - Generic v2 - Test",
            "instance_names": "virus_total_private_api_general",
            "integrations": [
                "VirusTotal - Private API",
                "Cylance Protect v2"
            ]
        },
        {
            "integrations": "McAfee Active Response",
            "playbookID": "Endpoint data collection test",
            "timeout": 500
        },
        {
            "playbookID": "Phishing - Core - Test",
            "integrations": [
                "EWS Mail Sender",
                "Demisto REST API",
                "Palo Alto Minemeld",
                "Rasterize"
            ],
            "fromversion": "4.5.0",
            "timeout": 1700
        },
        {
            "integrations": "McAfee Active Response",
            "playbookID": "MAR - Endpoint data collection test",
            "timeout": 500
        },
        {

            "integrations": "DUO Admin",
            "playbookID": "DuoAdmin API test playbook"
        },
        {
            "integrations": "Traps",
            "playbookID": "Traps test",
            "timeout": 600
        },
        {
            "playbookID": "TestShowScheduledEntries"
        },
        {
            "playbookID": "Calculate Severity - Standard - Test",
            "integrations": "Palo Alto Minemeld",
            "fromversion": "4.5.0"
        },
        {
            "integrations": "Symantec Advanced Threat Protection",
            "playbookID": "Symantec ATP Test"

        },
        {
            "playbookID": "HTTPListRedirects - Test SSL"
        },
        {
            "playbookID": "HTTPListRedirects Basic Test"
        },
        {
            "playbookID": "CheckDockerImageAvailableTest"
        },
        {
            "playbookID": "ExtractDomainFromEmailTest"
        },
        {
            "playbookID": "Account Enrichment - Generic v2 - Test",
            "integrations": "activedir"
        },
        {
            "playbookID": "Extract Indicators From File - Generic v2 - Test",
            "integrations": "Image OCR",
            "timeout": 300,
            "fromversion": "4.1.0",
            "toversion": "4.4.9"
        },
        {
            "playbookID": "Extract Indicators From File - Generic v2 - Test",
            "integrations": "Image OCR",
            "timeout": 350,
            "fromversion": "4.5.0"
        },
        {
            "playbookID": "Endpoint Enrichment - Generic v2.1 - Test",
            "integrations": [
                "FalconHost",
                "Cylance Protect v2",
                "carbonblack-v2",
                "epo",
                "Active Directory Query v2"
            ],
            "instance_names": "active_directory_ninja"
        },
        {
            "playbookID": "EmailReputationTest",
            "integrations": "Have I Been Pwned? V2"
        },
        {
            "integrations": "Symantec Deepsight Intelligence",
            "playbookID": "Symantec Deepsight Test"
        },
        {
            "playbookID": "ExtractDomainFromEmailTest"
        },
        {
            "playbookID": "PAN OS EDL Management - Test",
            "integrations": "palo_alto_networks_pan_os_edl_management"
        },
        {
            "playbookID": "PAN-OS DAG Configuration Test",
            "integrations": "Panorama",
            "instance_names": "palo_alto_panorama",
            "timeout": 1000
        },
        {
            "playbookID": "PAN-OS Create Or Edit Rule Test",
            "integrations": "Panorama",
            "instance_names": "palo_alto_panorama",
            "timeout": 1000
        },
        {
            "playbookID": "PAN-OS EDL Setup Test",
            "integrations": ["Panorama", "palo_alto_networks_pan_os_edl_management"],
            "instance_names": "palo_alto_panorama",
            "timeout": 1000
        },
        {
            "integrations": "Snowflake",
            "playbookID": "Snowflake-Test"
        },
        {
            "playbookID": "Account Enrichment - Generic v2.1 - Test",
            "integrations": "Active Directory Query v2",
            "instance_names": "active_directory_ninja"
        },
        {
            "integrations": "Cisco Umbrella Investigate",
            "playbookID": "Domain Enrichment - Generic v2 - Test"
        },
        {
            "integrations": "Google BigQuery",
            "playbookID": "Google BigQuery Test"
        },
        {
            "integrations": "Zoom",
            "playbookID": "Zoom_Test"
        },
        {
            "integrations": "Palo Alto Networks Cortex",
            "playbookID": "Palo Alto Networks Cortex Test",
            "fromversion": "4.1.0"
        },
        {
            "playbookID": "IP Enrichment - Generic v2 - Test",
            "integrations": "Threat Crowd",
            "fromversion": "4.1.0"
        },
        {
            "integrations": "Cherwell",
            "playbookID": "Cherwell Example Scripts - test"
        },
        {
            "integrations": "Cherwell",
            "playbookID": "Cherwell - test"
        },
        {
            "integrations": "CarbonBlackProtectionV2",
            "playbookID": "Carbon Black Enterprise Protection V2 Test"
        },
        {
            "integrations": "Active Directory Query v2",
            "instance_names": "active_directory_ninja",
            "playbookID": "Test ADGetUser Fails with no instances 'Active Directory Query' (old version)"
        },
        {
            "integrations": "ANYRUN",
            "playbookID": "ANYRUN-Test"
        },
        {
            "integrations": "ANYRUN",
            "playbookID": "Detonate File - ANYRUN - Test"
        },
        {
            "integrations": "ANYRUN",
            "playbookID": "Detonate URL - ANYRUN - Test"
        },
        {
            "integrations": "Netcraft",
            "playbookID": "Netcraft test"
        },
        {
            "integrations": "EclecticIQ Platform",
            "playbookID": "EclecticIQ Test"
        },
        {
            "playbookID": "FormattingPerformance - Test",
            "fromversion": "5.0.0"
        },
        {
            "integrations": "AWS - EC2",
            "playbookID": "2142f8de-29d5-4288-8426-0db39abe988b"
        },
        {
            "integrations": "AWS - EC2",
            "playbookID": "d66e5f86-e045-403f-819e-5058aa603c32"
        },
        {
            "integrations": "ANYRUN",
            "playbookID": "Detonate File From URL - ANYRUN - Test"
        },
        {
            "integrations": "AWS - CloudWatchLogs",
            "playbookID": "2cddaacb-4e4c-407e-8ef5-d924867b810c"
        },
        {
            "integrations": "AWS - CloudTrail",
            "playbookID": "3da2e31b-f114-4d7f-8702-117f3b498de9"
        },
        {
            "integrations": "carbonblackprotection",
            "playbookID": "67b0f25f-b061-4468-8613-43ab13147173"
        },
        {
            "integrations": "DomainTools",
            "playbookID": "DomainTools-Test"
        },
        {
            "integrations": "Exabeam",
            "playbookID": "Exabeam - Test"
        },
        {
            "integrations": "DomainTools Iris",
            "playbookID": "DomainTools Iris - Test",
            "fromversion": "4.1.0"
        },
        {
            "integrations": "Cisco Spark",
            "playbookID": "efc817d2-6660-4d4f-890d-90513ca1e180"
        },
        {
            "playbookID": "get_file_sample_from_path_-_d2_-_test"
        },
        {
            "integrations": "Remedy On-Demand",
            "playbookID": "Remedy-On-Demand-Test"
        },
        {
            "playbookID": "ssdeepreputationtest"
        },
        {
            "playbookID": "TestIsEmailAddressInternal"
        },
        {
            "integrations": "Google Cloud Compute",
            "playbookID": "GoogleCloudCompute-Test"
        },
        {
            "integrations": "AWS - S3",
            "playbookID": "97393cfc-2fc4-4dfe-8b6e-af64067fc436"
        },
        {
            "integrations": "Image OCR",
            "playbookID": "TestImageOCR"
        },
        {
            "integrations": "fireeye",
            "playbookID": "Detonate File - FireEye AX - Test"
        },
        {
            "integrations": ["Rasterize","Image OCR"],
            "playbookID": "Rasterize Test"
        },
        {
            "integrations": "Rasterize",
            "playbookID": "RasterizeImageTest"
        },
        {
            "integrations": "Ipstack",
            "playbookID": "Ipstack_Test"
        },
        {

            "integrations": "Perch",
            "playbookID": "Perch-Test"
        },
        {
            "integrations": "Forescout",
            "playbookID": "Forescout-Test"
        },
        {
            "integrations": "GitHub",
            "playbookID": "Git_Integration-Test"
        },
        {
            "integrations": "LogRhythmRest",
            "playbookID": "LogRhythm REST test"
        },
        {
            "integrations": "AlienVault USM Anywhere",
            "playbookID": "AlienVaultUSMAnywhereTest"
        },
        {
            "playbookID": "PhishLabsTestPopulateIndicators"
        },
        {
            "integrations": "PhishLabs IOC",
            "playbookID": "PhishLabsIOC TestPlaybook",
            "fromversion": "4.1.0"
        },
        {
            "integrations": "vmray",
            "playbookID": "VMRay-Test"
        },
        {
            "integrations": "PerceptionPoint",
            "playbookID": "PerceptionPoint Test",
            "fromversion": "4.1.0"
        },
        {
            "integrations": "AutoFocus V2",
            "playbookID": "AutoFocus V2 test",
            "fromversion": "5.0.0"
        },
        {
            "playbookID": "Process Email - Generic for Rasterize"
        },
        {
            "playbookID": "Send Investigation Summary Reports - Test",
            "integrations": "EWS Mail Sender",
            "fromversion": "4.1.0"
        },
        {
            "integrations": "Anomali ThreatStream v2",
            "playbookID": "ThreatStream-Test"
        },
        {
            "integrations": "Flashpoint",
            "playbookID": "Flashpoint_event-Test"
        },
        {
            "integrations": "Flashpoint",
            "playbookID": "Flashpoint_forum-Test"
        },
        {
            "integrations": "Flashpoint",
            "playbookID": "Flashpoint_report-Test"
        },
        {
            "integrations": "Flashpoint",
            "playbookID": "Flashpoint_reputation-Test"
        },
        {
            "integrations": "BluecatAddressManager",
            "playbookID": "Bluecat Address Manager test"
        },
        {
            "integrations": "MailListener - POP3 Beta",
            "playbookID": "MailListener-POP3 - Test"
        },
        {
            "playbookID": "sumList - Test"
        },
        {
            "integrations": "VulnDB",
            "playbookID": "Test-VulnDB"
        },
        {
            "integrations": "Shodan_v2",
            "playbookID": "Test-Shodan_v2",
            "timeout": 1000
        },
        {
            "integrations": "Threat Crowd",
            "playbookID": "ThreatCrowd - Test"
        },
        {
            "integrations": "GoogleDocs",
            "playbookID": "GoogleDocs-test"
        },
        {
            "playbookID": "Request Debugging - Test",
            "fromversion": "5.0.0"
        },
        {
            "playbookID": "Test Convert file hash to corresponding hashes",
            "fromversion": "4.5.0",
            "integrations": "VirusTotal",
            "instance_names": "virus_total_general"
        },
        {
            "playbookID": "PANW - Hunting and threat detection by indicator type Test",
            "fromversion": "4.5.0",
            "timeout": 1200,
            "integrations": ["Panorama","Palo Alto Networks Cortex","AutoFocus V2","VirusTotal"],
            "instance_names": ["palo_alto_panorama","virus_total_general"]
        },
        {
            "playbookID": "PAN-OS Query Logs For Indicators Test",
            "fromversion": "4.5.0",
            "integrations": "Panorama",
            "instance_names": "palo_alto_panorama"
        },
        {
            "integrations": "Hybrid Analysis",
            "playbookID": "HybridAnalysis-Test",
            "timeout": 500,
            "fromversion": "4.1.0"
        },
        {
            "integrations": "Elasticsearch v2",
            "instance_names": "es_v7",
            "playbookID": "Elasticsearch_v2_test"
        },
        {
            "integrations": "Elasticsearch v2",
            "instance_names": "es_v6",
            "playbookID": "Elasticsearch_v2_test-v6"
        },
        {
            "integrations": "IronDefense",
            "playbookID": "IronDefenseTest"
        },
        {
            "integrations": "PolySwarm",
            "playbookID": "PolySwarm-Test"
        },
        {
            "integrations": "Kenna",
            "playbookID": "Kenna Test"
        },
        {
            "integrations": "SecurityAdvisor",
            "playbookID": "SecurityAdvisor-Test",
            "fromversion": "4.5.0"
        },
        {
            "integrations": "Google Key Management Service",
            "playbookID": "Google-KMS-test"
        },
        {
            "integrations": "SecBI",
            "playbookID": "SecBI - Test"
        },
        {
            "playbookID": "ExtractFQDNFromUrlAndEmail-Test"
        },
        {
          "integrations": "EWS v2",
          "playbookID": "Get EWS Folder Test",
          "fromversion": "4.5.0",
          "instance_names": "ewv2_regular"
        },
        {
          "integrations": "QRadar",
          "playbookID": "QRadar Indicator Hunting Test",
          "timeout": 1200,
          "fromversion": "4.5.0"
        },
        {
            "integrations": "Tanium v2",
            "playbookID": "Tanium v2 - Test"
        },
        {
<<<<<<< HEAD
            "integrations": "GoogleCloudTranslate",
            "playbookID": "GoogleCloudTranslate-Test"
=======
            "integrations": "Infoblox",
            "playbookID": "Infoblox Test"
>>>>>>> e1c5fa4b
        }
    ],
    "skipped_tests": {
        "Test-Shodan_v2": "Skipping to chack if related to shodan",
        "Endpoint Malware Investigation - Generic - Test": "Issue 20867",
        "Test-Detonate URL - Crowdstrike": "Issue 19439",
        "Git_Integration-Test": "Issue 20029",
        "Symantec Data Loss Prevention - Test": "Issue 20134",
        "Extract Indicators From File - Generic v2": "Issue 20143",
        "PAN-OS Create Or Edit Rule Test":"Issue 20037",
        "NetWitness Endpoint Test": "Issue 19878",
        "CuckooTest": "Issue 19425",
        "TestParseEmailHeaders": "Issue 18815",
        "TestUptycs": "Issue 19750",
        "InfoArmorVigilanteATITest": "Test issue 17358",
        "Lastline - testplaybook": "Checking the integration via Generic detonation playbooks, don't want to load the daily quota",
        "ArcSight Logger test": "Issue 19117",
        "TruSTAR Test": "Issue 19777",
        "TestDedupIncidentsByName": "skipped on purpose - this is part of the TestDedupIncidentsPlaybook - no need to execute separately as a test",
        "3da2e31b-f114-4d7f-8702-117f3b498de9": "Issue 19837",
        "d66e5f86-e045-403f-819e-5058aa603c32": "pr 3220",
        "Carbon Black Enterprise Protection V2 Test": "Issue 19838",
        "get_file_sample_from_path_-_d2_-_test": "Issue 19844",
        "Cofense Triage Test": "Creds only works on demo4",
        "Test - Windows Defender Advanced Threat Protection": "Issue - #18552",
        "nexpose_test": "Issue 18694",
        "Recorded Future Test": "Issue 18922",
        "IntSights Mssp Test": "Issue #16351",
        "CheckPhish-Test": "Issue 19188",
        "fd93f620-9a2d-4fb6-85d1-151a6a72e46d": "Issue 19854",
        "PAN-OS DAG Configuration Test": "Issue #19205",
        "DeleteContext-auto-subplaybook-test": "used in DeleteContext-auto-test as sub playbook",
        "Test Playbook TrendMicroDDA": "Manual test",
        "PANW - Hunting and threat detection by indicator type Test": "Issue 20952",
        "ssdeepreputationtest": "Issue #20953"
    },
    "skipped_integrations": {
        "_comment": "~~~ NO INSTANCE ~~~",
        "FortiGate": "License expired, and not going to get one (issue 14723)",
        "IronDefense": "Test depends on making requests to a non-public API",
        "Attivo Botsink": "no instance, not going to get it",
        "VMware": "no License, and probably not going to get it",
        "AWS Sagemaker": "License expired, and probably not going to get it",
        "Symantec MSS": "No instance, probably not going to get it (issue 15513)",
        "Google Cloud Compute": "Can't test yet",
        "Cymon": "The service was discontinued since April 30th, 2019.",
        "FireEye ETP": "No instance",
        "ProofpointTAP_v2": "No instance",
        "remedy_sr_beta": "No instance",
        "ExtraHop v2": "No instance",
        "Fidelis Elevate Network": "Issue 20735",
        "Minerva Labs Anti-Evasion Platform": "Issue 18835",
        "PolySwarm": "contribution",
        "fireeye": "Issue 19839",
        "DomainTools": "Issue 8298",
        "Remedy On-Demand": "Issue 19835",
        "ProtectWise": "Issue 20486",
        "ThreatMiner": "Issue 20469",
        "DomainTools Iris": "Issue 20433",
        "ThreatQ v2": "Issue 19468",
        "Check Point": "Issue 18643",
        "RSA Archer": "Issue 20335",
        "Preempt": "Issue 20268",
        "iDefense": "Issue 20095",
        "Joe Security": "Issue 17996",
        "CrowdstrikeFalcon": "Issue 19833",
        "ZeroFox": "Issue 19161",
        "Jask": "Issue 18879",
        "vmray": "Issue 18752",
        "Anomali ThreatStream v2": "Issue 18561",
        "Anomali ThreatStream": "Issue 19182",
        "SCADAfence CNM": "Issue 18376",
        "ArcSight ESM v2": "Issue #18328",
        "AlienVault USM Anywhere": "Issue #18273",
        "Tufin": "Issue 16441",
        "Dell Secureworks": "Instance locally installed on @liorblob PC",
        "MimecastV2": "Issue 14593",
        "Netskope": "instance is down",
        "Farsight DNSDB": "Issue 15512",
        "Service Manager": "Expired license",
        "carbonblackprotection": "License expired",
        "icebrg": "Issue 14312",
        "Freshdesk": "Trial account expired",
        "Threat Grid": "Issue 16197",
        "Kafka V2": "Can not connect to instance from remote",
        "Check Point Sandblast": "Issue 15948",
        "Remedy AR": "getting 'Not Found' in test button",
        "Salesforce": "Issue 15901",
        "Zscaler": "Issue 17784",
        "RedCanary": "License expired",
        "ANYRUN": "No instance",
        "Snowflake": "Looks like account expired, needs looking into",
        "Cisco Spark": "Issue 18940",
        "Phish.AI": "Issue 17291",
        "MaxMind GeoIP2": "Issue 18932.",
        "Exabeam": "Issue 19371",
        "McAfee ESM-v10": "Issue 20225",

        "_comment": "~~~ UNSTABLE ~~~",
        "ServiceNow": "Instance goes to hibernate every few hours",
        "Tanium": "issue 15497",
        "Tenable.sc": "unstable instance",


        "_comment": "~~~ OTHER ~~~",
        "EclecticIQ Platform": "Issue 8821",
        "BitDam": "Issue #17247",
        "Zoom": "Issue 19832",
        "Forescout": "Can only be run from within PANW network. Look in keeper for - Demisto in the LAB",
        "HelloWorldSimple": "This is just an example integration - no need for test",
        "Lockpath KeyLight": "Deprecated. No tests.",

        "_comment": "~~~ QUOTA ISSUES ~~~",
        "AWS - Athena - Beta": "Issue 19834",
        "Lastline": "issue 20323",
        "Google Resource Manager": "Cannot create projects because have reached alloted quota.",
        "Looker": "Warehouse 'DEMO_WH' cannot be resumed because resource monitor 'LIMITER' has exceeded its quota."
    },
    "nightly_integrations": [
        "Lastline",
        "TruSTAR",
        "SlackV2"
    ],
    "unmockable_integrations": {
        "Google Key Management Service": "The API requires an SSL secure connection to work.",
        "McAfee ESM-v10": "we have multiple instances with same test playbook, mock recording are per playbook so it keeps failing the playback step",
        "mysql": "Does not use http",
        "SlackV2": "Integration requires SSL",
        "Whois": "Mocks does not support sockets",
        "Panorama": "Exception: Proxy process took to long to go up. https://circleci.com/gh/demisto/content/24826",
        "Image OCR": "Does not perform network traffic",
        "Server Message Block (SMB)": "Does not perform http communication",
        "Active Directory Query v2": "Does not perform http communication",
        "dnstwist": "Does not peform http communication",
        "VxStream": "Issue 15544",
        "PagerDuty v2": "Integration requires SSL",
        "TCPIPUtils": "Integration requires SSL",
        "Luminate": "Integration has no proxy checkbox",
        "Shodan": "Integration has no proxy checkbox",
        "Google BigQuery": "Integration has no proxy checkbox",
        "ReversingLabs A1000": "Checking",
        "Check Point": "Checking",
        "okta": "Test Module failing, suspect it requires SSL",
        "Awake Security": "Checking",
        "ArcSight ESM v2": "Checking",
        "Phish.AI": "Checking",
        "Intezer": "Nightly - Checking",
        "ProtectWise": "Nightly - Checking",
        "google-vault": "Nightly - Checking",
        "RSA Archer": "Nightly - Checking",
        "McAfee NSM": "Nightly - Checking",
        "Forcepoint": "Nightly - Checking",
        "palo_alto_firewall": "Need to check test module",
        "Signal Sciences WAF": "error with certificate",
        "google": "'unsecure' parameter not working",
        "EWS Mail Sender": "Inconsistent test (playback fails, record succeeds)",
        "ReversingLabs Titanium Cloud": "No Unsecure checkbox. proxy trying to connect when disabled.",
        "Anomali ThreatStream": "'proxy' parameter not working",
        "Palo Alto Networks Cortex": "SDK",
        "Recorded Future": "might be dynamic test",
        "AlphaSOC Wisdom": "Test module issue",
        "RedLock": "SSL Issues",
        "Microsoft Graph": "Test direct access to oproxy",
        "MicrosoftGraphMail": "Test direct access to oproxy",
        "Microsoft Graph User": "Test direct access to oproxy",
        "Windows Defender Advanced Threat Protection": "Test direct access to oproxy",
        "Microsoft Graph Groups": "Test direct access to oproxy",
        "SafeBreach": "SSL Issues",
        "AWS - CloudWatchLogs": "Issue 20958",
        "Gmail Single User" : "googleclient sdk has time based challenge exchange",
        "Gmail": "googleclient sdk has time based challenge exchange"
    }
}<|MERGE_RESOLUTION|>--- conflicted
+++ resolved
@@ -2054,13 +2054,12 @@
             "playbookID": "Tanium v2 - Test"
         },
         {
-<<<<<<< HEAD
             "integrations": "GoogleCloudTranslate",
             "playbookID": "GoogleCloudTranslate-Test"
-=======
+        },
+        {
             "integrations": "Infoblox",
             "playbookID": "Infoblox Test"
->>>>>>> e1c5fa4b
         }
     ],
     "skipped_tests": {
