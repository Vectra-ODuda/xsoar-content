{
    "testTimeout": 120,
    "testInterval": 30,
    "tests": [
        {
<<<<<<< HEAD
            "integrations": [
                "AlienVault OTX",
                "urlscan.io"
            ],
            "playbookID": "url_enrichment_-_generic_test",
            "timeout": 500
=======
            "integrations": {
                "name": "carbonblackprotection",
                "byoi": false
            },
            "playbookID": "get_file_endpoint_history_-_carbon_black_protection_-_test",
            "timeout": 240
>>>>>>> 196ff848
        },
        {
            "playbookID": "process_email_-_generic_-_test",
            "timeout": 240
        },
        {
            "integrations": "McAfee Threat Intelligence Exchange",
            "playbookID": "get_file_endpoint_history_-_tie_-_test",
            "timeout": 240
        },
        {
            "integrations": {
                "name": "carbonblack",
                "byoi": false
            },
            "playbookID": "get_file_endpoint_history_-_carbon_black_response_-_test",
            "timeout": 240
        },
        {
            "integrations": [
              "AlienVault OTX",
              {
                "name": "activedir",
                "byoi": false
              }],
            "playbookID": "entity_enrichment_generic_test",
            "timeout": 240
        },
        {
            "integrations":"Cylance Protect",
            "playbookID": "get_file_sample_by_hash_-_cylance_protect_-_test",
            "timeout": 240
        },
        {
            "integrations": {
                "name": "carbonblack",
                "byoi": false
            },
            "playbookID": "get_file_sample_by_hash_-_carbon_black_enterprise_Response_-_test"
        },
        {
            "integrations": "ThreatExchange",
            "playbookID": "extract_indicators_-_generic_-_test",
            "timeout": 240
        },
        {
            "integrations": {
                "name": "activedir",
                "byoi": false
            },
            "playbookID": "account_enrichment_-_generic_test"
        },
        {
            "integrations": {
                "name": "carbonblack",
                "byoi": false
            },
            "playbookID": "block_endpoint_-_carbon_black_response_-_test"
        },
        {
            "integrations": "FalconHost",
            "playbookID": "Get File Endpoint History - CrowdStrike"
        },
        {
            "integrations": "FalconHost",
            "playbookID": "crowdstrike_endpoint_enrichment_-_test"
        },
        {
          "integrations": "AlienVault OTX",
          "playbookID": "ip_enrichment_generic_test"
        },
        {
            "integrations": "Cylance Protect",
            "playbookID": "endpoint_enrichment_-_generic_test"
        },
        {
            "playbookID": "ExposeIncidentOwner-Test"
        },
        {
            "integrations": "OpenPhish",
            "playbookID": "email_test"
        },
        {
            "integrations": [],
            "playbookID": "Test CommonServer"
        },
        {
            "integrations": "GoogleSafeBrowsing",
            "playbookID": "Google Safe Browsing Test"
        },
        {
          "integrations": "AlienVault OTX",
          "playbookID": "domain_enrichment_generic_test"
        },
        {
            "integrations": "PostgreSQL",
            "playbookID": "PostgreSQL Test"
        },
        {
            "integrations": "Qualys",
            "playbookID": "Qualys-Test"
        },
        {
            "integrations": {
                "name": "google",
                "byoi": false
            },
            "playbookID": "GsuiteTest"
        },
        {
            "integrations": "OpenPhish",
            "playbookID": "OpenPhish Test Playbook"
        },
        {
            "integrations": "RSA Archer",
            "playbookID": "Archer-Test-Playbook",
            "nightly": true
        },
        {
            "integrations": "ThreatExchange",
            "playbookID": "ThreatExchange-test"
        },
        {
            "integrations": "jira",
            "playbookID": "Jira-Test"
        },
        {
            "integrations": "ThreatConnect",
            "playbookID": "test-ThreatConnect"
        },
        {
            "integrations": "XFE",
            "playbookID": "XFE Test",
            "timeout": 140,
            "nightly": true
        },
        {
            "integrations": "ipinfo",
            "playbookID": "IPInfoTest"
        },
        {
            "integrations": "jira",
            "playbookID": "VerifyHumanReadableFormat"
        },
        {
            "playbookID": "ExtractURL Test"
        },
        {
            "integrations": {
                "name": "carbonblack",
                "byoi": false
            },
            "playbookID": "CB-Response-Test",
            "nightly": true
        },
        {
            "playbookID": "TestCommonPython"
        },
        {
            "playbookID": "TestFileCreateAndUpload"
        },
        {
            "playbookID": "TestIsValueInArray"
        },
        {
            "playbookID": "TestStringReplace"
        },
        {
            "playbookID": "TestHttpPlaybook"
        },
        {
            "integrations": "VxStream",
            "playbookID": "VxStream Test"
        },
        {
            "integrations": "SplunkPy",
            "playbookID": "Splunk-Test"
        },
        {
            "integrations" : "McAfee NSM",
            "playbookID" : "McAfeeNSMTest",
            "timeout" : 400,
            "nightly": true
        },
        {
            "integrations": "McAfee Active Response",
            "playbookID": "McAfee-MAR_Test"
        },
        {
            "integrations": "PhishTank",
            "playbookID": "PhishTank Testing"
        },
        {
            "integrations": "McAfee Web Gateway",
            "playbookID": "McAfeeWebGatewayTest",
            "timeout" : 500
        },
        {
            "integrations": "TCPIPUtils",
            "playbookID": "TCPUtils-Test"
        },
        {
            "integrations": "McAfee Threat Intelligence Exchange",
            "playbookID": "McAfee-TIE Test"
        },
        {
            "integrations": "Tanium",
            "playbookID": "Tanium Demo Playbook",
            "nightly": true,
            "timeout": 1200
        },
        {
            "playbookID": "ProofpointDecodeURL-Test",
            "timeout": 300,
            "interval": 20
        },
        {
            "playbookID": "listExecutedCommands-Test"
        },
        {
            "integrations": "Service Manager",
            "playbookID": "TestHPServiceManager",
            "timeout": 400
        },
        {
            "integrations": "iDefense",
            "playbookID": "iDefenseTest",
            "timeout": 300
        },
        {
            "playbookID": "LanguageDetect-Test",
            "timeout": 300
        },
        {
            "playbookID": "TestWordFileToIOC",
            "timeout": 300
        },
        {
            "integrations": "ArcSight Logger",
            "playbookID": "ArcSight Logger test"
        },
        {
            "integrations": "Forcepoint",
            "playbookID": "forcepoint test",
            "timeout": 500,
            "nightly": true
        },
        {
            "playbookID": "GeneratePassword-Test"
        }
    ],
    "skipped": [
        {
            "integrations": "Cisco Umbrella Investigate",
            "playbookID": "Cisco-Umbrella-Test"
        },
        {
            "integrations": "icebrg",
            "playbookID": "Icebrg Test",
            "timeout" : 500
        },
        {
            "integrations": "Symantec MSS",
            "playbookID": "SymantecMSSTest"
        },
        {
            "integrations": "Joe Security",
            "playbookID": "JoeSecurityTestPlaybook",
            "timeout": 500
        },
        {
            "integrations": "McAfee ESM-v10",
            "playbookID": "McAfeeESMTest",
            "timeout": 500
        },
        {
            "playbookID": "TestParseCSV"
        },
        {
            "integrations": "VMware",
            "playbookID": "VMWare Test"
        },
        {
            "integrations": [
                "AlienVault OTX",
                "urlscan.io"
            ],
            "playbookID": "url_enrichment_-_generic_test",
            "timeout": 400
        }
    ]
}<|MERGE_RESOLUTION|>--- conflicted
+++ resolved
@@ -3,21 +3,20 @@
     "testInterval": 30,
     "tests": [
         {
-<<<<<<< HEAD
             "integrations": [
                 "AlienVault OTX",
                 "urlscan.io"
             ],
             "playbookID": "url_enrichment_-_generic_test",
             "timeout": 500
-=======
+        },
+        {
             "integrations": {
                 "name": "carbonblackprotection",
                 "byoi": false
             },
             "playbookID": "get_file_endpoint_history_-_carbon_black_protection_-_test",
             "timeout": 240
->>>>>>> 196ff848
         },
         {
             "playbookID": "process_email_-_generic_-_test",
