--- conflicted
+++ resolved
@@ -884,11 +884,7 @@
         "sep_-_test_endpoint_search": "Failed test, need to fix",
         "tenable-sc-scan-test": "Scan takes too long",
         "Microsoft Graph Test": "DB is missing alerts to test on - in work of DevOps",
-<<<<<<< HEAD
-        "ParseEmailFiles-test": "Will be handled by yaakovi later this week"
-=======
         "Netskope Test": "problem with API, @yaakovi is reaching out to them"
->>>>>>> 2bfc8d67
     },
     "skipped_integrations": {
         "FortiGate": "License expired, in the process of getting new one",
