{
    "testTimeout": 160,
    "testInterval": 20,
    "tests": [
        {
            "integrations": "MicrosoftGraphMail",
            "playbookID": "MicrosoftGraphMail-Test"
        },
        {
            "integrations": "Symantec Management Center",
            "playbookID": "SymantecMC_TestPlaybook"
        },
        {
            "integrations": "Tufin",
            "playbookID": "Tufin Test"
        },
        {
            "integrations": "Vertica",
            "playbookID": "Vertica Test"
        },
        {
            "integrations": "Server Message Block (SMB)",
            "playbookID": "SMB test"
        },
        {
            "playbookID": "TestParseEmailHeaders"
        },
        {
            "playbookID": "TestParseEmailFile-deprecated-script"
        },
        {
            "integrations": "RSA NetWitness Packets and Logs",
            "playbookID": "rsa_packets_and_logs_test"
        },
        {
            "playbookID": "test_similar_incidents"
        },
        {
            "playbookID": "autofocus_test",
            "integrations": "Autofocus"
        },
        {
            "playbookID": "CheckpointFW-test",
            "integrations": "Check Point"
        },
        {
            "playbookID": "RegPathReputationBasicLists_test"
        },
        {
            "playbookID": "RandomStringGenerateTest"
        },
        {
            "playbookID": "DocumentationTest",
            "integrations": "ipinfo"
        },
        {
            "playbookID": "HighlightWords_Test"

        },
        {
            "playbookID": "StringContainsArray_test"
        },
        {
            "integrations": "Fidelis Elevate Network",
            "playbookID": "Fidelis-Test"
        },
        {
            "integrations": "Thinkst Canary",
            "playbookID": "CanaryTools Test"
        },
        {
            "integrations": "ThreatMiner",
            "playbookID": "ThreatMiner-Test"
        },
        {
            "playbookID": "StixCreator-Test"
        },
        {
            "integrations": "Pwned",
            "playbookID": "Pwned test",
            "nightly": true
        },
        {
            "integrations": "Alexa Rank Indicator",
            "playbookID": "Alexa Test Playbook"
        },
        {
            "playbookID": "UnEscapeURL-Test"
        },
        {
            "playbookID": "UnEscapeIPs-Test"
        },
        {
            "playbookID": "ExtractDomainFromUrlAndEmail-Test"
        },
        {
            "playbookID": "ConvertKeysToTableFieldFormat_Test"
        },
        {
            "playbookID": "ParseCSVnullbytesTest"
        },
        {
            "integrations": "CVE Search",
            "playbookID": "cveReputation Test"
        },
        {
            "integrations": "HashiCorp Vault",
            "playbookID": "hashicorp_test"
        },
        {
            "integrations": "Dell Secureworks",
            "playbookID": "secureworks_test"
        },
        {
            "integrations": "ServiceNow",
            "playbookID": "servicenow_test_new"
        },
        {
            "integrations": "ExtraHop",
            "playbookID": "ExtraHop-Test"
        },
        {
            "playbookID": "Test CommonServer"
        },
        {
            "integrations": "CIRCL",
            "playbookID": "CirclIntegrationTest"
        },
        {
            "integrations": "MISP V2",
            "playbookID": "MISP V2 Test"
        },
        {
            "playbookID": "test-LinkIncidentsWithRetry"
        },
        {
            "playbookID": "CopyContextToFieldTest"
        },
        {
            "integrations": "OTRS",
            "playbookID": "OTRS Test",
            "fromversion": "4.1.0"
        },
        {
            "integrations": "Attivo Botsink",
            "playbookID": "AttivoBotsinkTest"
        },
        {
            "playbookID": "CreatePhishingClassifierMLTest",
            "timeout" : 2400
        },
        {
            "integrations": "Cymon",
            "playbookID": "playbook-Cymon_Test"
        },
        {
            "integrations": "FortiGate",
            "playbookID": "Fortigate Test"
        },
        {
            "integrations": "SNDBOX",
            "playbookID": "SNDBOX_Test"
        },
        {
            "integrations": "SNDBOX",
            "playbookID": "Detonate File - SNDBOX - Test",
            "timeout": 2400,
            "nightly": true
        },
        {
            "integrations": "VxStream",
            "playbookID": "Detonate File - HybridAnalysis - Test",
            "timeout": 2400
        },
        {
            "playbookID": "WordTokenizeTest"
        },
        {
            "integrations": "Awake Security",
            "playbookID": "awake_security_test_pb"
        },
        {
          "integrations": "Tenable.sc",
          "playbookID": "tenable-sc-test",
          "timeout": 240,
          "nightly": true
        },
        {
            "integrations": "MimecastV2",
            "playbookID": "Mimecast test"
        },
        {
            "playbookID": "CreateEmailHtmlBody_test_pb"
        },
        {
          "playbookID": "ReadPDFFile-Test"
        },
        {
          "playbookID": "JSONtoCSV-Test"
        },
        {
            "integrations": "Panorama",
            "instance_names": "palo_alto_firewall",
            "playbookID": "palo_alto_firewall_test_pb",
            "timeout": 1000,
            "nightly": true
        },
        {
            "integrations": "Panorama",
            "instance_names": "palo_alto_panorama",
            "playbookID": "palo_alto_panorama_test_pb",
            "timeout": 1000,
            "nightly": true
        },
        {
          "integrations": "Tenable.io",
          "playbookID": "Tenable.io test"
        },
        {
          "playbookID": "URLDecode-Test"
        },
        {
          "playbookID": "GetTime-Test"
        },
        {
          "integrations": "Tenable.io",
          "playbookID": "Tenable.io Scan Test",
          "nightly": true,
          "timeout": 900
        },
        {
            "integrations": "Tenable.sc",
            "playbookID": "tenable-sc-scan-test",
            "nightly": true,
            "timeout": 600
        },
        {
            "integrations": "google-vault",
            "playbookID": "Google-Vault-Generic-Test",
            "nightly": true,
            "timeout": 3600
        },
        {
            "integrations": "google-vault",
            "playbookID": "Google_Vault-Search_And_Display_Results_test",
            "nightly": true,
            "timeout": 3600
        },
        {
            "playbookID": "Luminate-TestPlaybook",
            "integrations": "Luminate"
        },
        {
            "playbookID": "ParseEmailFiles-test"
        },
        {
            "playbookID": "ParseExcel-test"
        },
        {
            "playbookID": "Detonate File - No Files test"
        },
        {
            "integrations": [
                "Panorama",
                "Check Point"
            ],
            "instance_names": "palo_alto_firewall",
            "playbookID": "blockip_test_playbook"
        },
        {
            "integrations": "Palo Alto Minemeld",
            "playbookID": "minemeld_test"
        },
        {
            "integrations": "InfoArmor VigilanteATI",
            "playbookID": "InfoArmorVigilanteATITest"
        },
        {
            "integrations": "IntSights",
            "instance_names": "intsights_standard_account",
            "playbookID": "IntSights Test",
            "nightly": true,
            "timeout": 500
        },
        {
            "integrations": "IntSights",
            "playbookID": "IntSights Mssp Test",
            "instance_names": "intsights_mssp_account",
            "nightly": true,
            "timeout": 500
        },
        {
            "integrations": "dnstwist",
            "playbookID": "dnstwistTest"
        },
        {
            "integrations": "BitDam",
            "playbookID": "Detonate File - BitDam Test"
        },
        {
            "integrations": "Threat Grid",
            "playbookID": "Test-Detonate URL - ThreatGrid",
            "timeout": 600
        },
        {
            "integrations": "Threat Grid",
            "playbookID": "ThreatGridTest",
            "timeout": 600
        },
        {
            "integrations": [
                "Palo Alto Minemeld",
                "Panorama"
            ],
            "instance_names": "palo_alto_firewall",
            "playbookID": "block_indicators_-_generic_-_test"
        },
        {
          "integrations": "Signal Sciences WAF",
          "playbookID": "SignalSciences-Test"
        },
        {
            "integrations": "RTIR",
            "playbookID": "RTIR Test"
        },
        {
            "integrations": "RedCanary",
            "playbookID": "RedCanaryTest",
            "nightly" : true
        },
        {
          "integrations": "Devo",
          "playbookID": "devo_test_playbook"
        },
        {
          "playbookID": "URL Enrichment - Generic v2 - Test",
          "integrations": [
              "Rasterize",
              "VirusTotal - Private API"
          ],
            "instance_names": "virus_total_private_api_general",
            "timeout": 500
        },
        {
            "integrations": "urlscan.io",
            "playbookID": "url_enrichment_-_generic_test",
            "timeout": 500
        },
        {
            "playbookID": "CutTransformerTest"
        },
        {
            "integrations": "SCADAfence CNM",
            "playbookID": "SCADAfence_test"
        },
        {
            "integrations": "ProtectWise",
            "playbookID": "Protectwise-Test"
        },
        {
            "integrations": "WhatsMyBrowser",
            "playbookID": "WhatsMyBrowser-Test"
        },
        {

            "integrations": "BigFix",
            "playbookID": "BigFixTest"
        },
        {
            "integrations": "Lastline",
            "playbookID": "Lastline - testplaybook",
            "nightly": true
        },
        {
            "integrations": "epo",
            "playbookID": "Test Playbook McAfee ePO"
        },
        {
            "integrations": "activedir",
            "playbookID": "calculate_severity_-_critical_assets_-_test"
        },
        {
            "playbookID": "TextFromHTML_test_playbook"
        },
        {
            "playbookID": "PortListenCheck-test"
        },
        {
            "integrations": "ThreatExchange",
            "playbookID": "ThreatExchange-test"
        },
        {
            "integrations": "ThreatExchange",
            "playbookID": "extract_indicators_-_generic_-_test",
            "timeout": 240
        },
        {
            "integrations": "Joe Security",
            "playbookID": "JoeSecurityTestPlaybook",
            "timeout": 500,
            "nightly": true
        },
        {
            "integrations": "Joe Security",
            "playbookID": "JoeSecurityTestDetonation",
            "timeout": 2000,
            "nightly": true
        },
        {
            "integrations": "WildFire",
            "playbookID": "Wildfire Test"
        },
        {
            "integrations": "GRR",
            "playbookID": "grr_test",
            "nightly": true
        },
        {
            "integrations": "VirusTotal",
            "instance_names": "virus_total_general",
            "playbookID": "virusTotal-test-playbook",
            "timeout": 1400,
            "nightly": true
        },
        {
            "integrations": "VirusTotal",
            "instance_names": "virus_total_preferred_vendors",
            "playbookID": "virusTotaI-test-preferred-vendors",
            "timeout": 1400,
            "nightly": true
        },
        {
            "integrations": "Preempt",
            "playbookID": "Preempt Test"
        },
        {   "integrations": "Gmail",
            "playbookID": "get_original_email_-_gmail_-_test"
        },
        {
            "integrations": "EWS v2",
            "playbookID": "get_original_email_-_ews-_test"
        },
        {
            "integrations": ["EWS v2","EWS Mail Sender"],
            "playbookID": "EWS search-mailbox test",
            "timeout": 300
        },
        {
            "integrations": "PagerDuty v2",
            "playbookID": "PagerDuty Test"
        },
        {
            "playbookID": "test_delete_context"
        },
        {
            "playbookID": "GmailTest",
            "integrations": "Gmail"
        },
        {
            "playbookID": "Gmail Convert Html Test",
            "integrations": "Gmail"
        },
        {
            "playbookID": "TestParseCSV"
        },
        {
            "integrations": "Shodan",
            "playbookID": "ShodanTest"
        },
        {
            "playbookID": "Extract Indicators From File - test"
        },
        {
            "playbookID": "dedup_-_generic_-_test"
        },
        {
            "playbookID": "TestDedupIncidentsPlaybook"
        },
        {
            "playbookID": "TestDedupIncidentsByName"
        },
        {
            "integrations": "McAfee Advanced Threat Defense",
            "playbookID": "Test Playbook McAfee ATD",
            "timeout": 700
        },
        {
            "integrations": "McAfee Advanced Threat Defense",
            "playbookID": "Test Playbook McAfee ATD Upload File"
        },
        {
            "playbookID": "exporttocsv_script_test"
        },
        {
            "integrations": "Intezer",
            "playbookID": "Intezer Testing",
            "nightly": true,
            "timeout": 500
        },
        {
            "integrations": "FalconIntel",
            "playbookID": "CrowdStrike Falcon Intel v2"
        },
        {
          "playbookID": "ContextGetters_Test"
        },
        {
            "integrations": [
                "Mail Sender (New)",
                "google"
            ],
            "playbookID": "Mail Sender (New) Test"
        },
        {
            "playbookID": "buildewsquery_test"
        },
        {
            "integrations": "Rapid7 Nexpose",
            "playbookID": "nexpose_test",
            "timeout": 240
        },
        {
            "integrations": "EWS Mail Sender",
            "playbookID": "EWS Mail Sender Test"
        },
        {
            "integrations": "EWS Mail Sender",
            "playbookID": "EWS Mail Sender Test 2"
        },
        {
            "playbookID": "decodemimeheader_-_test"
        },
        {
            "integrations": "CVE Search",
            "playbookID": "cve_enrichment_-_generic_-_test"
        },
        {
            "playbookID": "test_url_regex"
        },
        {
            "integrations": "Skyformation",
            "playbookID": "TestSkyformation"
        },
        {
            "integrations": "okta",
            "playbookID": "okta_test_playbook",
            "timeout": 240
        },
        {
            "playbookID": "Test filters & transformers scripts"
        },
        {
            "integrations": "Salesforce",
            "playbookID": "SalesforceTestPlaybook"
        },
        {
            "integrations": "McAfee ESM-v10",
            "playbookID": "McAfeeESMTest",
            "timeout": 500
        },
        {
            "integrations": "GoogleSafeBrowsing",
            "playbookID": "Google Safe Browsing Test",
            "timeout": 240
        },
        {
            "integrations": "EWS v2",
            "playbookID": "EWSv2_empty_attachment_test"
        },
        {
            "integrations": "EWS v2",
            "playbookID": "EWS Public Folders Test"
        },
        {
            "playbookID": "TestWordFileToIOC",
            "timeout": 300
        },
        {
            "integrations": "Symantec Endpoint Protection V2",
            "playbookID": "SymantecEndpointProtection_Test"
        },
        {
            "integrations": "carbonblackprotection",
            "playbookID": "search_endpoints_by_hash_-_carbon_black_protection_-_test",
            "timeout": 500
        },
        {
            "playbookID": "process_email_-_generic_-_test",
            "timeout": 240
        },
        {
            "integrations": "activedir",
            "playbookID": "account_enrichment_-_generic_test"
        },
        {
            "integrations": "FalconHost",
            "playbookID": "search_endpoints_by_hash_-_crowdstrike_-_test",
            "timeout": 500
        },
        {
            "integrations": "FalconHost",
            "playbookID": "CrowdStrike Endpoint Enrichment - Test"
        },
        {
          "integrations": "FalconHost",
          "playbookID": "crowdstrike_falconhost_test"
        },
        {
            "integrations": "CrowdstrikeFalcon",
            "playbookID": "Test - CrowdStrike Falcon",
            "fromversion": "4.1.0"
        },
        {
            "integrations": [
                "VirusTotal"
            ],
            "instance_names": "virus_total_general",
            "playbookID": "ip_enrichment_generic_test"
        },
        {
            "playbookID": "ExposeIncidentOwner-Test"
        },
        {
            "integrations": "OpenPhish",
            "playbookID": "email_test"
        },
        {
            "integrations": "VirusTotal",
            "instance_names": "virus_total_general",
            "playbookID": "domain_enrichment_generic_test"
        },
        {
            "integrations": "PostgreSQL",
            "playbookID": "PostgreSQL Test"
        },
        {
            "integrations": "google",
            "playbookID": "GsuiteTest"
        },
        {
            "integrations": "OpenPhish",
            "playbookID": "OpenPhish Test Playbook"
        },
        {
            "integrations": "RSA Archer",
            "playbookID": "Archer-Test-Playbook",
            "nightly": true
        },
        {
            "integrations": "jira",
            "playbookID": "Jira-Test"
        },
        {
            "integrations": "jira-v2",
            "playbookID": "Jira-v2-Test"
        },
        {
            "integrations": "ipinfo",
            "playbookID": "IPInfoTest"
        },
        {
            "integrations": "jira",
            "playbookID": "VerifyHumanReadableFormat"
        },
        {
            "playbookID": "ExtractURL Test"
        },
        {
            "playbookID": "strings-test"
        },
        {
            "playbookID": "TestCommonPython"
        },
        {
            "playbookID": "TestFileCreateAndUpload"
        },
        {
            "playbookID": "TestIsValueInArray"
        },
        {
            "playbookID": "TestStringReplace"
        },
        {
            "playbookID": "TestHttpPlaybook"
        },
        {
            "integrations": "SplunkPy",
            "playbookID": "Splunk-Test"
        },
        {
            "integrations": "SplunkPy",
            "playbookID": "SplunkPySearch_Test"
        },
        {
            "integrations" : "McAfee NSM",
            "playbookID" : "McAfeeNSMTest",
            "timeout" : 400,
            "nightly": true
        },
        {
            "integrations": "PhishTank",
            "playbookID": "PhishTank Testing"
        },
        {
            "integrations": "McAfee Web Gateway",
            "playbookID": "McAfeeWebGatewayTest",
            "timeout" : 500
        },
        {
            "integrations": "TCPIPUtils",
            "playbookID": "TCPUtils-Test"
        },
        {
            "playbookID": "ProofpointDecodeURL-Test",
            "timeout": 300
        },
        {
            "playbookID": "listExecutedCommands-Test"
        },
        {
            "integrations": "Service Manager",
            "playbookID": "TestHPServiceManager",
            "timeout": 400
        },
        {
            "playbookID": "LanguageDetect-Test",
            "timeout": 300
        },
        {
            "integrations": "Forcepoint",
            "playbookID": "forcepoint test",
            "timeout": 500,
            "nightly": true
        },
        {
            "playbookID": "GeneratePassword-Test"
        },
        {
            "playbookID": "ZipFile-Test"
        },
        {
            "playbookID": "ExtractDomainTest"
        },
        {
            "playbookID": "Test-IsMaliciousIndicatorFound"
        },
        {
            "playbookID": "TestExtractHTMLTables"
        },
        {
            "integrations": "carbonblackliveresponse",
            "playbookID": "CarbonBlackLiveResponseTest",
            "nightly": true
        },
        {
            "playbookID": "TestSafeBreach",
            "integrations": "SafeBreach"
        },
        {
            "integrations": "urlscan.io",
            "playbookID": "urlscan_malicious_Test",
            "timeout": 300
        },
        {
            "integrations": "EWS v2",
            "playbookID": "pyEWS_Test"
        },
        {

            "integrations": "Netskope",
            "playbookID": "Netskope Test"
        },
        {
            "integrations": "Cylance Protect v2",
            "playbookID": "Cylance Protect v2 Test"
        },
        {
            "integrations": "ReversingLabs Titanium Cloud",
            "playbookID": "ReversingLabsTCTest"
        },
        {
            "integrations": "ReversingLabs A1000",
            "playbookID": "ReversingLabsA1000Test"
        },
        {
            "integrations": "Demisto Lock",
            "playbookID": "DemistoLockTest"
        },
        {
            "playbookID": "test-domain-indicator",
            "timeout": 400
        },
        {
            "playbookID": "Cybereason Test",
            "integrations": "Cybereason",
            "timeout": 1200,
            "fromversion": "4.1.0"
        },
        {
            "integrations": "VirusTotal - Private API",
            "instance_names": "virus_total_private_api_general",
            "playbookID": "File Enrichment - Virus Total Private API Test",
            "nightly": true
        },
        {
            "integrations": "VirusTotal - Private API",
            "instance_names": "virus_total_private_api_general",
            "playbookID": "virusTotalPrivateAPI-test-playbook",
            "timeout": 1400,
            "nightly": true
        },
        {
            "integrations": "VirusTotal - Private API",
            "instance_names": "virus_total_private_api_preferred_vendors",
            "playbookID": "virusTotalPrivateAPI-test-preferred-vendors",
            "timeout": 1400,
            "nightly": true
        },
        {
            "integrations": "Cisco Meraki",
            "playbookID": "Cisco-Meraki-Test"
        },
        {
            "integrations": "Tanium",
            "playbookID": "Tanium Test Playbook",
            "nightly": true,
            "timeout": 1200
        },
        {
            "integrations": "Recorded Future",
            "playbookID": "Recorded Future Test",
            "nightly": true
        },
        {
            "integrations": "Microsoft Graph",
            "playbookID": "Microsoft Graph Test"
        },
        {
            "integrations": "Microsoft Graph User",
            "playbookID": "Microsoft Graph - Test"
        },
        {
            "integrations": "RedLock",
            "playbookID": "RedLockTest",
            "nightly": true
        },
        {
            "integrations": "Symantec Messaging Gateway",
            "playbookID": "Symantec Messaging Gateway Test"
        },
        {
            "integrations": "ThreatConnect",
            "playbookID": "test-ThreatConnect"
        },
        {
            "integrations": "VxStream",
            "playbookID": "VxStream Test",
            "nightly": true
        },
        {
            "integrations":"Cylance Protect",
            "playbookID": "get_file_sample_by_hash_-_cylance_protect_-_test",
            "timeout": 240
        },
        {
            "integrations": "Cylance Protect",
            "playbookID": "endpoint_enrichment_-_generic_test"
        },
        {
            "integrations": "QRadar",
            "playbookID": "test_Qradar"
        },
        {
            "integrations": "VMware",
            "playbookID": "VMWare Test"
        },
        {
            "integrations": "Anomali ThreatStream",
            "playbookID": "Anomali_ThreatStream_Test"
        },
        {
            "integrations": "Farsight DNSDB",
            "playbookID": "DNSDBTest"
        },
        {
            "integrations": "carbonblack-v2",
            "playbookID": "CarbonBlackResponseTest"
        },
        {
            "integrations": "Cisco Umbrella Investigate",
            "playbookID": "Cisco Umbrella Test"
        },
        {
            "integrations": "icebrg",
            "playbookID": "Icebrg Test",
            "timeout" : 500
        },
        {
            "integrations": "Symantec MSS",
            "playbookID": "SymantecMSSTest"
        },
        {
            "integrations": "Remedy AR",
            "playbookID": "Remedy AR Test"
        },
        {
            "integrations": "McAfee Active Response",
            "playbookID": "McAfee-MAR_Test",
            "timeout": 700
        },
        {
            "integrations": "McAfee Threat Intelligence Exchange",
            "playbookID": "McAfee-TIE Test",
            "timeout": 700
        },
        {
            "integrations": "ArcSight Logger",
            "playbookID": "ArcSight Logger test"
        },
        {
            "integrations": "ArcSight ESM v2",
            "playbookID": "ArcSight ESM v2 Test"
        },
        {
            "integrations": "ArcSight ESM v2",
            "playbookID": "test Arcsight - Get events related to the Case"
        },
        {
            "integrations": "XFE",
            "playbookID": "XFE Test",
            "timeout": 140,
            "nightly": true
        },
        {
            "integrations": "McAfee Threat Intelligence Exchange",
            "playbookID": "search_endpoints_by_hash_-_tie_-_test",
            "timeout": 500
        },
        {
            "integrations": "iDefense",
            "playbookID": "iDefenseTest",
            "timeout": 300
        },
        {
            "integrations": "AbuseIPDB",
            "playbookID": "AbuseIPDB Test",
            "nightly": true
        },
        {
            "integrations": "AbuseIPDB",
            "playbookID": "AbuseIPDB PopulateIndicators Test",
            "nightly": true
        },
        {
            "integrations" : "jira",
            "playbookID" : "JiraCreateIssue-example-test"
        },
        {
            "integrations": "LogRhythm",
            "playbookID": "LogRhythm-Test-Playbook",
            "timeout": 200
        },
        {
            "integrations": "FireEye HX",
            "playbookID": "FireEye HX Test"
        },
        {
            "integrations": "Phish.AI",
            "playbookID": "PhishAi-Test"
        },
        {
            "integrations": "Phish.AI",
            "playbookID": "Test-Detonate URL - Phish.AI"
        },
        {
            "integrations": "Centreon",
            "playbookID": "Centreon-Test-Playbook"
        },
        {
            "playbookID": "ReadFile test"
        },
        {
            "integrations": "TruSTAR",
            "playbookID": "TruSTAR Test"
        },
        {
            "integrations": "AlphaSOC Wisdom",
            "playbookID": "AlphaSOC-Wisdom-Test"
        },
        {
            "integrations": "Jask",
            "playbookID": "Jask_Test",
            "fromversion": "4.1.0"
        },
        {
            "integrations": "Qualys",
            "playbookID": "Qualys-Test",
            "nightly": true
        },
        {
            "integrations": "Whois",
            "playbookID": "whois_test"
        },
        {
            "integrations": "RSA NetWitness Endpoint",
            "playbookID": "NetWitness Endpoint Test"
        },
        {
            "integrations": "Check Point Sandblast",
            "playbookID": "Sandblast_malicious_test"
        },
        {
            "playbookID": "TestMatchRegex"
        },
        {
            "integrations": "ActiveMQ",
            "playbookID": "ActiveMQ Test"
        },
        {
            "playbookID": "RegexGroups Test"
        },
        {
            "integrations": "Cisco pxGrid ISE",
            "playbookID": "cisco-ise-test-playbook"
        },
        {
            "integrations": "RSA NetWitness v11.1",
            "playbookID": "RSA NetWitness Test"
        },
        {
            "integrations": "Rasterize",
            "playbookID": "RasterizeImageTest"
        },
        {
            "playbookID": "ExifReadTest"
        },
        {
          "integrations": "Cuckoo Sandbox",
          "playbookID": "CuckooTest",
          "timeout": 700
        },
        {
            "integrations" : "VxStream",
            "playbookID" : "Test-Detonate URL - Crowdstrike",
            "timeout" : 1200
        },
        {
            "playbookID": "Detonate File - Generic Test",
            "timeout": 500
        },
        {
            "integrations": [
                "Lastline",
                "WildFire",
                "SNDBOX",
                "VxStream",
                "McAfee Advanced Threat Defense"
            ],
            "playbookID" : "Detonate File - Generic Test",
            "timeout" : 2400,
            "nightly" : true
        },
        {
            "playbookID": "detonate_file_-_generic_test"
        },
        {
            "playbookID": "STIXParserTest"
        },
        {
           "playbookID": "Detonate URL - Generic Test",
           "timeout": 2000,
           "nightly": true,
           "integrations": [
             "McAfee Advanced Threat Defense",
             "VxStream",
             "Lastline"
           ]
        },
        {
            "playbookID": "ReadPDFFile-Test"
        },
        {
            "integrations": [
                "VirusTotal",
                "urlscan.io",
                "activedir"
            ],
            "instance_names": "virus_total_general",
            "playbookID": "entity_enrichment_generic_test",
            "timeout": 240
        },
        {
            "integrations": [
                "FalconHost",
                "McAfee Threat Intelligence Exchange",
                "carbonblackprotection",
                "carbonblack"
            ],
            "playbookID": "search_endpoints_by_hash_-_generic_-_test",
            "timeout": 500
        },
        {
            "integrations": "Zscaler",
            "playbookID": "Zscaler Test",
            "nightly": true,
            "timeout": 500
        },
        {
            "playbookID": "DemistoUploadFileToIncident Test",
            "integrations": "Demisto REST API"
        },
        {
            "playbookID": "DemistoUploadFile Test",
            "integrations": "Demisto REST API"
        },
        {
            "playbookID": "MaxMind Test",
            "integrations": "MaxMind GeoIP2"

        },
        {
            "playbookID": "Test_Sagemaker",
            "integrations": "AWS Sagemaker"

        },
        {
            "playbookID": "Phishing test - attachment",
            "timeout": 600,
            "nightly": true,
            "integrations": [
                "EWS Mail Sender",
                "Pwned",
                "Demisto REST API",
                "Palo Alto Minemeld"
            ]
        },
        {
            "playbookID": "Phishing test - Inline",
            "timeout": 500,
            "nightly": true,
            "integrations": [
                "EWS Mail Sender",
                "Pwned",
                "Demisto REST API",
                "Palo Alto Minemeld"
            ]
        },
        {
            "integrations": "duo",
            "playbookID": "DUO Test Playbook"
        },
        {
            "playbookID": "SLA Scripts - Test"
        },
        {
            "playbookID": "PcapHTTPExtractor-Test"
        },
        {
            "playbookID": "Ping Test Playbook"
        },
        {
            "playbookID": "Active Directory Test",
            "instance_names": "active_directory_query_v2",
            "integrations": "Active Directory Query v2"
        },
        {
            "integrations": "Active Directory Query v2",
            "instance_names": "active_directory_query_v2_with_port_configuration",
            "playbookID": "Active Directory Query V2 configuration with port"
        },
        {
            "integrations": "mysql",
            "playbookID": "MySQL Test"
        },
        {
            "integrations": "Phishme Intelligence",
            "playbookID": "Test - PhishMe Intelligence",
            "timeout": 500
        },
        {
            "integrations": "Google Resource Manager",
            "playbookID": "GoogleResourceManager-Test",
            "timeout": 500,
            "nightly": true
        },
        {
            "integrations": "Freshdesk",
            "playbookID": "Freshdesk-Test",
            "timeout": 500,
            "nightly": true
        },
        {
            "playbookID": "Autoextract - Test"
        },
        {
            "playbookID": "FilterByList - Test"
        },
        {
            "integrations": "Kafka V2",
            "playbookID": "Kafka Test"
        },
        {
            "integrations": "McAfee Active Response",
            "playbookID": "Endpoint data collection test",
            "timeout": 500
        },
        {
            "integrations": "McAfee Active Response",
            "playbookID": "MAR - Endpoint data collection test",
            "timeout": 500
        },
        {

            "integrations": "DUO Admin",
            "playbookID": "DuoAdmin API test playbook"
        },
        {
            "playbookID": "TestShowScheduledEntries"
        },
        {
            "integrations": "Symantec Advanced Threat Protection",
            "playbookID": "Symantec ATP Test"

        },
        {
            "playbookID": "CheckDockerImageAvailableTest"
        },
        {
            "integrations": "Threat Grid",
            "playbookID": "Test-Detonate URL - ThreatGrid"
        },
        {
            "integrations": "VirusTotal",
            "instance_names": "virus_total_general",
            "playbookID": "File Enrichment - Generic Test"
        },
        {
            "playbookID": "Endpoint Enrichment - Generic v2 - Test",
            "integrations": [
                "FalconHost",
                "Cylance Protect",
                "carbonblack",
                "epo",
                "activedir"
            ]
        },
        {
            "playbookID": "EmailReputationTest",
            "integrations": "Pwned"
        },
        {
            "integrations": "Symantec Deepsight Intelligence",
            "playbookID": "Symantec Deepsight Test"
        },
        {
            "playbookID": "ExtractDomainFromEmailTest"
        },
        {
            "integrations": "Snowflake",
            "playbookID": "Snowflake-Test"
        },
        {
            "integrations": "Cisco Umbrella Investigate",
            "playbookID": "Domain Enrichment - Generic v2 - Test"
        }
    ],
    "skipped_tests": [
        {
        "domain_enrichment_generic_test": "Test is old and uses VirusTotal which has quota problems. The v2 playbook has a better test",
            "integrations": "Google BigQuery",
            "playbookID": "Google BigQuery Test"
        },
        {
            "integrations": "nmap",
            "playbookID": "af2f5a99-d70b-48c1-8c25-519732b733f2"
        },
        {
            "integrations": "Zoom",
            "playbookID": "Zoom_Test"
        },
        {
            "integrations": "Palo Alto Networks Cortex",
            "playbookID": "Palo Alto Networks Cortex Test",
            "fromversion": "4.1.0"
        },
        {
            "integrations": "Cherwell",
            "playbookID": "Cherwell Example Scripts - test"
        },
        {
            "integrations": "Cherwell",
            "playbookID": "Cherwell - test"
        },
        {
            "integrations": "CarbonBlackProtectionV2",
            "playbookID": "Carbon Black Enterprise Protection V2 Test"
        },
        {
            "integrations": "Active Directory Query v2",
            "instance_names": "active_directory_query_v2",
            "playbookID": "Test ADGetUser Fails with no instances 'Active Directory Query' (old version)"
        },
        {
            "integrations": "ANYRUN",
            "playbookID": "ANYRUN-Test"
        },
        {
            "integrations": "ANYRUN",
            "playbookID": "Detonate File - ANYRUN - Test"
        },
        {
            "integrations": "ANYRUN",
            "playbookID": "Detonate URL - ANYRUN - Test"
        },
        {
            "integrations": "ANYRUN",
            "playbookID": "Detonate File From URL - ANYRUN - Test"
        },
        {
            "integrations": "AWS - S3v2",
            "playbookID": "97393cfc-2fc4-4dfe-8b6e-af64067fc436"
        },
        {
            "integrations": "AWS - CloudWatchLogs",
            "playbookID": "2cddaacb-4e4c-407e-8ef5-d924867b810c"
        },
        {
            "integrations": "AWS - CloudTrail",
            "playbookID": "3da2e31b-f114-4d7f-8702-117f3b498de9"
        },
        {
            "playbookID": "5dc848e5-a649-4394-8300-386770d39d75"
        },
        {
            "integrations": "carbonblackprotection",
            "playbookID": "67b0f25f-b061-4468-8613-43ab13147173"
        },
        {
            "integrations": "carbonblack",
            "playbookID": "block_endpoint_-_carbon_black_response_-_test"
        },
        {
            "integrations": [
                "AWS - EC2",
                "AWS - EC2_copy"
            ],
            "playbookID": "d66e5f86-e045-403f-819e-5058aa603c32"
        },
        {
            "integrations": "DomainTools",
            "playbookID": "DomainTools-Test"
        },
        {
            "integrations": "Cisco Spark",
            "playbookID": "efc817d2-6660-4d4f-890d-90513ca1e180"
        },
        {
            "integrations": "EWS_most_updated",
            "playbookID": "EWS test"
        },
        {
            "playbookID": "Get File Sample By Hash - Generic - Test"
        },
        {
            "playbookID": "Get File Sample From Hash - Generic - Test"
        },
        {
            "playbookID": "get_file_sample_by_hash_-_carbon_black_enterprise_Response_-_test"
        },
        {
            "integrations": "carbonblack",
            "playbookID": "get_file_sample_from_path_-_carbon_black_enterprise_response_-_test"
        },
        {
            "playbookID": "get_file_sample_from_path_-_d2_-_test"
        },
        {
            "integrations": "carbonblack",
            "playbookID": "get_file_sample_from_path_-_generic_-_test"
        },
        {
            "integrations": "Remedy On-Demand",
            "playbookID": "Remedy-On-Demand-Test"
        },
        {
            "playbookID": "ssdeepreputationtest"
        },
        {
            "playbookID": "TestIsEmailAddressInternal"
        },
        {
            "integrations": "AWS - S3",
            "playbookID": "113aca8a-ee52-419f-89a6-150ee232d0d1"
        },
        {
            "playbookID": "search_endpoints_by_hash_-_carbon_black_response_-_test"
        },
        {
            "playbookID": "GoogleCloudCompute-Test"
        }
    ],
    "skipped_tests": {
        "detonate_file_-_generic_test": "relevant only for v3.6",
        "url_enrichment_-_generic_test": "Deprecated playbook",
        "Lastline - testplaybook": "Checking the integration via Generic detonation playbooks, don't want to load the daily quota",
        "entity_enrichment_generic_test": "Flaky test - fails for changing reasons, requires more investigation (issue 16490)",
        "ArcSight Logger test": "Possibly outdated API calls",
        "Qualys-Test": "Test is failing on qualys-report-list not returning results, and also seems there's a proxy issue (issue 16486)",
        "Microsoft Graph Test": "DB is missing alerts to test on - in work of DevOps",
        "TruSTAR Test": "The test runs even when not supposed to, which causes its quota to run out",
        "TestDedupIncidentsByName": "skipped on purpose - this is part of the TestDedupIncidentsPlaybook - no need to execute separately as a test",
        "TestSafeBreach": "Instance configuration change causes test failure (issue 15909)",
        "Test-IsMaliciousIndicatorFound": "Unstable test (issue 15940)",
        "Test-Detonate URL - ThreatGrid": "Outdated test",
        "JoeSecurityTestDetonation": "command joe-download-report fails (issue 16118)",
        "af2f5a99-d70b-48c1-8c25-519732b733f2": "Added here because test existed but was not configured - need to review the test",
<<<<<<< HEAD
        "Zoom_test": "Added here because test existed but was not configured - need to review the test",
        "Cybereason Test": "Test is failing due to connection issues though it's in unmockable (issue 16555)",
        "97393cfc-2fc4-4dfe-8b6e-af64067fc436": "old tests, needs to check if relevant",
        "2cddaacb-4e4c-407e-8ef5-d924867b810c": "old tests, needs to check if relevant",
        "3da2e31b-f114-4d7f-8702-117f3b498de9": "old tests, needs to check if relevant",
        "5dc848e5-a649-4394-8300-386770d39d75": "old tests, needs to check if relevant",
        "67b0f25f-b061-4468-8613-43ab13147173": "old tests, needs to check if relevant",
        "block_endpoint_-_carbon_black_response_-_test": "old tests, needs to check if relevant",
        "d66e5f86-e045-403f-819e-5058aa603c32": "old tests, needs to check if relevant",
        "DomainTools-Test": "old tests, needs to check if relevant",
        "efc817d2-6660-4d4f-890d-90513ca1e180": "old tests, needs to check if relevant",
        "EWS test": "old tests, needs to check if relevant",
        "Get File Sample By Hash - Generic - Test": "old tests, needs to check if relevant",
        "Get File Sample From Hash - Generic - Test": "old tests, needs to check if relevant",
        "get_file_sample_by_hash_-_carbon_black_enterprise_Response_-_test": "old tests, needs to check if relevant",
        "get_file_sample_from_path_-_carbon_black_enterprise_response_-_test": "old tests, needs to check if relevant",
        "get_file_sample_from_path_-_d2_-_test": "old tests, needs to check if relevant",
        "get_file_sample_from_path_-_generic_-_test": "old tests, needs to check if relevant",
        "Remedy-On-Demand-Test": "old tests, needs to check if relevant",
        "ssdeepreputationtest": "old tests, needs to check if relevant",
        "TestIsEmailAddressInternal": "old tests, needs to check if relevant",
        "113aca8a-ee52-419f-89a6-150ee232d0d1": "old tests, needs to check if relevant",
        "search_endpoints_by_hash_-_carbon_black_response_-_test": "old tests, needs to check if relevant",
        "GoogleCloudCompute-Test": "old tests, needs to check if relevant"
=======
        "Zoom_test": "Added here because test existed but was not configured - need to review the test"
>>>>>>> 38ab4be0
    },
    "skipped_integrations": {
      "_comment": "~~~ NO INSTANCE - will not be resolved ~~~",
        "FortiGate": "License expired, and not going to get one (issue 14723)",
        "Attivo Botsink": "no instance, not going to get it",
        "VMware": "no License, and probably not going to get it",
        "AWS Sagemaker": "License expired, and probably not going to get it",
        "Symantec MSS": "No instance, probably not going to get it (issue 15513)",


      "_comment": "~~~ INSTANCE ISSUES ~~~",
        "Tufin": "Calls to instance return 502 error. @itay reached out (issue 16441)",
        "Dell Secureworks": "Instance locally installed on @liorblob PC",
        "MimecastV2": "Several issues with instance",
        "Netskope": "instance is down",
        "Farsight DNSDB": "No instance (issue 15512)",
        "Service Manager": "Expired license",
        "carbonblackprotection": "License expired",
        "icebrg": "Requires BD (issue 14312)",
        "Freshdesk": "Trial account expired",
        "Threat Grid": "instance problem (issue 16197)",
        "Kafka V2": "Can not connect to instance from remote",
        "Check Point Sandblast": "No access (issue 15948)",
        "IntSights": "Account Expired (issue #16351)",
        "Remedy AR": "getting 'Not Found' in test button",
        "XFE": "License expired",
        "RedLock": "Credentials and API problems (issue 15493)",
        "Salesforce": "User and password expired (issue 15901)",
        "RedCanary": "License expired",
        "LogRhythm": "Need to fix SOAP api",
        "ANYRUN": "No instance",

      "_comment": "~~~ UNSTABLE ~~~",
        "ServiceNow": "Instance goes to hibernate every few hours",
        "Tanium": "Instance is not stable (issue 15497)",
        "Whois": "Host periodically bans connection",
        "Tenable.sc": "unstable instance",
        "Tenable.io": "Unstable instance (issue 16115)",

      "_comment": "~~~ OTHER ~~~",
        "iDefense": "DevOps investigation",
        "RSA NetWitness Endpoint": "Instance is down, waiting for devops to rebuild",
        "BitDam": "Changes in service (issue #16247)",
        "Zoom": "Added here because test existed but was not configured - need to review the test",

      "_comment": "~~~ QUOTA ISSUES ~~~",
        "Joe Security": "Monthly quota exceeded, remove from skipped on or after April 1st",
        "Google Resource Manager": "Cannot create projects because have reached alloted quota."
    },
    "nigthly_integrations": [
        "Lastline",
        "TruSTAR"
    ],
    "unmockable_integrations": {
        "Google BigQuery": "SSL problem",
        "CarbonBlackProtectionV2": "Mocking makes fetch incidents fail",
        "Palo Alto Networks Cortex": "SDK",
        "Devo": "Pending Check",
        "Jask": "Integration requires SSL",
        "CrowdstrikeFalcon": "Mock recording fails, and fails while trying to record a new recording",
        "TCPIPUtils": "Integration requires SSL",
        "Palo Alto Minemeld": "Pending check: issue 16072",
        "PagerDuty v2": "Integration requires SSL",
        "Autofocus": "JS integration, problem listed in issue 15544",
        "Panorama": "Pending check: issue 16122",
        "RTIR": "Pending check: issue 16072",
        "GRR": "Pending check: issue 16072",
        "PageDuty": "Pending check: issue 16072",
        "carbonblackliveresponse": "Pending check: issue 16072",
        "RecordedFuture": "Pending check: issue 16072",
        "AbuseIPDB": "Pending check: issue 16072",
        "FireEye HX": "Pending check: issue 16072",
        "EWS Mail Sender": "Inconsistent test (playback fails, record succeeds)",
        "EWS v2": "Inconsistent test (playback fails, record succeeds)",
        "Alexa Rank Indicator": "Integration should never use proxy",
        "Pwned": "Integration has no proxy checkbox",
        "Luminate": "Integration has no proxy checkbox",
        "dnstwist": "Integration has no proxy checkbox",
        "CVE Search": "Integration has no proxy checkbox",
        "Shodan": "Integration has no proxy checkbox",
        "Gmail": "Integration has no proxy checkbox",
        "Lastline": "JS integration, problem listed in this issue https://github.com/demisto/etc/issues/15544",
        "OpenPhish": "JS integration, problem listed in this issue https://github.com/demisto/etc/issues/15544",
        "VxStream": "JS integration, problem listed in this issue https://github.com/demisto/etc/issues/15544. Detonate URL: Large mock file.",
        "ThreatExchange": "JS integration, problem listed in this issue https://github.com/demisto/etc/issues/15544",
        "wildfire": "JS integration, problem listed in this issue https://github.com/demisto/etc/issues/15544",
        "FalconHost": "JS integration, problem listed in this issue https://github.com/demisto/etc/issues/15544",
        "VirusTotal": "JS integration, problem listed in this issue https://github.com/demisto/etc/issues/15544",
        "VirusTotal - Private API": "Issues with proxy name and default values",
        "carbonblack-v2": "JS integration, problem listed in this issue https://github.com/demisto/etc/issues/15544",
        "PhishTank": "Pending merge of branch proxy-unsecure-checks",
        "Cisco Meraki": "Pending merge of branch proxy-unsecure-checks",
        "epo": "Pending merge of branch proxy-unsecure-checks",
        "FalconIntel": "Pending merge of branch proxy-unsecure-checks",
        "ipinfo": "Pending merge of branch proxy-unsecure-checks",
        "RSA NetWitness Packets and Logs": "Pending merge of branch proxy-unsecure-checks",
        "SNDBOX": "Pending merge of branch proxy-unsecure-checks",
        "GoogleSafeBrowsing": "Pending merge of branch proxy-unsecure-checks",
        "BigFix": "Pending merge of branch proxy-unsecure-checks",
        "Cisco Umbrella Investigate": "Pending merge of branch proxy-unsecure-checks",
        "InfoArmor VigilanteATI": "Pending merge of branch proxy-unsecure-checks",
        "Rapid7 Nexpose": "Pending merge of branch proxy-unsecure-checks",
        "urlscan.io": "Pending merge of branch proxy-unsecure-checks",
        "Threat Grid": "Pending merge of branch proxy-unsecure-checks",
        "OTRS": "Pending merge of branch proxy-unsecure-checks",
        "McAfee Advanced Threat Defense": "Pending merge of branch proxy-unsecure-checks",
        "Preempt": "Insecure has a non empty default value, will require fixing and merging",
        "Cybereason": "Insecure has a non empty default value, will require fixing and merging",
        "Cuckoo Sandbox": "Proxy has a non empty default value, will require fixing and merging",
        "Phishme Intelligence": "Proxy has a non empty default value, will require fixing and merging",
        "HashiCorp Vault": "Test fails with mock - need to test without mock",
        "google": "'unsecure' parameter not working",
        "Check Point Sandblast": "Test fails with mock - need to test without mock",
        "Anomali ThreatStream": "'proxy' parameter not working",
        "Active Directory Query v2": "Checking",
        "MaxMind GeoIP2": "Checking",
        "AlphaSOC Wisdom": "Checking",
        "Phish.AI": "Checking",
        "jira": "Checking",
        "ArcSight ESM v2": "Checking",
        "Cylance Protect": "Checking",
        "ReversingLabs A1000": "Checking",
        "ReversingLabs Titanium Cloud": "No Unsecure checkbox. proxy trying to connect when disabled.",
        "Cylance Protect v2": "Checking",
        "SafeBreach": "Checking",
        "Symantec Endpoint Protection V2": "Checking",
        "McAfee ESM-v10": "Checking",
        "Salesforce": "Checking",
        "okta": "Checking",
        "WildFire": "Checking",
        "WhatsMyBrowser": "Checking",
        "Check Point": "Checking",
        "Awake Security": "Checking",
        "CIRCL": "Checking",
        "Thinkst Canary": "Checking",
        "Cymon": "Checking",
        "SplunkPy": "Checking",
        "Symantec Advanced Threat Protection": "Checking",
        "ProtectWise": "Nightly - Checking",
        "Tenable.io": "Nightly - Checking",
        "google-vault": "Nightly - Checking",
        "Intezer": "Nightly - Checking",
        "RSA Archer": "Nightly - Checking",
        "McAfee NSM": "Nightly - Checking",
        "Forcepoint": "Nightly - Checking",
        "RedCanary": "Nightly - Checking",
        "Whois": "Integration socks proxy on tcp connection not http/s",
        "SCADAfence CNM": "might be dynamic test",
        "Recorded Future": "might be dynamic test",
        "QRadar": "might be dynamic test",
        "Centreon": "might be dynamic test",
        "Cisco pxGrid ISE": "might be dynamic test",
        "RSA NetWitness v11.1": "might be dynamic test",
        "Signal Sciences WAF": "error with certificate",
        "Zscaler": "might be dynamic test",
        "Skyformation": "Failure to connect to proxy",
        "Remedy AR": "Failure to connect to proxy",
        "Snowflake": "Isn't working with mocking enabled - needs investigation",
        "Google Cloud Compute": "checking",
        "jira-v2": "inconsistent test (uploads randomly generated file each time)",
        "Microsoft Graph User": "checking",
        "Cherwell": "HTTPConnectionPool(host='172.17.0.1', port=9997): Max retries exceeded with url: http://ec2-18-194-166-130.eu-central-1.compute.amazonaws.com/CherwellAPI/token (Caused by ProxyError('Cannot connect to proxy"
    }
}<|MERGE_RESOLUTION|>--- conflicted
+++ resolved
@@ -1315,88 +1315,6 @@
         {
             "integrations": "ANYRUN",
             "playbookID": "Detonate File From URL - ANYRUN - Test"
-        },
-        {
-            "integrations": "AWS - S3v2",
-            "playbookID": "97393cfc-2fc4-4dfe-8b6e-af64067fc436"
-        },
-        {
-            "integrations": "AWS - CloudWatchLogs",
-            "playbookID": "2cddaacb-4e4c-407e-8ef5-d924867b810c"
-        },
-        {
-            "integrations": "AWS - CloudTrail",
-            "playbookID": "3da2e31b-f114-4d7f-8702-117f3b498de9"
-        },
-        {
-            "playbookID": "5dc848e5-a649-4394-8300-386770d39d75"
-        },
-        {
-            "integrations": "carbonblackprotection",
-            "playbookID": "67b0f25f-b061-4468-8613-43ab13147173"
-        },
-        {
-            "integrations": "carbonblack",
-            "playbookID": "block_endpoint_-_carbon_black_response_-_test"
-        },
-        {
-            "integrations": [
-                "AWS - EC2",
-                "AWS - EC2_copy"
-            ],
-            "playbookID": "d66e5f86-e045-403f-819e-5058aa603c32"
-        },
-        {
-            "integrations": "DomainTools",
-            "playbookID": "DomainTools-Test"
-        },
-        {
-            "integrations": "Cisco Spark",
-            "playbookID": "efc817d2-6660-4d4f-890d-90513ca1e180"
-        },
-        {
-            "integrations": "EWS_most_updated",
-            "playbookID": "EWS test"
-        },
-        {
-            "playbookID": "Get File Sample By Hash - Generic - Test"
-        },
-        {
-            "playbookID": "Get File Sample From Hash - Generic - Test"
-        },
-        {
-            "playbookID": "get_file_sample_by_hash_-_carbon_black_enterprise_Response_-_test"
-        },
-        {
-            "integrations": "carbonblack",
-            "playbookID": "get_file_sample_from_path_-_carbon_black_enterprise_response_-_test"
-        },
-        {
-            "playbookID": "get_file_sample_from_path_-_d2_-_test"
-        },
-        {
-            "integrations": "carbonblack",
-            "playbookID": "get_file_sample_from_path_-_generic_-_test"
-        },
-        {
-            "integrations": "Remedy On-Demand",
-            "playbookID": "Remedy-On-Demand-Test"
-        },
-        {
-            "playbookID": "ssdeepreputationtest"
-        },
-        {
-            "playbookID": "TestIsEmailAddressInternal"
-        },
-        {
-            "integrations": "AWS - S3",
-            "playbookID": "113aca8a-ee52-419f-89a6-150ee232d0d1"
-        },
-        {
-            "playbookID": "search_endpoints_by_hash_-_carbon_black_response_-_test"
-        },
-        {
-            "playbookID": "GoogleCloudCompute-Test"
         }
     ],
     "skipped_tests": {
@@ -1414,34 +1332,7 @@
         "Test-Detonate URL - ThreatGrid": "Outdated test",
         "JoeSecurityTestDetonation": "command joe-download-report fails (issue 16118)",
         "af2f5a99-d70b-48c1-8c25-519732b733f2": "Added here because test existed but was not configured - need to review the test",
-<<<<<<< HEAD
-        "Zoom_test": "Added here because test existed but was not configured - need to review the test",
-        "Cybereason Test": "Test is failing due to connection issues though it's in unmockable (issue 16555)",
-        "97393cfc-2fc4-4dfe-8b6e-af64067fc436": "old tests, needs to check if relevant",
-        "2cddaacb-4e4c-407e-8ef5-d924867b810c": "old tests, needs to check if relevant",
-        "3da2e31b-f114-4d7f-8702-117f3b498de9": "old tests, needs to check if relevant",
-        "5dc848e5-a649-4394-8300-386770d39d75": "old tests, needs to check if relevant",
-        "67b0f25f-b061-4468-8613-43ab13147173": "old tests, needs to check if relevant",
-        "block_endpoint_-_carbon_black_response_-_test": "old tests, needs to check if relevant",
-        "d66e5f86-e045-403f-819e-5058aa603c32": "old tests, needs to check if relevant",
-        "DomainTools-Test": "old tests, needs to check if relevant",
-        "efc817d2-6660-4d4f-890d-90513ca1e180": "old tests, needs to check if relevant",
-        "EWS test": "old tests, needs to check if relevant",
-        "Get File Sample By Hash - Generic - Test": "old tests, needs to check if relevant",
-        "Get File Sample From Hash - Generic - Test": "old tests, needs to check if relevant",
-        "get_file_sample_by_hash_-_carbon_black_enterprise_Response_-_test": "old tests, needs to check if relevant",
-        "get_file_sample_from_path_-_carbon_black_enterprise_response_-_test": "old tests, needs to check if relevant",
-        "get_file_sample_from_path_-_d2_-_test": "old tests, needs to check if relevant",
-        "get_file_sample_from_path_-_generic_-_test": "old tests, needs to check if relevant",
-        "Remedy-On-Demand-Test": "old tests, needs to check if relevant",
-        "ssdeepreputationtest": "old tests, needs to check if relevant",
-        "TestIsEmailAddressInternal": "old tests, needs to check if relevant",
-        "113aca8a-ee52-419f-89a6-150ee232d0d1": "old tests, needs to check if relevant",
-        "search_endpoints_by_hash_-_carbon_black_response_-_test": "old tests, needs to check if relevant",
-        "GoogleCloudCompute-Test": "old tests, needs to check if relevant"
-=======
         "Zoom_test": "Added here because test existed but was not configured - need to review the test"
->>>>>>> 38ab4be0
     },
     "skipped_integrations": {
       "_comment": "~~~ NO INSTANCE - will not be resolved ~~~",
