--- conflicted
+++ resolved
@@ -1,13 +1,9 @@
 ## [Unreleased]
-<<<<<<< HEAD
- - Added integration parameter options for formatting indicator values to PAN-OS's expected input standards.
+ - Improved test module functionality.
  - Added support for IP collapse to ranges and CIDRs.
-=======
- Improved test module functionality.
 
 ## [20.3.3] - 2020-03-18
 Add integration parameter options for formatting indicator values to PAN-OS's expected input standards.
->>>>>>> 97aa3974
 
 ## [20.2.4] - 2020-02-25
 This integration provides External Dynamic List (EDL) as a service for the system indicators and supports enforcing basic authentication (username and password).