--- conflicted
+++ resolved
@@ -37,7 +37,6 @@
   defaultvalue: ""
   type: 8
   required: false
-<<<<<<< HEAD
 - display: Number of API loops
   name: api_loops
   defaultvalue: "1"
@@ -48,8 +47,6 @@
   defaultvalue: ""
   type: 8
   required: false
-=======
->>>>>>> 30be7d7f
 - display: Incident type
   name: incidentType
   defaultvalue: ""
