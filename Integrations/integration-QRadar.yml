--- conflicted
+++ resolved
@@ -201,12 +201,8 @@
         case 'qradar-get-search':
             return addHumanRedable(getSearch(args.search_id, args.fields), 'QRadar get search', headers);
         case 'qr-get-search-results':
-<<<<<<< HEAD
+        case 'qradar-get-search-results':
             return addHumanRedable(getSearchResults(args.search_id, args.range), 'QRadar get search results', headers, 'events');
-=======
-        case 'qradar-get-search-results':
-            return addHumanRedable(getSearchResults(args.search_id, args.range), 'QRadar get serach results', headers, 'events');
->>>>>>> d96cfb41
     }
   type: javascript
   commands:
