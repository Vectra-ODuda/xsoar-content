# [Unreleased]
<<<<<<< HEAD
- Added the *Fetch limit* and *Time format* parameters to the instance configuration.
- Added helper functions to support two date formats to fix a bug in fetch incidents functionality.
  - dict_value_to_int
  - run_function_date_format
=======
  - Improved implemention of the fetch incidents function.
  - Improved integration documentation.
>>>>>>> 24998037
<|MERGE_RESOLUTION|>--- conflicted
+++ resolved
@@ -1,10 +1,4 @@
 # [Unreleased]
-<<<<<<< HEAD
-- Added the *Fetch limit* and *Time format* parameters to the instance configuration.
-- Added helper functions to support two date formats to fix a bug in fetch incidents functionality.
-  - dict_value_to_int
-  - run_function_date_format
-=======
   - Improved implemention of the fetch incidents function.
   - Improved integration documentation.
->>>>>>> 24998037
+  - Added the *Fetch limit* and *Time format* parameters to the instance configuration.