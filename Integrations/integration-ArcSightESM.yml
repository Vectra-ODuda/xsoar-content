commonfields:
  id: ArcSight ESM
  version: -1
name: ArcSight ESM
display: ArcSight ESM
category: Analytics & SIEM
image: data:image/png;base64,iVBORw0KGgoAAAANSUhEUgAAAHgAAAAeCAYAAADnydqVAAAAAXNSR0IArs4c6QAAE7NJREFUaAXtOwl0VUWy1X23t2UhEEISBNSwiCDfAUG+az6DiqIoBxj943fUOeqI+BkcweU7EmcY5+hRHAYZjyvqV1RgVGBEcRlQBAVkkSOIyE5IyEry1rt2/+r38l7ecpMobpx/ps95ufd2V1dXV1VXV1V3CLiUYQ+1jmzRpeWMc1OmXAcOxAXsW1dZDlUcxs0FV6kTJg7XvsxGMHe1XvHoGuvtqM5Lh5bTP37Ya9RjZMoOMxuOVwG9c0j4F89+BvM54/KM85XrqsZ7lmfDXfJUZOq6fWRBvursmlMpj7uh0nsgG2bys9boDdXms7bD8zSZx4DznLkyDuAw6pUpPXztCO+Nc8aTHNqvWmSNfWdD7NWYBF5CuJM9Tvs3kbiteUf2sR7acMVHs0n/S432NsDhOZn8fOjcDQfpiw5wSSM8oz0d1rSJX5XgwDX/TqY+eFFg28qVXNuoGn1X7A2FJg1Q/Zf8G2uU0zsk3w+EaEBvISUWzozkTDcJdRxPZJTX4vXNhu1x6x2xiVLfwHvZhuz/OubMuNa76UMA36fZsOt/x3ssuid8V4vp6V5oRcNHQnZBNoz4rmmBwlgtB7/GvF+Eac6YVZzTJ2cFJ9eH1dO4hMQRDXvhM6MIBmAd00Fptco293CuxorZGSD4QbmpIK8okWQv4chWij+ehSvOTAtAt6Gxnk287ONxf8GuRzNxVXs+/zr/miOtnn4AqNu0A5oEbkcHr01KX13HrkIc21gFlG9eaw2NBL1a8zFq7a3xHnIVsE+WbdOLSiiU+XsVMAFuE2BeX9bME1MM4IN4CRAfg9qgXLJ1n/NH1OhJhJDWBASStHixNPqx6M2NTB1G8pEBMeSqR3HFpyjY208BPIQXdlNzYKqm4Ox6gUILJAiAWctZbDOXuSbhgPHxcDUxRkyOK8ly4FxuSl4TiJKkJf0piTWL/FIc7gRUY5vOzFpF5l6cUWpcxpBaiZ8aovJg7uGKI+dy9906hdoqVbhGoEBlNZYd2yxpaBWSgwmaOLEk4GrYIudQJmmKj0mi+ZVtYU9zzAkWqvKNuDSffmZdtMRVwDLWxslKkZbE/h2fAl8XOIViEgYg+R3Y1az8fMRDsbux1z3JkX+jj5+wq5bcZSt2LneSQOnPLsYUC4SZCpxZ7qxac8H030LBlTpUtPMT5t/E997wdcGoqui6IPgqUKNceSaGZIxJ+TaPzLxcmzPrFe0teHJ1nPEpcior4ZyrQtd9EtaeBCeMlEVTTcmX7iUlHGiYkQiBESeT99/7yH8TPLyaQr8kBD7ffphXj1vpH3B3eDszoRwVJ14GFxG5vkXx2g5b2r+UR3xe2V3Ax1p1Yjlam3nuQiJp46ZeRRehcsejJaihyBUnoPFwyDDz9x3gN894M7L+sSv9K17e2tp/2kJ7bhDkQKHKmsIABWLPSo37HV5sGxwY/gebkF45e97K26G1ciDMCEf0HoPL5K0fdDYOB3RdcC0/BRY8VYn2uL0gW6g1AS3CN2Sp7uA6XIJ2ekllO5K2t5c+BQ1YYhOw2wQ85hR/3e7maL+1+3jdF/WkYtxgdas85C/hEsvAnYPwOJjNCdUjduDIMadG1sSuchwMxAnIEjjoUBWaDvG3GbwcInMqVFzgjFCNQ7RykDT34x3sFw0R3+Cl70fv5fzohoH3Sb8P6lrfAiV6+LpztIefWW3NRPieOXiOo8IBhra8xLXnpYQY6NithMGothOBzXWFQulRwsIKCby4ybr1rLmRi8ByvESiKPJEh3M1HmsM82Fib+UI3AGaRDW2OpyKJSLYl6MSwcZWtNJSBo5RJ0P975ZEV7eG83v/c6++869XeI7JDU18I+pBEWKNgoPwhAQqSuU1z087MHDGy4Plnh5AtuNa+ZZl1W8CTeS3wb9KMp3qQp87NuFTIJOiNs37+wZr073j/LseeTP2WlOAnDH6If+iI0E+XLiVgYC8bGgf7R1wzJTpdkf4/dWSqqSYOsGJtBtUkncdkC8GKWHJuWPinOy4RXMcFXdwtE8oLhVNRr7W+VrOtO+djNvWhK6DUIQQ/r5swj/kDlxodU1OD0olH34KHweIpYBp6v4LZ51ub3v+OCQrkGAhtyLy6SE0CDnKlwDo5C+VKMhexfunK+TXF98X+mRPozz601oYI/S52Irse2+a9vh//V0vdySCfkyudneC+odtwu1Cxp04z2/sioLRgEsMqE2GhKjUXZIZFMvmHnR86xxTLiorYMtHDoyGlnRCUdvC7wSi6yZKAoQR4et50d6Lnx9/uP1Cv647dwnxbVUQEQp7JqOxLPA5wobZ147SppWrzhH0O9C/cWDk6co9g8o9X5UXy3LcyH17/XEnG/E0QEOGyUsC4j4v/+8Wc9iCbda5yw5FypL12U/mcKlAd8K3jlHnXH5yYPyvRurjh/WRbiqnzjEnSKGkG/lq7d2BS8ado1+6etbu388c1iuSjSP9u5NgOh2s03caNzyCSem/Trv8uI2zL1e3nl5B7te8YI0eQJ9cftlr8YSGH76hF/0NyfUowIobdxM0mjm/N7aHi+5bpM/9/Xx7yRMr+HUdo8SujHAMqYwlt5Hw36b0DK/df8bK4jw2D40N7NvNx8x4KXTrq9d0O0DIiAwHLAcn6nOBEvePc+gRNPboFW9DNyunZ0ZFhy5/BtSP+SHWUNo6wldedbvv+c8eaF56XWVRjJx8QztjsmBdyewCBkMbAhKDQxF+xtg3zrzatMI+Ag7aECwc/RuJxCgQzzFKhsYkUmxT6ppUSY6NLikJOZCyXWT+HmNPiD7x8/v1Sw7p3rO3fK3PnLrE2LtgsvaGmFuyX8aToWuL1nRfK5w29onY9cbjTgGlbesZN1ocwpDQeWWU50upkTIwpD5OKAGjj4ceFjp1sgKGZqVoqyIiMobgLVUpuiFqE2pHuUIMUGwzEei3tybebJPIDoatjNuKY6WrTaJ9Mj5WEUpCKON9depZ+2rpWblQbVhlB+ILCldPW03GwxFCZRi6OISjdmSwvSIvr376svD9i96JvtJA8oqXfBj7088269v5Cs++bOetDDYDsQchEgp7atWRe6rpSKCYW0lXBfEuqECh+wgFCTMwGcSkfaSYmFb3k73meVXjJI+xhxArT1ZpONgJJX5gkd5eqMaMoB9j4lSmK71LNxWa+/jMukIVqjGhlRPfLl4MbPSj6vr91fpYj4cJf81920NmYvpINjXQZa+8MX2M5Lsi0xZVsncKR1ClvDlZn3zOmxB4b/S82CPRXeFfhpnqW7TOvvrXsxc/DFVTMHZoL6VLfmUX5W9cH4uZ/6GoSDIh7jSJLugbEBv0skJ56552FBlvJ5SAuxXC4WvxICIWsZRe5ZGDM6syaM34mHqqd2tZuTEJczLS+BHqoUczWhMfU8b4Fu0cYn5EOdcrz4fqbBARVvCqqlemjr/7k7KAFyN3Ay2FyP3mFocZUvUxbj29xXvQbQkPso9u+rS0cKLoeVL3hrpcDADrPdMfHTrkzy83NDtyTUTjU5ZMzhGeOFzhfOOL09/72dp8TQNN1oT1ci2CpqNhbj5xaPoRN5pEJ0LubA1RoPEQKV6BGax8n/FRk5J3MZoP3RXzN6yU7wjNQ3v13ylw/PDYrP6x6wMX33wm2Zaq/9fLD8aBhDPxg6H/F+KfmgMnlIlevIOrO+uDfWx0W/M7MU2CaVFx6ISO05Ay7dCl/dHVwoLpRDrtvNhJxSrRCjyabZmGq+UybKDNzOBzL9yC4Uolppnayw7O1WsXtJQ6jDl+BV1Z1xKFlogkn3WKFH5xYr5IGqXKgh31gdoa70lat4B57nA4WElwl3QpL3zJu288aPYqLmCR2Wd7DuN2kTLXfHWVfPHO20trsF8e9XZoojEhJRX6VOP9I5g1rMK40aWcUAI+2gInLVxB3sRY0ktkq9MYTxwyYMKL9+wVP5/dLOY2tiR2/o7l1nw8BA8ANe34cWf2pIXI0Ue1o5R/sXXUfMQzH5kbZ2LVai7f+HCkavch5UoI4MEmZi6yu4tvjpkgboNytJo3Tl8anjZvUmB7vB4xj/nAU7n/oPI3WYq0vr5GugzrD4q27PLS29Fb9uwh06SA80WRBr/E9gYBwxefrp636c6rt9VpMznV0Vl2OhQwYyoeujmx8wdF5gD4l2WPIb5PKAGbMVOrjpH+DlXVeCgqty3AbDZjtdB3SiyQLDsvObGNX+pDw0Qbwkw0AXjozjGLnhFeJAEZdtYplBtm5QNrYAFWx5m45gDIzSG4LMK00yjGbCJUcQuK8OgBOIZNpmHBwWaKhwcQF7BA36jLgUO21ttjWsUlLaagwLXUmaRnraGVcikScli0XQ6T35GO3gfnhyV5CLXwjgIVJ7+IIl3MYv6YDeBxp5/CkbrYKIQ48QWMlyo49YIpEUeVNX2FHoUtOA0vMrlN0m28EpNVKJ5LEMlR5P1ttRCklGHkCwGf0+Tj9nONUdvEqDqNyZRhJ1NTyKSYrZyG50ccLkz2BujXD+DIYXBkTHwEPObacNj+J6OYyE2OjzEnixK9tBvtFjTZr/EukyeMAO0YkPEyOBI6vigxE4/F0sWSDgaSCjb1oJR8xFLFAWNb2Qy9iaOEOYkyKC3Qv2htZkvDOvFTD6IS2ESuwAIzTyE+JPRWbns1zAJk0JDEJZ7tmpNe+1O+M0JEkrnQR56teTDfVSvj5KGJFvPdnzhBiVeJBcdsGYqoXftelX/eQB/UZE/ltpea897Yo50aBfk0Smx+QTZA/IxVhZMK2crt9Rc+Sp76LGdve2S7OfDehUZljQ3lEoZg2ShcrUYOEFYIsaZEmwaAeiQO/EcOkje9XuX9A0ovR1Pe4dx7xV2RQbGQVUbzwTUsExh/WAEfj4+Os8FcLmgUer74eahnLd5vQTVPzb45psslZWb4DkJykgkJIA62A6Q6flki9yirGZrEribyu+4FxxdZXsO0KAwXW3suDrmJVysl9l3ljuXvX8Y/XuWO6bvVIh1h0/Y8sor7Lj4c1Hrnt6OzYoTMWtTKGkbcNB52LuFkNnoSszGvmqbsSWgXAeMRF8Ud7kAS5Ds8xQmQV+xjSC0WdJ7wfAi3lZiVqHBBLXIPDmXQ3AL/M/NlfjMaJMzTtZ9HE1tV8vKkd1E+MxPYcpHEZRfLrRc1QiuEu9ohAQIIC4q3wzKlkgiC3hIAj3cIdXwNTXV1BCw/5XkcNhwiY9bvC/0DE7KeDCuM1svGBLrHfiHWgzzXNG25PY9MUNa5jZgjYMEcTLcpcDqmOL9eqTVUjFOK3Q2JG772OkJ0n4+YDp79UeZEhIwxOa4gZ6lP6yAliL0TC4tDyNH6thK5b7ImiRgvmUFMNw7BcMQU952TLf8/nhexZVzh/2mICyZovHoSRe0ptDHj2Bu/hYIydEKDFoePtkd34uc3FLBkQYtORuQbwc/5c7jocRjXfaITfuJhCHjut6Ueij6vUSd9NAevMaBDiKEF8WBKeLdHPdJhd5SwIF4Gcyum4g6Li4opWEz048abp1C+HoWb0IVU44//IkiN8/77HLr0ltjJA294+ujaUB905FTqw/Qp3rBE/669cGGEuJcSep6DGtDK03jUDhV/y1nBwozjyYgnatFT45xO/Mnq1vWnjin0Ywa32ALf4XRr2Ypdq+Z01p8QFa+7dAtYDx6pyl+KExHyziiNuC/mVKZBIC94tyJ3BVDyinCzinSpHBLanTSUGa+rd/DA/W9GRvU3TN+Nw7XNz03w5zhzGGSBLWtiN3AtSuIk3qWtigzoa9RUFMGdVw8paDivLznmAgRwb0Mp1bVtqGI9RSTlCoOV6XqRgBGggnviGrG4bny8P9E/R30SQ3T+l8WdnPYjFuHkZP86wYC04+kaOZN/kGRuhi4sy38ghprfCQLsj814aZDALTmMi+PSio1eB47xxfub85bXNPCxrsiQ6sFlROUrK/Dm1WpP6rd/oYffDprf79oLvmq8zb93G7l74xb1g/mrYje7QCXmExEZroypuYAepwhcMX1flYLmrul2HY2hqaB5jNUz3s9/78hnpDuDQsh4061NULiRKf8gBpXZaII3G3GYjJEiDdVocrthkGbAwTp+vTIjNFySxOX1tiLOghnRx84x/LYioScUs6OYEUs2i6eNd6PFssHzat/HX1nPFXy1LUg+xlRFysMdAcw/WZf22kNMnxYP0k1dWPpEcfQeytG6aN8tjVrvzxpCt0szgiPwDhOGEW0GJXEejdcyOf73ACnMDaCSmBLP41pjmSi+vy+xagluKHhbFFksvOdvV8qLuV1fh8f7nPotyTs+Ycgz+I98IWBHMQUYYRCJ2OaHa9akBmmI2Bx0YjDMchp+ZQBRtAFx45GOAmURMzFYJvivLAaYvQIUsxXtxcOdoBS1wIiBFJG1c9yMpNArjjfW4xqGV4UGlrJUrO3pLaI4vKqgYcJcUcvxX1cmZdAgVEH8RJxn6UB1BlJ+PDBoJyLtDf0wcgDjvu6IJIx6ntKkNJjje7X1Yi456dtvl3jyA2rslFPtLzmYRT00enRdlz0yASaerb614jNnoldmpbIUjrjOR/CWUyVmYaajVFs4u7LSqWpDs9o/y7qs3wuv7Q46eHxhHuMU/2vFraAOcosX9OkjbT27zFq1uA0GmccfGZG/4TUSXdgQJqPyPbFQR/E2XiQhQYPmnVFGnt1Y4W9KDnNKZWUkb8Lydz2mPlGWSFCmeL+2g6ITFlC8cHDqBdKKOzqA+T9tH1Zn5G5NKwAAAABJRU5ErkJggg==
description: ArcSight ESM SIEM by Micro Focus (Formerly HPE Software).
configuration:
- display: Server URL (e.g. https://192.168.0.1)
  name: server
  defaultvalue: ""
  type: 0
  required: true
- display: Port
  name: port
  defaultvalue: "8443"
  type: 0
  required: true
- display: Credentials
  name: credentials
  defaultvalue: ""
  type: 9
  required: true
- display: Import events as incidents
  name: importEvents
  defaultvalue: ""
  type: 8
  required: false
- display: Events query viewer ID
  name: viewerId
  defaultvalue: ""
  type: 0
  required: false
- display: Time field for query
  name: timeField
  defaultvalue: ""
  type: 0
  required: false
- display: Import cases as incidents
  name: importCases
  defaultvalue: ""
  type: 8
  required: false
- display: Do not validate server certificate (insecure)
  name: insecure
  defaultvalue: ""
  type: 8
  required: false
- display: Use system proxy settings
  name: proxy
  defaultvalue: ""
  type: 0
  required: false
- display: Fetch incidents
  name: isFetch
  defaultvalue: ""
  type: 8
  required: false
- display: Incident type
  name: incidentType
  defaultvalue: ""
  type: 13
  required: false
script:
  script: |-
    var server = params.server.replace(/[\/]+$/, '') + ':' + params.port + '/';

    var sendRequest = function(url, args, login) {
        var res = http(
                server + url + encodeToURLQuery(args),
                {
                    Method: 'GET',
                    Headers: {'Content-Type': ['application/x-www-form-urlencoded']}
                },
                params.insecure,
                params.proxy
            );
        if (res.StatusCode < 200 || res.StatusCode >= 300) {
            if (!login) {
              sendRequest(pathDictionary.logout, {authToken: args.authToken});
            }
            throw 'Request to ArcSight ' + url + ' failed, request status code: ' + res.StatusCode + ' and Body: ' + res.Body + '.';
        }

        return res.Body;
    };

    var sendAndParse = function(command, url, args) {

      var json = parseSOAPResponse(sendRequest(url, args));
      if (!json) {
          return 'No Data in response';
      }

      var result = json;
      if (command === 'as-get-all-cases') {
          result = {
              Type: entryTypes.note,
              ContentsFormat: formats.json,
              Contents: json,
              ReadableContensFormat: formats.markdown,
              HumanReadable: arrayToMarkdownTable(json, 'Case ID')
          };
      } else if (translateTable[command]) {
          result = {
              Type: entryTypes.note,
              ContentsFormat: formats.json,
              Contents: json,
              ReadableContensFormat: formats.markdown,
              HumanReadable: tableToMarkdown('Something', convertByMap(json.return, translateTable[command]))
          };
      }

      return result;
    };

    function convertByMap(arrSrc, translationMap) {
        var arrDest = [];

        if (!arrSrc) {
            throw 'arrSrc can\'t be undefined or null';
        }

        if (!Array.isArray(arrSrc)) {
            arrSrc = [arrSrc];
        }

        if (!translationMap) {
            throw 'translationMap must contain map';
        }

        /*
        [
            {
                "name": "Anar",
                "age": 19
            }
        ]

        ==> { "NAME": "name" }
        [
            {
                "NAME": "Anar"
            }
        ]

        */
        arrSrc.forEach(function(objSrc) {
            var objDest = {};
            Object.keys(translationMap).forEach(function(destKey) {
                var srcKey = translationMap[destKey];
                objDest[destKey] = dq(objSrc, srcKey);
            });
            arrDest.push(objDest);
        });

        return arrDest;
    }



    var translateTable = {
        'as-get-case': {
            'Event ID': 'eventIDs',
            'name': 'name',
            'action': 'action'

        },
        'as-get-all-cases': {
            'Case ID': 'return'
        }
    };

    var pathDictionary = {
        login: 'www/core-service/rest/LoginService/login',
        logout: 'www/core-service/rest/LoginService/logout',
        'as-get-matrix-data': 'www/manager-service/rest/QueryViewerService/getMatrixData',
        'as-get-all-cases': 'www/manager-service/rest/CaseService/findAllIds',
        'as-get-case': 'www/manager-service/rest/CaseService/getResourceById',
        ActiveListService: 'www/manager-service/services/ActiveListService/'
    };

    function getToken() {
      var match = /<ns3:return>(.+)<\/ns3:return>/.exec(sendRequest(
              pathDictionary.login,
              {
                  login: params.credentials.identifier,
                  password: params.credentials.password
              },
              true));
      return match.length >= 2 && match[1];
    }

    function getCasesIncidents(lastRun) {
      var newIncidents = [];
      var existingIds = lastRun && lastRun.caseIds ? lastRun.caseIds : {};
      var response;
      try {
        response = sendAndParse(pathDictionary['as-get-all-cases'], args)['findAllIdsResponse']['return'];
      } catch (ex) {
        throw 'response to get all cases is not in the correct format';
      }

      if (!Array.isArray(response)) {
        response = [response];
      }
      for (var i = 0; i < response.length; i++) {
        if (!existingIds[response[i]]) {
          existingIds[response[i]] = true;
          args.resourceId = response[i];
          var data = sendAndParse(pathDictionary['as-get-case'], args)['getResourceByIdResponse']['return'];
          var keys = Object.keys(data);
          var labels = [];
          for (var j = 0; j<keys.length; j++) {
            if (keys[j] !== 'Name') {
              labels.push({'type': keys[j], 'value': String(data[keys[j]])});
            }
          }
          newIncidents.push({
            name: data.Name || ('New event from arcsight at ' + Date.now()),
            labels: labels,
            rawJSON: JSON.stringify(data[i]).replace(/\\"/g, '"')
          });
          delete(args.resourceId);
        }
      }
      lastRun.caseIds = existingIds;
      return newIncidents;
    }

    function convertRowsToStruct(fields, rows) {
      var data = [];
      for (var i = 0; i < rows.length; i++) {
        var newData = {};
        for (var j = 0; j < fields.length; j++) {
          if (rows[i].value[j]['#text']) {
            newData[fields[j]] = rows[i].value[j]['#text'];
          }
        }
        data.push(newData);
      }
      return data;
    }

    var getEventsIncidents = function(lastRun) {
      var newIncidents = [];
      args.id = params.viewerId;
      var response;
      try {
        response = sendAndParse(pathDictionary['as-get-matrix-data'], args)['getMatrixDataResponse']['return'];
      } catch (ex) {
        throw 'response to query is not in the correct format';
      }
      if (!response) {
        throw 'response to query is empty';
      }
      var fieldNames = response['columnHeaders'];
      if (fieldNames.indexOf(params.timeField) === -1) {
        throw 'time field is missing in query response';
      }
      var data = convertRowsToStruct(fieldNames, response['rows']);
      var lastEventTime = lastRun && lastRun.lastEventTime ? lastRun.lastEventTime : 0;
      for (var i = 0; i < data.length; i++) {
        if (lastEventTime < data[i][params.timeField]) {
          lastRun['lastEventTime'] = data[i][params.timeField];
          var keys = Object.keys(data[i]);
          var labels = [];
          for (var j = 0; j<keys.length; j++) {
            if (keys[j] !== 'Name') {
              labels.push({'type': keys[j], 'value': String(data[i][keys[j]])});
            }
          }
          newIncidents.push({
            name: data[i].Name || ('New event from arcsight at ' + Date.now()),
            rawJSON: JSON.stringify(data[i]).replace(/\\"/g, '"'),
            labels: labels
          });
        }
      }

      delete(args.id);
      return newIncidents;
    }

    args.authToken = getToken();

    // convertCsvToEntryListObject converts entries which is array of entry objects into entryList object according to the SOAP request
    // entryList object contains separately the columns and the entries
    function convertCsvToEntryListObject(entries) {
      var entryList = [];
      var columns = [];

      if (!entries || !Array.isArray(entries) || entries.length === 0) {
        return { columns: [], entryList: [] };
      }

      // extract the columns
      for (var column in entries[0]) {
        if (entries[0].hasOwnProperty(column)) {
          columns.push(column);
        }
      }

      // get the entries
      for (var i = 0; i < entries.length; i++) {
        entryRow = [];
        for (var j = 0; j < columns.length; j++) {
          var column = columns[j];
          var innerEntryValue = entries[i][column];
          entryRow.push(innerEntryValue);
        }
        entryList.push(entryRow);
      }


      return { columns: columns, entryList: entryList }
    }

    function convertFromEntryListToCsvJSON(entryList) {
        var columns = entryList.return.columns;
        var entries = entryList.return.entryList;

        if (!Array.isArray(entries)) {
            entries = [entries];
        }

        var entriesArray = [];
        for (var i = 0; i < entries.length; i++) {
            var newEntry = {};
            for (var columnIdx = 0; columnIdx < columns.length; columnIdx++) {
                var column = columns[columnIdx];
                var innerEntry = entries[i].entry[columnIdx];
                newEntry[column] = innerEntry;
            }

            entriesArray.push(newEntry);
        }

        return entriesArray;
    }

    var addEntriesTemplate = '<?xml version="1.0" encoding="UTF-8"?><soapenv:Envelope xmlns:soapenv="http://schemas.xmlsoap.org/soap/envelope/" xmlns:act="http://ws.v1.service.resource.manager.product.arcsight.com/activeListService/" xmlns:xsd="http://activelist.model.v1.service.resource.manager.product.arcsight.com/xsd"><soapenv:Header /><soapenv:Body><act:addEntries><act:authToken>%authToken%</act:authToken><act:resourceId>%resourceId%</act:resourceId><act:entryList>%entryList%</act:entryList></act:addEntries></soapenv:Body></soapenv:Envelope>';
    function addEntries() {
        var entryList = convertCsvToEntryListObject(args.entries)
        var stringBuilder = [];
        entryList.columns.forEach(function(column) {
          stringBuilder.push(replaceInTemplates('<columns>%column%</columns>', { column: column }));
        })
        entryList.entryList.forEach(function(entryRow) {
            stringBuilder.push('<entryList>');
            entryRow.forEach(function(entry) {
                stringBuilder.push(replaceInTemplates('<entry>%entry%</entry>', { entry: entry }));
            })
            stringBuilder.push('</entryList>');
        })

        var entryListXml = stringBuilder.join('');
        var soapReq = replaceInTemplates(addEntriesTemplate, { authToken: args.authToken, resourceId: args.resourceId, entryList: entryListXml });
        sendSOAPRequest('www/manager-service/services/ActiveListService/', null, soapReq);
        return 'Success';
    }

    var clearEntriesTemplate = '<soapenv:Envelope xmlns:soapenv="http://schemas.xmlsoap.org/soap/envelope/" xmlns:act="http://ws.v1.service.resource.manager.product.arcsight.com/activeListService/"><soapenv:Header/><soapenv:Body><act:clearEntries><act:authToken>%authToken%</act:authToken><act:resourceId>%resourceId%</act:resourceId></act:clearEntries></soapenv:Body></soapenv:Envelope>';
    function clearEntries() {
        var soapReq = replaceInTemplates(clearEntriesTemplate, { authToken: args.authToken, resourceId: args.resourceId });
        var res = sendSOAPRequest('www/manager-service/services/ActiveListService/', null, soapReq);
        return 'Success';
    }

    var getEntriesTemplate = '<soapenv:Envelope xmlns:soapenv="http://schemas.xmlsoap.org/soap/envelope/" xmlns:act="http://ws.v1.service.resource.manager.product.arcsight.com/activeListService/">'+
                             '<soapenv:Header/>'+
                                 '<soapenv:Body>'+
                                    '<act:getEntries>'+
                                        '<act:authToken>%authToken%</act:authToken>'+
                                        '<act:resourceId>%resourceId%</act:resourceId>'+
                                    '</act:getEntries>'+
                                 '</soapenv:Body>'+
                             '</soapenv:Envelope>';
    function getEntries() {
        var soapReq = replaceInTemplates(getEntriesTemplate, { authToken: args.authToken, resourceId: args.resourceId });
        var res = sendSOAPRequest('www/manager-service/services/ActiveListService/', null, soapReq);

        var entryArray = convertFromEntryListToCsvJSON(parseSOAPResponse(res.Body));
        if (args.entryFilter) {
            var filteredEntries = [];
            var conditions = args.entryFilter.split(':');
            var conditionKey = conditions[0]; // moo
            var conditionValue = conditions[1]; // moo1

            for (var i = 0; i < entryArray.length; i++) {
                var entry = entryArray[i];

                if (entry[conditionKey] === conditionValue) {
                    filteredEntries.push(entry);
                }
            }
            entryArray = filteredEntries;
        }
        return {
          Type: entryTypes.note,
          ContentsFormat: formats.json,
          Contents: { result: entryArray },
          ReadableContentsFormat: formats.markdown,
          HumanReadable: tableToMarkdown('Active List ' + args.resourceId, entryArray)
        };
    }

    var getMonitorDataTemplate = '<ns2:getDataMonitorIfNewer>'+
                                    '<ns2:authToken>%authToken%</ns2:authToken>'+
                                    '<ns2:id>%monitorID%</ns2:id>'+
                                    '<ns2:currentSignature>'+
                                        '<ns5:id>%monitorID%</ns5:id>'+
                                        '<ns5:modificationCount>%modificationCount%</ns5:modificationCount>'+
                                    '</ns2:currentSignature>'+
                                  '</ns2:getDataMonitorIfNewer>';

    var monitorDataTemplateWithEnv ='<soapenv:Envelope xmlns:soapenv=\'http://schemas.xmlsoap.org/soap/envelope/\'  xmlns:ns2=\'http://ws.v1.service.resource.manager.product.arcsight.com/dataMonitorService/\'  xmlns:ns5=\'http://model.v1.service.resource.manager.product.arcsight.com/xsd\'>'+
                                        '<soapenv:Header/>'+
                                        '<soapenv:Body>' +
                                            getMonitorDataTemplate +
                                        '</soapenv:Body>' +
                                    '</soapenv:Envelope>';

    function getDataMonitor(authToken, modCount, monitorID){
      var soapReq = replaceInTemplates(monitorDataTemplateWithEnv, { authToken:authToken, modificationCount : modCount, monitorID : monitorID});
      var res = sendSOAPRequest('www/manager-service/services/DataMonitorService/', null, soapReq);
      return res.Body;
    }

    var getSecurityEventsTemplate = '<soapenv:Envelope xmlns:soapenv="http://schemas.xmlsoap.org/soap/envelope/"  xmlns:ns2="http://ws.v1.service.resource.manager.product.arcsight.com/securityEventService/">'+
                             '<soapenv:Header/>'+
                                 '<soapenv:Body>'+
                                    '<ns2:getSecurityEvents>'+
                                        '<ns2:authToken>%authToken%</ns2:authToken>'+
                                        '<ns2:ids>%ids%</ns2:ids>'+
                                        '<ns2:startMillis>%startMillis%</ns2:startMillis>'+
                                        '<ns2:endMillis>%endMillis%</ns2:endMillis>'+
                                    '</ns2:getSecurityEvents>'+
                                 '</soapenv:Body>'+
                             '</soapenv:Envelope>';

    var intToIpDT = ';function intToIP(int){' +
        'var part1 = int & 255;'+
        'var part2 = ((int >> 8) & 255);'+
        'var part3 = ((int >> 16) & 255);'+
        'var part4 = ((int >> 24) & 255);'+
        'return part4 + "." + part3 + "." + part2 + "." + part1;'+
    '};';

    // table from JSON to human readable table
    var eventTranslateMap = {
        'Time' : 'endTime=new Date(Number(val)).toLocaleString()'
        'Source Address': 'source.address=intToIP(val)' + intToIpDT,
        'Destination Address': 'destination.address=intToIP(val)' + intToIpDT,
        'Name': 'name',
        'source Port': 'source.port'

    };

    function getSecurityEvents(){
        var startMillis = args.startMillis || '0';
        var endMillis = args.endMillis || ((new Date().getTime()) + 100000) + '';

        var soapReq = replaceInTemplates(getSecurityEventsTemplate, { authToken: args.authToken, ids: args.ids, startMillis: startMillis, endMillis: endMillis });
        var res = sendSOAPRequest('www/manager-service/services/SecurityEventService/', null, soapReq);

        // creating human readable table
        var parsedEvents = parseSOAPResponse(res.Body)
        if (!parsedEvents || !parsedEvents.return) {
          return 'No events found';
        }

        var events = parsedEvents.return;
        if (!Array.isArray(events)) {
            events = [events];
        }

        return {
          Type: entryTypes.note,
          ContentsFormat: formats.json,
          Contents: { result: events },
          ReadableContentsFormat: formats.markdown,
          HumanReadable: tableToMarkdown('Security Event', convertByMap(events, eventTranslateMap))
        };
    }

    var getDashboardDataTemplate = '<ns2:getDashboardIfNewer>'+
                                    '<ns2:authToken>%authToken%</ns2:authToken>'+
                                    '<ns2:id>%monitorID%</ns2:id>'+
                                    '<ns2:currentSignature>'+
                                        '<ns5:id>%monitorID%</ns5:id>'+
                                        '<ns5:modificationCount>%modificationCount%</ns5:modificationCount>'+
                                    '</ns2:currentSignature>'+
                                  '</ns2:getDashboardIfNewer>';

    var dashboardDataTemplateWithEnv ='<soapenv:Envelope xmlns:soapenv=\'http://schemas.xmlsoap.org/soap/envelope/\'  xmlns:ns2=\'http://ws.v1.service.resource.manager.product.arcsight.com/dashboardService/\'  xmlns:ns5=\'http://model.v1.service.resource.manager.product.arcsight.com/xsd\'>'+
                                        '<soapenv:Header/>'+
                                        '<soapenv:Body>' +
                                            getDashboardDataTemplate +
                                        '</soapenv:Body>' +
                                    '</soapenv:Envelope>';

    // currently this function is not works
    function getDashboardData(authToken, modCount, monitorID){
      var soapReq = replaceInTemplates(dashboardDataTemplateWithEnv, { authToken:authToken, modificationCount : modCount, monitorID : monitorID});
      //return soapReq;
      var res = sendSOAPRequest('www/manager-service/services/DashboardService/', null, soapReq);
      return res.Body;
    }

    function sendSOAPRequest(queryPath, param, body) {
        // prepare the request url (make sure to encode the query parameter value)
        var requestUrl = server + queryPath;
        if (param) {
            requestUrl += encodeToURLQuery(param);
        }

        var res = http(
            requestUrl,
            {
                Method: 'POST',
                Body: body
            },
            params.insecure,
            params.useproxy
        );

        if (res.StatusCode < 200 || res.StatusCode >= 300) {
            throw 'Request Failed to ' + requestUrl + '.\nStatus code: ' + res.StatusCode + '.\nBody: ' + JSON.stringify(res) + '.';
        }

        return res;
    }

    function parseSOAPResponse(resBody) {
      var matches = resBody.match(/<ns\d{1,3}:return>(.|[\r\n])*<\/ns\d{1,3}:return>/);
      if (!matches) {
          return null;
      }

      var match = matches[0].replace(/:return><ns/gi, ':return>##==##==#<ns').split('##==##==#');
      if (match.length === 1) {
        match = match[0];
        var json = JSON.parse(x2j(match));
        return json;
      } else {
        var arr = [];
        for (var i = 0; i < match.length; i++) {
            arr.push(JSON.parse(x2j(match[i])).return);
        }

        return arr;
      }
    }

    switch (command) {
      case 'test-module':
        sendRequest(pathDictionary.logout, args);
        return 'ok';
      case 'fetch-incidents':
        var lastRun = getLastRun();
        lastRun = lastRun && lastRun.value ? JSON.parse(lastRun.value) : {};
        var casesIncidents = [];
        var eventsIncidents = [];
        if (params.importCases) {
          casesIncidents = getCasesIncidents(lastRun);
        }
        if (params.importEvents) {
          eventsIncidents = getEventsIncidents(lastRun);
        }
        setLastRun({value: JSON.stringify(lastRun)});
        return JSON.stringify(casesIncidents.concat(eventsIncidents));
      case 'as-add-entries':
          return addEntries();
      case 'as-clear-entries':
          return clearEntries();
      case 'as-get-entries':
          return getEntries();
      case 'as-get-security-events':
          return getSecurityEvents(args.authToken, args.ids, args.startTime, args.endTime);
      default:
        return sendAndParse(command, pathDictionary[command], args);
    }
  type: javascript
  commands:
  - name: as-get-all-cases
    arguments: []
    description: commands.server.arcsight.getallcases.description
  - name: as-get-case
    arguments:
    - name: resourceId
      required: true
      default: true
      description: commands.server.arcsight.arguments.caseid.description
    description: commands.server.arcsight.getspecificcase.description
  - name: as-get-matrix-data
    arguments:
    - name: id
      required: true
      default: true
      description: commands.server.arcsight.arguments.queryid.description
    description: commands.server.arcsight.query.description
  - name: as-add-entries
    arguments:
    - name: resourceId
      required: true
    - name: entries
      required: true
      isArray: true
    execution: true
  - name: as-clear-entries
    arguments:
    - name: resourceId
      required: true
    execution: true
  - name: as-get-entries
    arguments:
    - name: resourceId
      required: true
    - name: entryFilter
      description: 'OPTIONAL. Filters the entries. Example: entryFilter="moo:moo1"'
  - name: as-get-security-events
    arguments:
    - name: startTime
    - name: endTime
    - name: ids
      required: true
  isfetch: true
<<<<<<< HEAD
hidden: false
releaseNotes: "Added as-get-security-events command. Fixed some bugs in parsing of SOAP response"
=======
hidden: false
>>>>>>> 1a8150ed
<|MERGE_RESOLUTION|>--- conflicted
+++ resolved
@@ -627,9 +627,5 @@
     - name: ids
       required: true
   isfetch: true
-<<<<<<< HEAD
 hidden: false
-releaseNotes: "Added as-get-security-events command. Fixed some bugs in parsing of SOAP response"
-=======
-hidden: false
->>>>>>> 1a8150ed
+releaseNotes: "Added as-get-security-events command. Fixed some bugs in parsing of SOAP response"