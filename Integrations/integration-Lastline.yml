commonfields:
  id: Lastline
  version: -1
name: Lastline
display: Lastline
category: Data Enrichment & Threat Intelligence
image: data:image/png;base64,iVBORw0KGgoAAAANSUhEUgAAAHgAAAAYCAYAAAAxkDmIAAANwElEQVRo3u1aCXRU1RkeZIeYSEhm5m2zhOCGStsIyWxvklCoHg9qq9gecelpRWsVjxxQhFY7YEhmDWGRxaoV0PQ0oi2uQMFkMm9msrAFZCuguIEWFT0tuzD9/jtvwiSZhAQhjad959wzb95999377nf////+7z4Nn6UbbxKl942idMIoSF8aBOkQFaNo+NokiLuMWfqbNJ08SkIF430Reacv5DjsC8mHWFHkL/wh+bhPcex3B62y5v9H9x88z19hEqQXcgyGk8OMxhh+WVHPj0k8v4jjOGO7wAZlyas45gfqnEfL6wtj/ogz5o86YxUbimIA/ATq/uhRbFd0NIbc3Nz+ko4rMQjiG0ZBmINLfXvqfJXV2u7zKvbXyxTb4jnr8nUtKmOaXr5a613eOscsb8T+hLdhlL7HDNys48ebBXEzATtMBTkBtFGS9kp64UHc1i9xv+tPhQPKgpZf+eucuwjMQF0cXAJ5bgPOo/Imd43txs70nZuZmW4SxZ25JlPMKIj7dBrd4J4KsLfWtnLx9h/jXR3fuBXbiOQ6V9WING/YsW/epqLY3MbCmKfGNrZHDT5nyJAMI89PyxENn6ew5hgsfa2QKVhcMc0lS3YVLl6wGS/SUMSADcBq520sIus96FVs09wb8jI6229WVtalJknamIt+EBqacGnQf3susjWatFTXfbX25fM3Fcf8Yfmz0mrLlcl109ZcNxje6oOFTWNiCzYXx54OWsf1yFVq0OuvxoS/bJakb1sDbTYYDvN63j9jZUF+5VfjyhY0FR1lwEacpwJh5wp/pOVLfx8BNgjCvZJeP7WrAJOLLgsWTIR1P+UJ2afPbO3Ce9rBZWknClphG3PbKtDDjHGg+SG8ktFfO3bZwTFFz+4ZsxIx557z7acnASwN1Y/Cwv4KXOB3XQb4+3hcVyiI6f20LokTv0y25lwTrFmUTmUP5p8bmjb0qu/SR1cBhlkMzkTcPg8ylqa2uyRVpYnnr8Q49hIXMIji5O4C+P4NeX3df2chrVdX2rmqTQNcb+enu1yp36fjxoiz7tqCyQu2FFZXnbrBkpGRcb02nV+VI52NyTmwZgJF0ksHjXr+YTTrfZEAHiDo9XcghZtr4PnVIGSbYGVbDJyggDPM1+v1he2BhixBIl5hFMV30G4zyhYjJ1bDDc81ctzPRFEcyLwVMoUcjCHhreh+iRNmor9ZEqw5OzubMWJ/KDXA5RFLpi/imAH+MQvlKX/U/rQvOLo4eT5BwCaDfL7oDdknMEZebcn1he0uX9gRxvUmxO938fypM9aNHto+qIUDfBHLT0HwlnlCciMylSaw+upA2P6HstConM7NOGKJp9ZSSmy4ohEMub7w+KJdRYs8Gwuu0qZr7zJL4p5UJAxubfbFABj1HAD9eLjJzBZUAgSyNLXvk2hXodGM6JfcDuDlo92+5HsTZTj+A9CPxPT0TJNebwKBZP0nv1NyaJI4ztERwCXVo6+fD/Y8H+SK5o3OCexmYLZr+iFlbFiycyyuW1d6IpbRIKafLGwqjhEpo1/iMpSRIH4rrjVWbRsGvzZ/OBbJmnJkLM33A58FW4pZf4E6+VNPrfX2c064Rym4GTefRm7bzJBp4POa7BXMKjJ5ySQIVTlJ6RQrkuEEr+VtF8GCe5k4YamBF9YaOWEOrO9RWNUUWNnzIH1fx1M7Ywzk8I5mFpydnWYSDWF6phnjguVWmjnxfqOWm4jcfhrG/zrKXBZ3tfytSM/eMvLiegYuZQywdljwMpETVkocX0meoCOAZ667RocceQG4yBv+iHyGQAagMxP1E6o0/QBciEDxKPbdyDY+olTKG5YbYYFLANxfAxHnEUo36R5YeVkLy4UrJksnMOkej+J40x22PuhWLHe6FftC9Hl43sZi0h6+mV0zalT7rrlqRD9v2F5LK4OJFihssCH7a9RJkusbhIle39qSAcKLXY0lnYnB1F+qEMDrdLfASo+xvgXxlcR1kMORZtHArsNFV6bqN+GeE+PltdqxeNZpNQY/cj4xmCwZk31ybmNRSoBpXpkgFHWedtdaJ6uxlx2lQdu9cNUn55FIFJY3ufacnW8AOqNig6oxAFCK2y3zc+tteOYxMkSfYn8VrrxPyskujeRdiRsPlavCBVmvP+w87l4vt5EaseLvy2klilCMU8HoLhbdC31GGSi8sIOexcDT6fJBAk8zgDnu1U6lRzrdeLzHaWb1ovjY+QBcWjPagbpTHQHMAAxZn23ddvKe3P6QdTfQ8yHzHqQYTddpEQDwbfHr9v3e6tQKGQE7fyNbHIdmBy2psxp3xHItbvgqGWD8P+IO2Ue2BZh/rDXAcJvhZMXrQgOs0+nglQ1jDXrhdgGF46SfAOAIAQxX/AEIVzYbW5aRA8AfsrgqSafgbpeYdEJBR8y7WwAm1Q9W2p427wnbq+bR8yPyl6W1+VfTtTm1BT/yRZxfM+sM2V8h1swYtFqmVIkD6Rpc9uOMM0WdZ8jjpnzJ6VgtsNj3mCtQXXRFQ+EZn2LzthZDMNO72rpo/qmLkSblZIvDsXhWoM8DZhYn43GXzlFOqyJMM8AstvL8z+Fyv0iQJZz/2yxICsjg1FT6encAzKwwIn9cti4148VmzXKSOglgT1S+Kg6w9SYsijNkdIjZn+E59Yjjm5MLAK1Hfx+CEMfKG8hD2JX29daQ/SFVdoxbcR0rx/wY8NIDeTT5aXCHClkNpUrNKhcxVpWMXEiAJZ3uGux67c1VdXKzIHxMngIlAqK0ORGDWwMcj8XakbSZgrrP4/m7yrzBoCVeurXbAd7M2u4rWTMq5TyhzYpmgINxgGfXWn9BwAXieJyBAX5LRK5tcZ6icArcTsAg17c74b414wZjlb1MIAeSXDVZNVZSzTO7C+0azaWO7HTuLbjFuOghIRfW6YovQprUG0C+xkCBsAIJcXbWoEGcSrh6k+iBvmuYi04BcOLQarXDRF58BO68PkcdM/r8RH+Z3tTdACNfft+l5BnOCbBqwSW11lvIyCqIdYfkKj/ce1kwf1y7JWS5Yfa7o0d2LHS8kTfIG3GUl9c7j7Zg1I20weA88uyeYvfDy68z99VcdjeXpX8LeeL1F0jJ2pIMsD4zcwQm/ZtcxpKFVa0ZOlhIf4BRfS6Ak/vC/nclc9sS+ssWftkGYHoW+EVPATig2AoCEfkI9Yv6lRd2/zNUUAhrjlDOltjvDaj7vXM3OHcv3S/fOaFqRL/v0kczwGRVvLSVlKtmgKFSAbhjcRIlBdrIi7gXAAc7C7CaHt0GIM8QyJyOm5IUs282qxaMOP1kShKq2FYwkMLy56n2uS8GwKVv/zAbGPyDhc0654FylV1/p8P1Um46KPtsX9i56Olg/nC8zG8gfhxgbjt6Nj+m8/JG+U2Pkl9wvn2pbrYhHscNB7GRYUgSLHJRd5ilYIKwRZeW1kbhQUxemwJgsvSBbfJmeAcspr/E47DhjAFftTQDj8WUoxI25MF/Sy0C2Z6jOYBnO06usDsAZv1GbKUJ5SoQltd41tr4VO2fePPaIeir9zk2tR1OuIRgXHIrps37JnfUdkfJestoDH4V0fBmlk3WzFy4fNgdtP/etdqSeR4Y9wJ4f05IhYiTqxF3HxM5cVI8HaM6k7onLVRDxXoQQE4Qs7iJYO2PA9j9KsnanwAYLH+EQZTqScKkjxVEjrtL1PGPYLGspR0xWhAmgyFiyMgYkhSndSBzn6qZwQkshCW8Xv8Q+itB7B8VzzVtj1Iey8SfsGOrLypPLwvap5aq+vHFApi+HkE7liOzr2XCzp0QpDzuoOUBCCaTvIo8zRe1vwBVbHu78deFBBqNKrA6/0UPScRd2rymFesJO253VWv6kDyG63vjOZf6JUddXLfGyzUgQb+hq2oWEybAbBO68eVmM33d8QWLmch94TLDOQlNmbH3eJpE/8m10wIAIM0WTHLkcDzjrF4dv4cxf2LiklRPi6D1OASOewD1R3PVvqgN6dbYaZrOpMrqvCykKu9Srkqy4eIdY/Huzhhpy1Q/qya/iMBfuLU45lYczVr05LchYkCdWryDvgaBiBEtMKVOk+yvLto+hgA85qu2XtMC/PV5wwJ1jlUgXKeYhr11DBsD4fMMzp/ZNgaSMsBXLL9uY0FIsO8O1Dv3tPj8hkCj/xG5kfRpV1KsLYlYBKzIebjvWDIJY+dR+YQ/bH++rPoHpq6ATN+HwTV6YKWrzKpWTJoy1V2GA1Y4CeLKy6RcQcTYht8mlGoshOWSVnhS0AnE4plEJwjCSFi3W9WcN8Iy38OnRxvIUwha/T1D8PVKe+PAzlURCN0SE+1ASdI78CaVQpa+KFFPIMNVz4A2vBLv+joUpGW+oGxmRrLakou5fCFQL79E+WuSBfd21zoeDzQ6KxH6vGVwpSkBrrFOAoiV0LwXplKsltLWomK7EX0vol0k8iJYMFth3Yo/6njJF7E9jJ0tIb5pRLtGYGjldY5XkP7EwYzGSRQRKsTcw96IZVZpffvbV9h1GuOLOur8artEWxarI44Py0LW35Z2sP3VztEnAVQqd04aMhStwVSIRZ/DW/Qh6ZTuVSXUruyd9lVLyucTaEzzjaWsb29MnfFsnfJ+zCvgMyEqtI3YZhxTqiwDPWFbFdKhf5aF5a1lWA1utfgi9l1epWBmpwhZaOTlWLVhrKod1DbxHAjkuxFTDs7paR+f/Y8c/wHVrYn+NahwQgAAAABJRU5ErkJggg==
description: Provides threat analysts and incident response teams with the advanced
  malware isolation and inspection environment, needed to safely execute advanced
  malware samples and understand their behavior.
configuration:
- display: Server URL (e.g. https://analysis.lastline.com)
  name: url
  defaultvalue: https://analysis.lastline.com
  type: 0
  required: true
- display: API Key for accessing Lastline APIs
  name: api_key
  defaultvalue: ""
  type: 0
  required: true
- display: API Token for accessing Lastline APIs
  name: api_token
  defaultvalue: ""
  type: 4
  required: true
- display: Use system proxy settings
  name: proxy
  defaultvalue: "true"
  type: 8
  required: false
- display: Trust any certificate (unsecure)
  name: insecure
  defaultvalue: "false"
  type: 8
  required: false
- display: Threshold
  name: threshold
  defaultvalue: "70"
  type: 0
  required: false
script:
  script: |-
    //GLOBALS//
    var LAST_LINE_DEFAULTS = {
        interval:10,
        timeout:0,
        pushToPortal:true
    };

    LAST_LINE_DEFAULTS.threshold = params.threshold ? params.threshold : 70; //70 is Lastline default

    var SERVER_URL = params.url;
    if (SERVER_URL[SERVER_URL.length - 1] !== '/') {
        SERVER_URL += '/';
    }
    var MD5_REGEX = /\b[a-fA-F\d]{32}\b/m;
    var SHA1_REGEX = /\b[a-fA-F\d]{40}\b/m;
    var SHA256_REGEX = /\b[a-fA-F\d]{64}\b/m;

    //HELPERS//
    function dataToMd(data, threshold, filename) {
        // print data report as markdown
        var key;
        var name;
        if ('url' in data.analysis_subject) {
            key='URL';
            name = data.analysis_subject.url;
        } else {
            key='file';
            if (filename) { //1st priority is user's choice
                name = filename;
            } else {
                var filenameDq = dq(invContext, 'Lastline.Submission(val.UUID === "'+ data.task_uuid +'").Filename'); //2nd priority is the filename from the context
                if (filenameDq && filenameDq[0]) {
                    name = filenameDq;
                } else {
                    name = 'MD5:' + data.analysis_subject.md5;
                }
            }
        }
        var md = '';
        if (data.score >= threshold) { //default is 70
            name = name + ' :red_circle:';
        }
        md += '### Lastline analysis for ' + key + ': **' + name +'**\n';
        md += '#### Score: ' + data.score  + "\n";
        md += 'Task UUID: ' + data.task_uuid + "\n";
        md += 'Submission Time: ' + data.submission + "\n";
        if (Array.isArray(data.malicious_activity) && data.malicious_activity.length>0) {
            md += '### Suspicious Activity: ' + "\n";
            for (var i=0; i <= data.malicious_activity.length; i++) {
                if (data.malicious_activity[i]) {
                    md += '#### ' + data.malicious_activity[i] + "\n";
                }
            }
        }
        if (key == 'file') {
            md += objToMd(data.analysis_subject);
        }
        md += "\n";
        return md;
    }

    function doReq(method, path, parameters) {
        // send http post request
        if (!parameters) {
            parameters = {};
        }
        parameters.key = params.api_key;
        parameters.api_token = params.api_token;
        var result = http(
            SERVER_URL + path + encodeToURLQuery(parameters),
            {
                Headers: {'Content-Type': ['application/json']},
                Method: method
            },
            params.insecure,
            params.proxy
        );
        if (result.StatusCode < 200 && result.StatusCode > 299) {
            throw  'Failed to perform request ' + path + ', request status code: ' + result.StatusCode;
        }
        var obj;
        try {
            obj = JSON.parse(result.Body);
        } catch (ex) {
            throw 'Error parsing reply - ' + result.Body + ' - ' + ex;
        }
        if (obj.error_code) {
            switch (obj.error_code) {
                case 101:
                    // file hash does not exist
                    throw "File hash does not exist.";
                case 106:
                    // analysis report not ready
                    throw "Analysis report is not ready yet.";
                case 115:
                    // reached api quota
                    throw "You've reached your API call quota. Contact your Lastline representative.";
                default:
                    throw 'Error from Lastline. Error code: ' + obj.error_code + '. Error: ' + obj.error;
            }
        }
        if (obj.success === 0) {
            throw 'Error from Lastline: ' + obj.error;
        }
        return {body: result.Body, obj: obj};
    }

    function doFile(entry_id,parameters) {
        // send http multipart request (post file)
        if (!parameters) {
            parameters = {};
        }
        parameters.key = params.api_key;
        parameters.api_token=params.api_token;
        var path = 'analysis/submit/file';
        var result = httpMultipart(
            SERVER_URL + path + encodeToURLQuery(parameters),
            entry_id,
            {
                Method: 'POST',
                Headers: {'Content-Type': ['application/json']}
            },
            params.insecure,
            params.proxy
        );
        if (result.StatusCode < 200 && result.StatusCode > 299) {
            throw 'Failed to perform request ' + path + ', request status code: ' + result.StatusCode;
        }
        var obj;
        try {
            obj = JSON.parse(result.Body);
        } catch (ex) {
            throw 'Error parsing reply - ' + result.Body + ' - ' + ex;
        }
        if (obj.error_code) {
            switch (obj.error_code) {
                case 101:
                    // file hash does not exist
                    throw "File hash does not exist.";
                case 106:
                    // analysis report not ready
                    throw "Analysis report is not ready yet.";
                case 115:
                    // reached api quota
                    throw "You've reached your API call quota. Contact your Lastline representative.";
                default:
                    throw 'Error from Lastline. Error code: ' + obj.error_code + '. Error: ' + obj.error;
            }
        }
        return {body: result.Body, obj: obj};
    }

    function analysisPoll(uuid, threshold, timeout, interval) {
        // poll for analysis report
        if (!timeout) {
            timeout = LAST_LINE_DEFAULTS.timeout;
        }
        if (!interval) {
            interval = LAST_LINE_DEFAULTS.interval;
        }
        if (!threshold) {
            threshold = LAST_LINE_DEFAULTS.threshold;
        }
        var result = doReq('POST', '/analysis/get', {uuid: uuid, full_report_score:threshold});
        var waited=0;
        while (!analysisReady(result.obj.data) && parseInt(timeout)>waited) {
            wait(parseInt(interval));
            waited+=interval;
            result = doReq('POST', 'analysis/get', {uuid: uuid, full_report_score:threshold});
        }
        return result;
    }

    function analysisReady(data) {
        // check if report is ready based on data content (score field is set)
        return (data && 'score' in data);
    }

    //COMMANDS//
    function FileUpload(file_id,threshold,timeout,interval,pushToPortal) {
        // submit file for analysis
        // optional - wait for analysis to copmplete and print results
        // if not waiting - add uuid to context
        if (!timeout) {
            timeout = LAST_LINE_DEFAULTS.timeout;
        }
        if (!interval) {
            interval = LAST_LINE_DEFAULTS.interval;
        }
        if (!threshold) {
            threshold = LAST_LINE_DEFAULTS.threshold;
        }
        if (!pushToPortal) {
            pushToPortal = LAST_LINE_DEFAULTS.pushToPortal;
        }
        var result = doFile(file_id, {
            full_report_score: threshold,
            push_to_portal: pushToPortal
        });
        var uuid = result.obj.data.task_uuid;
        var ec = {};
        ec.lastlineTasks = [{'file_id': file_id, 'uuid': uuid}]; //backward compatabillity

        var filenameToUpload;
        var filenameDq = dq(invContext, 'File(val.EntryID === "'+file_id +'").Name'); //1st priority is the filename from the context
        if (filenameDq && filenameDq[0]) {
            filenameToUpload = filenameDq;
        } else {
            filenameToUpload = file_id; //2nd priority for the file name is demisto's entryID
        }

        ec.Lastline = {};
        ec.Lastline.Submission = {'Filename': filenameToUpload, 'UUID': uuid, 'Status': 'Analyzing'};
        var md = '';
        if (!analysisReady(result.obj.data) && timeout > 0) {
            result = analysisPoll(uuid, timeout, interval);
        }
        if (analysisReady(result.obj.data)) {
            ec.Lastline.Submission.Status = 'Completed';
            md = dataToMd(result.obj.data, threshold, filenameToUpload);
            var DBotScore = {
                Indicator: result.obj.data.analysis_subject.md5,
                Type: 'hash',
                Vendor: 'Lastline',
                Score: 0 //score will never be 0
            };
            if (result.obj.data.score > threshold) { //default is 70
                var analysis = result.obj.data.analysis_subject;
                addMalicious(ec, outputPaths.file, {
                    MD5: analysis.md5,
                    SHA1: analysis.sha1,
                    SHA256: analysis.sha256,
                    Malicious: {
                        Vendor: 'Lastline',
                        Description: 'Score above ' + threshold,
                        Score: result.obj.data.score
                    }
                });
                DBotScore.Score = 3;
            } else if (result.obj.data.score > 30) { //hard-coded due to lastline doc, won't reach if score > threshold
                DBotScore.Score = 2;
            } else {
                DBotScore.Score = 1;
            }
            ec.DBotScore = DBotScore;
        } else {
            md += '### Lastline analysis for file: **' + filenameToUpload +'**\n';
            md += 'File submitted for analysis.\n';
            md += 'Task UUID: ' + uuid + '\n';
        }
        return {
            Type: entryTypes.note,
            Contents: result.obj,
            ContentsFormat: formats.json,
            HumanReadable: md,
            EntryContext: {
                "Lastline.Submission(val.UUID==obj.UUID)": ec.Lastline.Submission,
                "lastlineTasks(val.uuid==obj.uuid)": ec.lastlineTasks //backward compatabillity
            }
        };
    }
    function UrlUpload(url,threshold,timeout,interval, pushToPortal) {
        // submit URL for analysis and get its report
        // if analysis exists - return it immediately.
        // if analysis does not exist - submit it and either wait or put task id into context
        if (!timeout) {
            timeout = LAST_LINE_DEFAULTS.timeout;
        }
        if (!interval) {
            interval = LAST_LINE_DEFAULTS.interval;
        }
        if (!threshold) {
            threshold = LAST_LINE_DEFAULTS.threshold;
        }
        if (!pushToPortal) {
            pushToPortal = LAST_LINE_DEFAULTS.pushToPortal;
        }
        var result = doReq('POST', 'analysis/submit/url', {url: url, full_report_score:threshold, push_to_portal:pushToPortal});
        var uuid = result.obj.data.task_uuid;
        var ec = {};
        ec.lastlineTasks = [{'url': url, 'uuid': uuid}]; //backward compatabillity
        ec.Lastline = {};
        ec.Lastline.Submission = [{'URL': url, 'UUID': uuid, 'Status': 'Analyzing'}];
        var md = '';
        if (!analysisReady(result.obj.data) && timeout > 0) {
            result = analysisPoll(uuid,threshold,timeout,interval);
        }
        if (analysisReady(result.obj.data)) {
            ec.Lastline.Submission.Status = 'Completed';
            var DBotScore = {
                Indicator: url,
                Type: 'url',
                Vendor: 'Lastline',
                Score:0 //score will never be 0
            };
            md=dataToMd(result.obj.data,threshold);
            if (result.obj.data.score > threshold) { //default is 70
                addMalicious(ec, outputPaths.url, {
                    Data: url,
                    Malicious: {
                        Vendor: 'Lastline',
                        Description: 'Score above ' + threshold,
                        Score: result.obj.data.score
                    }
                });
                DBotScore.Score = 3;
            } else if (result.obj.data.score > 30) { //hard-coded due to lastline doc, won't reach if score > threshold
                DBotScore.Score = 2;
            } else {
                DBotScore.Score = 1;
            }
            ec.DBotScore = DBotScore;
        } else {
            md += '### Lastline analysis for url: **' + url +'**\n';
            md += 'URL submitted for analysis.\n';
            md += 'Task UUID: ' + uuid + '\n';
        }
        return {
            Type: entryTypes.note,
            Contents: result.obj,
            ContentsFormat: formats.json,
            HumanReadable: md,
            EntryContext: {
                "Lastline.Submission(val.UUID==obj.UUID)": ec.Lastline.Submission,
                "lastlineTasks(val.uuid==obj.uuid)": ec.lastlineTasks //backward compatabillity
            }
        };
    }

    function HashGet(hash, threshold) {
        // get file hash analysis.
        // If hash is not known - return error
        if (!threshold) {
            threshold = LAST_LINE_DEFAULTS.threshold;
        }
        var fileParams={full_report_score:threshold};
        if (MD5_REGEX.test(hash)) {
            fileParams.md5=hash;
        }
        else if (SHA1_REGEX.test(hash)) {
            fileParams.sha1=hash;
        }
        else if (SHA256_REGEX.test(hash)) {
            fileParams.sha256=hash;
        }
        else {
            throw 'Hash must be of the following: MD5, SHA1, SHA256.';
        }
        var md='';
        var ec={};
        // check if file hash exists
        var result = doReq('POST','analysis/submit/file', fileParams);
        if (result.obj.error_code == 101) {
            throw 'File hash not found in Lastline';
        }
        var data = result.obj.data;
        md += dataToMd(data,threshold);
        var DBotScore = {
            Indicator: hash,
            Type: 'hash',
            Vendor: 'Lastline',
            Score: 0 //score will never be 0
        };
        if (result.obj.data.score > threshold) { //default is 70
            var analysis = result.obj.data.analysis_subject;
            addMalicious(ec, outputPaths.file, {
                MD5: analysis.md5,
                SHA1: analysis.sha1,
                SHA256: analysis.sha256,
                Malicious: {
                    Vendor: 'Lastline',
                    Description: 'Score above ' + threshold,
                    Score: result.obj.data.score
                }
            });
            DBotScore.Score= 3;
        } else if (result.obj.data.score > 30) { //hard-coded due to lastline doc, won't reach if score > threshold
            DBotScore.Score= 2;
        } else {
            DBotScore.Score= 1;
        }
        ec.DBotScore = DBotScore;
        return {
            Type: entryTypes.note,
            Contents: result.obj,
            ContentsFormat: formats.json,
            HumanReadable: md,
            EntryContext: ec
        };
    }

    function GetReport(uuid,threshold,timeout,interval) {
        // get analysis report based on uuid
        // if report not ready - either wait or return waiting message
        if (!timeout) {
            timeout = LAST_LINE_DEFAULTS.timeout;
        }
        if (!interval) {
            interval = LAST_LINE_DEFAULTS.interval;
        }
        if (!threshold) {
            threshold = LAST_LINE_DEFAULTS.threshold;
        }
        if (!uuid || uuid === '') {
            throw 'No task UUID provided';
        }

        var ec = {};
        var md = '';

        var result = analysisPoll(uuid,threshold,timeout,interval);
        var DBotScore = {Vendor: 'Lastline', Score: 0};
        if (analysisReady(result.obj.data)) {

            ec["Lastline.Submission(val.UUID===obj.UUID)"] = {
                'UUID': uuid,
                'Status': 'Completed',
            };
            //ec.Lastline.Submission.yara_signatures = '000000';
            var analysis = result.obj.data;

            if('report' in result.obj.data) {
                if ('analysis_subjects' in result.obj.data.report) {
                    //mainly in file samples
                    if ('yara_signatures' in result.obj.data.report.analysis_subjects[0]) {
                        ec["Lastline.Submission(val.UUID===obj.UUID)"].YaraSignatures = result.obj.data.report.analysis_subjects[0].yara_signatures;
                    }
                    if ('dns_queries' in result.obj.data.report.analysis_subjects[0]) {
                        ec["Lastline.Submission(val.UUID===obj.UUID)"].DNSqueries = result.obj.data.report.analysis_subjects[0].dns_queries;
                    }
                    if ('network_connections' in result.obj.data.report.analysis_subjects[0]) {
                        ec["Lastline.Submission(val.UUID===obj.UUID)"].NetworkConnections = result.obj.data.report.analysis_subjects[0].network_connections;
                    }
                    if ('downloaded_files' in result.obj.data.report.analysis_subjects[0]) {
                        ec["Lastline.Submission(val.UUID===obj.UUID)"].DownloadedFiles = result.obj.data.report.analysis_subjects[0].downloaded_files;
                    }
                    if ('process' in result.obj.data.report.analysis_subjects[0]) {
                        ec["Lastline.Submission(val.UUID===obj.UUID)"].Process = result.obj.data.report.analysis_subjects[0].process;
                    }
                    //mainly in pcap samples
                    if ('domain_detections' in result.obj.data.report.analysis_subjects[0]) {
                        ec["Lastline.Submission(val.UUID===obj.UUID)"].DomainDetections = result.obj.data.report.analysis_subjects[0].domain_detections;
                    }
                    if ('ip_detections' in result.obj.data.report.analysis_subjects[0]) {
                        ec["Lastline.Submission(val.UUID===obj.UUID)"].IPdetections = result.obj.data.report.analysis_subjects[0].ip_detections;
                    }
                    if ('url_detections' in result.obj.data.report.analysis_subjects[0]) {
                        ec["Lastline.Submission(val.UUID===obj.UUID)"].URLdetections = result.obj.data.report.analysis_subjects[0].url_detections;
                    }
                }
            }
            if ('url' in analysis) {
                DBotScore.Type = 'url';
                DBotScore.Indicator = analysis.url;
                if (result.obj.data.score > threshold) { //default is 70
                    addMalicious(ec, outputPaths.url, {
                        Data: url,
                        Malicious: {
                            Vendor: 'Lastline',
                            Description: 'Score above ' + threshold,
                            Score: result.obj.data.score
                        }
                    });
                    DBotScore.Score = 3;
                } else if (result.obj.data.score > 30) { //hard-coded due to lastline doc, won't reach if score > threshold
                    DBotScore.Score = 2;
                } else {
                    DBotScore.Score = 1;
                }
            } else {
                DBotScore.Type = 'hash';
                DBotScore.Indicator = analysis.md5;
                if (result.obj.data.score > threshold) { //default is 70
                    addMalicious(ec, outputPaths.file, {
                        MD5: analysis.md5,
                        SHA1: analysis.sha1,
                        SHA256: analysis.sha256,
                        Malicious: {
                            Vendor: 'Lastline',
                            Description: 'Score above ' + threshold,
                            Score: result.obj.data.score
                        }
                    });
                DBotScore.Score = 3;
                } else if (result.obj.data.score > 30) { //hard-coded due to lastline doc, won't reach if score > threshold
                    DBotScore.Score = 2;
                } else {
                    DBotScore.Score = 1;
                }
            }
            md += dataToMd(result.obj.data,threshold);

        } else {
            md += '#### Report not ready.\n';
            md += 'Task UUID: ' + uuid + '\n';
        }
        ec.DBotScore = DBotScore;

        return {
            Type: entryTypes.note,
            Contents: result.obj,
            ContentsFormat: formats.json,
            HumanReadable: md,
            EntryContext: ec
        };
    }

    function GetTaskList(before, after) {
        var headers = {};
        headers.after = after; //mandatory field for lastline
        if(before) { //optional
            headers.before = before;
        }
        var result = doReq('POST', '/analysis/get_completed', headers);
        var jbody = JSON.parse(result.body);
        var md = '';
        if (String(jbody.data.tasks).length > 0) {
            md += '### Lastline completed tasks list:' + "\n";
            md += objToMd(jbody.data.tasks);
        } else {
            md += 'No tasks were completed during the specified time range.';
        }
        return {
            Type: entryTypes.note,
            Contents: result.body,
            ContentsFormat: formats.json,
            HumanReadable: md,
        };
    }

    // The command input arg holds the command sent from the user.
    try {
        switch (command) {
            // This is the call made when pressing the integration test button.
            case 'test-module':
                UrlUpload('https://google.com');
                return 'ok';

            case 'file':
                return HashGet(args.file, args.threshold);

            case 'url': //deprecated
                return UrlUpload(args.url, args.threshold, args.timeout, args.interval);
            case 'lastline-upload-url':
                return UrlUpload(args.url, args.threshold, 0, 0);

            case 'lastline-upload': //deprecated
                return FileUpload(args.file_id, args.threshold, args.timeout, args.interval);
            case 'lastline-upload-file':
                return FileUpload(args.EntryID, args.threshold, 0, 0, args.pushToPortal);

            case 'lastline-get': //deprecated
                if (!args.threshold) {
                    args.threshold = LAST_LINE_DEFAULTS.threshold;
                }
                return GetReport(args.uuid, args.threshold, args.timeout, args.interval);
            case 'lastline-get-report':
                if (!args.threshold) {
                    args.threshold = LAST_LINE_DEFAULTS.threshold;
                }
                var uuids = argToList(args.uuid);
                var entries = [];
                for (var i=0; i < uuids.length; i++) {
                    var reportResponse = GetReport(uuids[i], args.threshold, 0, 0);
                    if (reportResponse.error){
                        return reportResponse.error;
                    }
                    entries.push(reportResponse);
                }
                return entries;

            case 'lastline-get-task-list':
                return GetTaskList(args.before, args.after);

            default:
                throw 'Unknown command - ' + command;
        }
    } catch (err) {
        return err;
    }
  type: javascript
  commands:
  - name: lastline-get
    deprecated: true
    arguments:
    - name: uuid
      required: true
      description: Task UUID of submitted Lastline analysis
    - name: timeout
      description: Timeout (in seconds) to wait for analysis to complete
      defaultValue: "0"
    - name: interval
      description: Interval (in seconds) to poll for the analysis status
      defaultValue: "10"
    - name: threshold
      description: Score threshold to identify file as malicious
      defaultValue: "50"
    outputs:
    - contextPath: URL.Data
      description: List of malicious URLs identified by Lastline analysis
      type: string
    - contextPath: URL.Malicious.Vendor
      description: For malicious URLs, the vendor that made the decision
      type: string
    - contextPath: URL.Malicious.Description
      description: For malicious URLs, the reason for the vendor to make the decision
      type: string
    - contextPath: URL.Malicious.Score
      description: For malicious URLs, the score from the vendor
      type: number
    - contextPath: File.MD5
      description: Bad hash MD5
      type: string
    - contextPath: File.SHA1
      description: Bad hash SHA1
      type: string
    - contextPath: File.SHA256
      description: Bad hash SHA256
      type: string
    - contextPath: File.Malicious.Vendor
      description: For malicious files, the vendor that made the decision
      type: string
    - contextPath: File.Malicious.Description
      description: For malicious files, the reason for the vendor to make the decision
      type: string
    - contextPath: File.Malicious.Score
      description: For malicious files, the score from the vendor
      type: number
    - contextPath: DBotScore.Indicator
      description: The indicator we tested
      type: string
    - contextPath: DBotScore.Type
      description: The type of the indicator
      type: string
    - contextPath: DBotScore.Vendor
      description: Vendor used to calculate the score
      type: string
    - contextPath: DBotScore.Score
      description: The actual score
      type: number
    description: Deprecated, please use lastline-get-report instead
  - name: url
    deprecated: true
    arguments:
    - name: url
      required: true
      description: 'URL to be analyzed '
    - name: timeout
      description: Timeout (in seconds) to wait for analysis to complete
      defaultValue: "0"
    - name: interval
      description: Interval (in seconds) to poll for the analysis status
      defaultValue: "10"
    - name: threshold
      description: Score threshold to identify file as malicious
      defaultValue: "70"
    - name: pushToPortal
      auto: PREDEFINED
      predefined:
      - "true"
      - "false"
      description: Add the request to the Lastline portal
    outputs:
    - contextPath: lastlineTasks
      description: List of the submitted Lastline analysis tasks
    - contextPath: URL.Data
      description: List of malicious URLs identified by Lastline analysis
      type: string
    - contextPath: URL.Malicious.Vendor
      description: For malicious URLs, the vendor that made the decision
      type: string
    - contextPath: URL.Malicious.Description
      description: For malicious URLs, the reason for the vendor to make the decision
      type: string
    - contextPath: URL.Malicious.Score
      description: For malicious URLs, the score from the vendor
      type: number
    - contextPath: DBotScore.Indicator
      description: The indicator we tested
      type: string
    - contextPath: DBotScore.Type
      description: The type of the indicator
      type: string
    - contextPath: DBotScore.Vendor
      description: Vendor used to calculate the score
      type: string
    - contextPath: DBotScore.Score
      description: The actual score
      type: number
    - contextPath: Lastline.Submission.URL
      description: The URL to upload
      type: string
    - contextPath: Lastline.Submission.UUID
      description: ID of the submission
      type: string
    description: Deprecated, please use lastline-upload-url instead
  - name: file
    arguments:
    - name: file
      required: true
      default: true
      description: File hash to check (MD5, SHA-1 or SHA-256)
    - name: threshold
      description: Score threshold to identify file as malicious
      defaultValue: "70"
    outputs:
    - contextPath: File.MD5
      description: Bad hash MD5
      type: string
    - contextPath: File.SHA1
      description: Bad hash SHA1
      type: string
    - contextPath: File.SHA256
      description: Bad hash SHA256
      type: string
    - contextPath: File.Malicious.Vendor
      description: For malicious files, the vendor that made the decision
      type: string
    - contextPath: File.Malicious.Description
      description: For malicious files, the reason for the vendor to make the decision
      type: string
    - contextPath: File.Malicious.Score
      description: For malicious files, the score from the vendor
      type: number
    - contextPath: DBotScore.Indicator
      description: The indicator we tested
      type: string
    - contextPath: DBotScore.Type
      description: The type of the indicator
      type: string
    - contextPath: DBotScore.Vendor
      description: Vendor used to calculate the score
      type: string
    - contextPath: DBotScore.Score
      description: The actual score
      type: number
    description: Check file reputation of the given hash
  - name: lastline-upload
    deprecated: true
    arguments:
    - name: file_id
      required: true
      description: File ID to be uploaded
    - name: threshold
      description: Score threshold to identify file as malicious
      defaultValue: "70"
    - name: timeout
      description: Timeout (in seconds) to wait for analysis to complete
      defaultValue: "0"
    - name: interval
      description: Interval (in seconds) to poll for the analysis status
      defaultValue: "10"
    - name: pushToPortal
      auto: PREDEFINED
      predefined:
      - "true"
      - "false"
      description: Add the request to the Lastline portal
    outputs:
    - contextPath: lastlineTasks.file_id
      description: File ID of submitted Lastline analysis tasks
      type: string
    - contextPath: lastlineTasks.uuid
      description: Task UUID of submitted Lastline analysis
      type: string
    description: Deprecated, please use lastline-upload-file instead
  - name: lastline-upload-url
    arguments:
    - name: url
      required: true
      description: 'URL to analyze. Example: https://www.demisto.com'
    - name: threshold
      description: Score threshold to identify file as malicious. Lastline default
        is 70.
      defaultValue: "70"
    outputs:
    - contextPath: Lastline.Submission.URL
      description: The URL to upload
      type: string
    - contextPath: Lastline.Submission.UUID
      description: ID of the submission
      type: string
    - contextPath: Lastline.Submission.Status
      description: Status of the submission
      type: string
    description: Submit URL for analysis.
  - name: lastline-upload-file
    arguments:
    - name: EntryID
      required: true
      description: Entry ID of the file to upload
    - name: threshold
      description: Score threshold to identify file as malicious. Lastline default
        is 70.
      defaultValue: "70"
    outputs:
    - contextPath: Lastline.Submission.Filename
      description: File name of the submitted sample
      type: string
    - contextPath: Lastline.Submission.UUID
      description: Task UUID of submitted sample
      type: string
    - contextPath: Lastline.Submission.Status
      description: Status of the submission
      type: string
    description: Upload file for analysis
  - name: lastline-get-report
    arguments:
    - name: uuid
      required: true
      description: Task UUID of the submitted Lastline analysis
    - name: threshold
      description: Score threshold to identify file as malicious. Lastline default
        is 70.
    outputs:
    - contextPath: URL.Data
      description: List of malicious URLs identified by Lastline analysis
      type: string
    - contextPath: URL.Malicious.Vendor
      description: For malicious URLs, the vendor that made the decision
      type: string
    - contextPath: URL.Malicious.Description
      description: For malicious URLs, the reason for the vendor to make the decision
      type: string
    - contextPath: URL.Malicious.Score
      description: For malicious URLs, the score from the vendor
      type: number
    - contextPath: File.MD5
      description: Bad hash MD5
      type: string
    - contextPath: File.SHA1
      description: Bad hash SHA1
      type: string
    - contextPath: File.SHA256
      description: Bad hash SHA256
      type: string
    - contextPath: File.Malicious.Vendor
      description: For malicious files, the vendor that made the decision
      type: string
    - contextPath: File.Malicious.Description
      description: For malicious files, the reason for the vendor to make the decision
      type: string
    - contextPath: File.Malicious.Score
      description: For malicious files, the score from the vendor
      type: number
    - contextPath: DBotScore.Indicator
      description: The indicator we tested
      type: string
    - contextPath: DBotScore.Type
      description: The type of the indicator
      type: string
    - contextPath: DBotScore.Vendor
      description: Vendor used to calculate the score
      type: string
    - contextPath: DBotScore.Score
      description: The actual score
      type: number
    - contextPath: Lastline.Submission.Status
      description: Status of the submission
      type: string
    - contextPath: Lastline.Submission.YaraSignatures.name
      description: Yara signatures name
      type: string
    - contextPath: Lastline.Submission.YaraSignatures.score
      description: The score according to the yara signatures. from 0 to 100.
      type: number
    - contextPath: Lastline.Submission.YaraSignatures.internal
      description: True if the signature is only for internal usage
      type: boolean
    - contextPath: Lastline.Submission.DNSqueries
      description: List of DNS queries done by the analysis subject
      type: string
    - contextPath: Lastline.Submission.NetworkConnections
      description: ist of network connections done by the analysis subject
      type: string
    - contextPath: Lastline.Submission.DownloadedFiles
      description: List of files that were downloaded using the Microsoft Windows
        file-download API functions. Each element is a tuple of file-origin URL and
        a File element.
      type: string
    - contextPath: Lastline.Submission.Process
      description: Information on a Windows process
    - contextPath: Lastline.Submission.Process.arguments
      description: Argument of the process
      type: string
    - contextPath: Lastline.Submission.Process.executable
      description: Executable of the process
    - contextPath: Lastline.Submission.Process.executable.abs_path
      description: Absolute path of the executable of the process
      type: string
    - contextPath: Lastline.Submission.Process.executable.filename
      description: Filename of the executable
      type: string
    - contextPath: Lastline.Submission.Process.executable.yara_signature_hits
      description: Yara signature of the executable of the process
      type: string
    - contextPath: Lastline.Submission.Process.executable.ext_info
      description: Executable info of the process
      type: unknown
    - contextPath: Lastline.Submission.Process.process_id
      description: The process ID
      type: string
    description: Get analysis report
  - name: lastline-get-task-list
    arguments:
    - name: before
      description: 'Tasks before in UTC. format: %Y-%m-%d %H:%M:%S. Example: 2018-07-08
        12:00:00'
    - name: after
      required: true
      description: 'Tasks after in UTC. format: %Y-%m-%d %H:%M:%S. Example: 2018-07-10
        12:00:00'
    description: Gets a list of tasks
  runonce: false
<<<<<<< HEAD
=======
releaseNotes: "Handle quota error gracefully"
>>>>>>> bb23481f
tests:
- Lastline - testplaybook
- Detonate URL - Generic Test
- Detonate File - Generic Test<|MERGE_RESOLUTION|>--- conflicted
+++ resolved
@@ -955,10 +955,7 @@
         12:00:00'
     description: Gets a list of tasks
   runonce: false
-<<<<<<< HEAD
-=======
 releaseNotes: "Handle quota error gracefully"
->>>>>>> bb23481f
 tests:
 - Lastline - testplaybook
 - Detonate URL - Generic Test
