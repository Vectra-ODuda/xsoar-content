--- conflicted
+++ resolved
@@ -1,291 +1,4 @@
 {
-<<<<<<< HEAD
-    "TypeName": "registryKey",
-    "kind": "indicatorsDetails",
-    "layout": {
-        "TypeName": "",
-        "id": "registryKey",
-        "kind": "indicatorsDetails",
-        "modified": "2020-02-18T15:59:48.712224+02:00",
-        "name": "",
-        "system": false,
-        "tabs": [
-            {
-                "id": "default-main",
-                "name": "Info",
-                "sections": [
-                    {
-                        "h": 2,
-                        "i": "default-main-reputationSources",
-                        "moved": false,
-                        "name": "Reputation",
-                        "static": false,
-                        "type": "reputationSources",
-                        "w": 1,
-                        "x": 1,
-                        "y": 1
-                    },
-                    {
-                        "h": 2,
-                        "i": "default-main-relatedIncidents",
-                        "moved": false,
-                        "name": "Related Incidents",
-                        "static": false,
-                        "type": "relatedIncidents",
-                        "w": 2,
-                        "x": 0,
-                        "y": 3
-                    },
-                    {
-                        "displayType": "ROW",
-                        "h": 3,
-                        "i": "default-main-indicatorTimeline",
-                        "items": [
-                            {
-                                "endCol": 2,
-                                "fieldId": "firstseen",
-                                "height": 24,
-                                "id": "indicator-first-seen",
-                                "index": 0,
-                                "startCol": 0
-                            },
-                            {
-                                "endCol": 2,
-                                "fieldId": "lastseen",
-                                "height": 24,
-                                "id": "indicator-last-seen",
-                                "index": 1,
-                                "startCol": 0
-                            }
-                        ],
-                        "moved": false,
-                        "name": "Timeline",
-                        "static": false,
-                        "type": "indicatorTimeline",
-                        "w": 1,
-                        "x": 2,
-                        "y": 2
-                    },
-                    {
-                        "displayType": "ROW",
-                        "h": 2,
-                        "i": "default-main-e2c8c970-a09d-11e9-8956-390f602b039a",
-                        "items": [
-                            {
-                                "endCol": 2,
-                                "fieldId": "indicatortype",
-                                "height": 24,
-                                "id": "indicator-type",
-                                "index": 0,
-                                "startCol": 0
-                            },
-                            {
-                                "endCol": 2,
-                                "fieldId": "source",
-                                "height": 24,
-                                "id": "indicator-source",
-                                "index": 1,
-                                "startCol": 0
-                            },
-                            {
-                                "endCol": 2,
-                                "fieldId": "comment",
-                                "height": 48,
-                                "id": "indicator-comment",
-                                "index": 2,
-                                "startCol": 0
-                            },
-                            {
-                                "endCol": 2,
-                                "fieldId": "name",
-                                "height": 24,
-                                "id": "51f3e5c0-b1e0-11e9-b8c7-15ca72216f6a",
-                                "index": 3,
-                                "startCol": 0
-                            },
-                            {
-                                "endCol": 2,
-                                "fieldId": "path",
-                                "height": 24,
-                                "id": "54a83050-b1e0-11e9-b8c7-15ca72216f6a",
-                                "index": 4,
-                                "startCol": 0
-                            },
-                            {
-                                "endCol": 2,
-                                "fieldId": "registryvalue",
-                                "height": 24,
-                                "id": "56bc1c30-b1e0-11e9-b8c7-15ca72216f6a",
-                                "index": 5,
-                                "startCol": 0
-                            },
-                            {
-                                "index": 6,
-                                "endCol": 2,
-                                "height": 24,
-                                "startCol": 0,
-                                "fieldId": "aggregatedreliability",
-                                "id": "b49a3ba0-6f8d-11ea-aeac-6dbd1bcce63e"
-                            }
-                        ],
-                        "moved": false,
-                        "name": "Registry Key Info",
-                        "static": false,
-                        "w": 1,
-                        "x": 0,
-                        "y": 1
-                    },
-                    {
-                        "h": 1,
-                        "hideName": true,
-                        "i": "default-main-2e7aa070-3d5e-11ea-8f80-71a50769e869",
-                        "items": [],
-                        "maxW": 3,
-                        "minH": 1,
-                        "minW": 1,
-                        "moved": false,
-                        "name": "Reputation Status",
-                        "static": false,
-                        "type": "reputationStatus",
-                        "w": 1,
-                        "x": 1,
-                        "y": 0
-                    },
-                    {
-                        "h": 1,
-                        "hideName": true,
-                        "i": "default-main-30afcff0-3d5e-11ea-8f80-71a50769e869",
-                        "items": [],
-                        "maxW": 3,
-                        "minH": 1,
-                        "minW": 1,
-                        "moved": false,
-                        "name": "Expiration Status",
-                        "static": false,
-                        "type": "expirationStatus",
-                        "w": 1,
-                        "x": 0,
-                        "y": 0
-                    },
-                    {
-                        "h": 3,
-                        "i": "default-main-3f4a8550-3d5e-11ea-8f80-71a50769e869",
-                        "items": [],
-                        "maxW": 3,
-                        "minH": 1,
-                        "minW": 1,
-                        "moved": false,
-                        "name": "Comments",
-                        "static": false,
-                        "type": "comments",
-                        "w": 1,
-                        "x": 2,
-                        "y": 5
-                    },
-                    {
-                        "displayType": "ROW",
-                        "h": 2,
-                        "hideItemTitleOnlyOne": true,
-                        "hideName": false,
-                        "i": "default-main-7e318990-4e74-11ea-8bf6-67db400d7da5",
-                        "items": [
-                            {
-                                "endCol": 2,
-                                "fieldId": "tags",
-                                "height": 24,
-                                "id": "87718c80-4e74-11ea-8bf6-67db400d7da5",
-                                "index": 0,
-                                "sectionItemType": "field",
-                                "startCol": 0
-                            }
-                        ],
-                        "maxW": 3,
-                        "minH": 1,
-                        "minW": 1,
-                        "moved": false,
-                        "name": "Tags",
-                        "static": false,
-                        "w": 1,
-                        "x": 2,
-                        "y": 0
-                    },
-                    {
-                        "columns": [
-                            {
-                                "displayed": true,
-                                "isDefault": true,
-                                "key": "sources-field",
-                                "width": 150
-                            },
-                            {
-                                "displayed": true,
-                                "isDefault": true,
-                                "key": "score",
-                                "width": 100
-                            },
-                            {
-                                "displayed": true,
-                                "isDefault": true,
-                                "key": "reliability",
-                                "width": 150
-                            },
-                            {
-                                "displayed": true,
-                                "isDefault": true,
-                                "key": "expiration",
-                                "width": 150
-                            },
-                            {
-                                "displayed": true,
-                                "key": "Source Original Severity",
-                                "width": 200
-                            },
-                            {
-                                "displayed": true,
-                                "key": "Threat Types",
-                                "width": 200
-                            },
-                            {
-                                "displayed": true,
-                                "key": "First Seen By Source",
-                                "width": 200
-                            },
-                            {
-                                "displayed": true,
-                                "key": "Last Seen By Source",
-                                "width": 200
-                            },
-                            {
-                                "displayed": true,
-                                "key": "Sub Feed",
-                                "width": 200
-                            }
-                        ],
-                        "h": 2,
-                        "i": "default-main-8d5c7100-4e74-11ea-8bf6-67db400d7da5",
-                        "items": [],
-                        "maxW": 3,
-                        "minH": 1,
-                        "minW": 1,
-                        "moved": false,
-                        "name": "Sources Data",
-                        "static": false,
-                        "type": "sources",
-                        "w": 2,
-                        "x": 0,
-                        "y": 5
-                    }
-                ],
-                "type": "custom"
-            }
-        ],
-        "typeId": "registryKey",
-        "version": -1
-    },
-    "typeId": "registryKey",
-    "version": -1,
-    "fromVersion": "5.5.0"
-=======
 	"TypeName": "registryKey",
 	"kind": "indicatorsDetails",
 	"layout": {
@@ -595,5 +308,4 @@
 	"typeId": "registryKey",
 	"version": -1,
     "fromversion": "5.5.0"
->>>>>>> 74a29db1
 }