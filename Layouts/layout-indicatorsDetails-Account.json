{
<<<<<<< HEAD
    "TypeName": "accountRep",
    "kind": "indicatorsDetails",
    "layout": {
        "TypeName": "",
        "id": "accountRep",
        "kind": "indicatorsDetails",
        "modified": "2020-02-18T15:45:58.282111+02:00",
        "name": "",
        "system": false,
        "tabs": [
            {
                "id": "default-main",
                "name": "Info",
                "sections": [
                    {
                        "h": 2,
                        "i": "default-main-reputationSources",
                        "moved": false,
                        "name": "Reputation",
                        "static": false,
                        "type": "reputationSources",
                        "w": 1,
                        "x": 1,
                        "y": 1
                    },
                    {
                        "h": 2,
                        "i": "default-main-relatedIncidents",
                        "moved": false,
                        "name": "Related Incidents",
                        "static": false,
                        "type": "relatedIncidents",
                        "w": 2,
                        "x": 0,
                        "y": 3
                    },
                    {
                        "displayType": "ROW",
                        "h": 3,
                        "i": "default-main-indicatorTimeline",
                        "items": [
                            {
                                "endCol": 2,
                                "fieldId": "firstseen",
                                "height": 24,
                                "id": "indicator-first-seen",
                                "index": 0,
                                "startCol": 0
                            },
                            {
                                "endCol": 2,
                                "fieldId": "lastseen",
                                "height": 24,
                                "id": "indicator-last-seen",
                                "index": 1,
                                "startCol": 0
                            }
                        ],
                        "moved": false,
                        "name": "Timeline",
                        "static": false,
                        "type": "indicatorTimeline",
                        "w": 1,
                        "x": 2,
                        "y": 2
                    },
                    {
                        "displayType": "ROW",
                        "h": 2,
                        "i": "default-main-e2c8c970-a09d-11e9-8956-390f602b039a",
                        "items": [
                            {
                                "dropEffect": "move",
                                "endCol": 2,
                                "fieldId": "username",
                                "height": 24,
                                "id": "ede43c40-ae08-11e9-8024-75e863ac67b1",
                                "index": 0,
                                "listId": "e2c8c970-a09d-11e9-8956-390f602b039a",
                                "sectionItemType": "field",
                                "startCol": 0
                            },
                            {
                                "dropEffect": "move",
                                "endCol": 2,
                                "fieldId": "source",
                                "height": 24,
                                "id": "indicator-source",
                                "index": 1,
                                "listId": "e2c8c970-a09d-11e9-8956-390f602b039a",
                                "sectionItemType": "field",
                                "startCol": 0
                            },
                            {
                                "endCol": 2,
                                "fieldId": "accounttype",
                                "height": 24,
                                "id": "b2e3dd80-ae08-11e9-8024-75e863ac67b1",
                                "index": 2,
                                "sectionItemType": "field",
                                "startCol": 0
                            },
                            {
                                "endCol": 2,
                                "fieldId": "domainname",
                                "height": 24,
                                "id": "c4dab630-ae08-11e9-8024-75e863ac67b1",
                                "index": 3,
                                "sectionItemType": "field",
                                "startCol": 0
                            },
                            {
                                "endCol": 2,
                                "fieldId": "id",
                                "height": 24,
                                "id": "de9eef00-ae08-11e9-8024-75e863ac67b1",
                                "index": 4,
                                "sectionItemType": "field",
                                "startCol": 0
                            },
                            {
                                "endCol": 2,
                                "fieldId": "organizationalunitou",
                                "height": 24,
                                "id": "f51e0ef0-ae08-11e9-8024-75e863ac67b1",
                                "index": 4,
                                "sectionItemType": "field",
                                "startCol": 0
                            },
                            {
                                "endCol": 2,
                                "fieldId": "indicatortype",
                                "height": 24,
                                "id": "indicator-type",
                                "index": 5,
                                "sectionItemType": "field",
                                "startCol": 0
                            },
                            {
                                "endCol": 2,
                                "fieldId": "groups",
                                "height": 48,
                                "id": "d7132bc0-ae08-11e9-8024-75e863ac67b1",
                                "index": 6,
                                "sectionItemType": "field",
                                "startCol": 0
                            },
                            {
                                "dropEffect": "move",
                                "endCol": 2,
                                "fieldId": "internal",
                                "height": 24,
                                "id": "e4328bc0-ae08-11e9-8024-75e863ac67b1",
                                "index": 7,
                                "listId": "e2c8c970-a09d-11e9-8956-390f602b039a",
                                "sectionItemType": "field",
                                "startCol": 0
                            },
                            {
                                "dropEffect": "move",
                                "endCol": 2,
                                "fieldId": "emailaddress",
                                "height": 24,
                                "id": "cdc51f10-ae08-11e9-8024-75e863ac67b1",
                                "index": 8,
                                "listId": "e2c8c970-a09d-11e9-8956-390f602b039a",
                                "sectionItemType": "field",
                                "startCol": 0
                            },
                            {
                                "dropEffect": "move",
                                "endCol": 2,
                                "fieldId": "comment",
                                "height": 48,
                                "id": "indicator-comment",
                                "index": 9,
                                "listId": "default-main-e2c8c970-a09d-11e9-8956-390f602b039a",
                                "sectionItemType": "field",
                                "startCol": 0
                            },
                            {
                                "index": 10,
                                "endCol": 2,
                                "height": 24,
                                "startCol": 0,
                                "fieldId": "aggregatedreliability",
                                "id": "b49a3ba0-6f8d-11ea-aeac-6dbd1bcce63e"
                            }
                        ],
                        "moved": false,
                        "name": "Account Information",
                        "static": false,
                        "w": 1,
                        "x": 0,
                        "y": 1
                    },
                    {
                        "displayType": "ROW",
                        "h": 2,
                        "hideItemTitleOnlyOne": true,
                        "hideName": false,
                        "i": "default-main-e87d5810-4e6a-11ea-8bf6-67db400d7da5",
                        "items": [
                            {
                                "dropEffect": "move",
                                "endCol": 2,
                                "fieldId": "tags",
                                "height": 55,
                                "id": "fc007610-4e6a-11ea-8bf6-67db400d7da5",
                                "index": 0,
                                "listId": "default-main-e87d5810-4e6a-11ea-8bf6-67db400d7da5",
                                "sectionItemType": "field",
                                "startCol": 0
                            }
                        ],
                        "maxW": 3,
                        "minH": 1,
                        "minW": 1,
                        "moved": false,
                        "name": "Tags",
                        "static": false,
                        "w": 1,
                        "x": 2,
                        "y": 0
                    },
                    {
                        "h": 1,
                        "hideName": true,
                        "i": "default-main-4244be10-4e6b-11ea-8bf6-67db400d7da5",
                        "items": [],
                        "maxW": 3,
                        "minH": 1,
                        "minW": 1,
                        "moved": false,
                        "name": "Reputation Status",
                        "static": false,
                        "type": "reputationStatus",
                        "w": 1,
                        "x": 1,
                        "y": 0
                    },
                    {
                        "h": 1,
                        "hideName": true,
                        "i": "default-main-ad090c60-4e6b-11ea-8bf6-67db400d7da5",
                        "items": [],
                        "maxW": 3,
                        "minH": 1,
                        "minW": 1,
                        "moved": false,
                        "name": "Expiration Status",
                        "static": false,
                        "type": "expirationStatus",
                        "w": 1,
                        "x": 0,
                        "y": 0
                    },
                    {
                        "h": 2,
                        "i": "default-main-dc374ba0-4e6b-11ea-8bf6-67db400d7da5",
                        "items": [],
                        "maxW": 3,
                        "minH": 1,
                        "minW": 1,
                        "moved": false,
                        "name": "Comments",
                        "static": false,
                        "type": "comments",
                        "w": 1,
                        "x": 2,
                        "y": 5
                    },
                    {
                        "columns": [
                            {
                                "displayed": true,
                                "isDefault": true,
                                "key": "sources-field",
                                "width": 150
                            },
                            {
                                "displayed": true,
                                "isDefault": true,
                                "key": "score",
                                "width": 100
                            },
                            {
                                "displayed": true,
                                "isDefault": true,
                                "key": "reliability",
                                "width": 150
                            },
                            {
                                "displayed": true,
                                "isDefault": true,
                                "key": "expiration",
                                "width": 150
                            },
                            {
                                "displayed": true,
                                "key": "Source Original Severity",
                                "width": 200
                            },
                            {
                                "displayed": true,
                                "key": "Threat Types",
                                "width": 200
                            },
                            {
                                "displayed": true,
                                "key": "First Seen By Source",
                                "width": 200
                            },
                            {
                                "displayed": true,
                                "key": "Last Seen By Source",
                                "width": 200
                            },
                            {
                                "displayed": true,
                                "key": "Sub Feed",
                                "width": 200
                            }
                        ],
                        "h": 2,
                        "i": "default-main-e5f57f40-4e6b-11ea-8bf6-67db400d7da5",
                        "items": [],
                        "maxW": 3,
                        "minH": 1,
                        "minW": 1,
                        "moved": false,
                        "name": "Sources Data",
                        "static": false,
                        "type": "sources",
                        "w": 2,
                        "x": 0,
                        "y": 5
                    }
                ],
                "type": "custom"
            }
        ],
        "typeId": "accountRep",
        "version": -1
    },
    "typeId": "accountRep",
    "version": -1,
    "fromVersion": "5.5.0"
=======
	"TypeName": "accountRep",
	"kind": "indicatorsDetails",
	"layout": {
		"TypeName": "",
		"id": "accountRep",
		"kind": "indicatorsDetails",
		"modified": "2020-03-26T11:59:52.044505+02:00",
		"name": "",
		"system": false,
		"tabs": [
			{
				"id": "default-main",
				"name": "Info",
				"sections": [
					{
						"h": 2,
						"i": "default-main-reputationSources",
						"moved": false,
						"name": "Reputation",
						"static": false,
						"type": "reputationSources",
						"w": 1,
						"x": 1,
						"y": 1
					},
					{
						"h": 2,
						"i": "default-main-relatedIncidents",
						"moved": false,
						"name": "Related Incidents",
						"static": false,
						"type": "relatedIncidents",
						"w": 2,
						"x": 0,
						"y": 3
					},
					{
						"displayType": "ROW",
						"h": 3,
						"i": "default-main-indicatorTimeline",
						"items": [
							{
								"endCol": 2,
								"fieldId": "firstseen",
								"height": 24,
								"id": "indicator-first-seen",
								"index": 0,
								"startCol": 0
							},
							{
								"endCol": 2,
								"fieldId": "lastseen",
								"height": 24,
								"id": "indicator-last-seen",
								"index": 1,
								"startCol": 0
							}
						],
						"moved": false,
						"name": "Timeline",
						"static": false,
						"type": "indicatorTimeline",
						"w": 1,
						"x": 2,
						"y": 2
					},
					{
						"displayType": "ROW",
						"h": 2,
						"i": "default-main-e2c8c970-a09d-11e9-8956-390f602b039a",
						"items": [
							{
								"dropEffect": "move",
								"endCol": 2,
								"fieldId": "username",
								"height": 24,
								"id": "ede43c40-ae08-11e9-8024-75e863ac67b1",
								"index": 0,
								"listId": "e2c8c970-a09d-11e9-8956-390f602b039a",
								"sectionItemType": "field",
								"startCol": 0
							},
							{
								"dropEffect": "move",
								"endCol": 2,
								"fieldId": "source",
								"height": 24,
								"id": "indicator-source",
								"index": 1,
								"listId": "e2c8c970-a09d-11e9-8956-390f602b039a",
								"sectionItemType": "field",
								"startCol": 0
							},
							{
								"endCol": 2,
								"fieldId": "accounttype",
								"height": 24,
								"id": "b2e3dd80-ae08-11e9-8024-75e863ac67b1",
								"index": 2,
								"sectionItemType": "field",
								"startCol": 0
							},
							{
								"endCol": 2,
								"fieldId": "domainname",
								"height": 24,
								"id": "c4dab630-ae08-11e9-8024-75e863ac67b1",
								"index": 3,
								"sectionItemType": "field",
								"startCol": 0
							},
							{
								"endCol": 2,
								"fieldId": "id",
								"height": 24,
								"id": "de9eef00-ae08-11e9-8024-75e863ac67b1",
								"index": 4,
								"sectionItemType": "field",
								"startCol": 0
							},
							{
								"endCol": 2,
								"fieldId": "organizationalunitou",
								"height": 24,
								"id": "f51e0ef0-ae08-11e9-8024-75e863ac67b1",
								"index": 4,
								"sectionItemType": "field",
								"startCol": 0
							},
							{
								"endCol": 2,
								"fieldId": "indicatortype",
								"height": 24,
								"id": "indicator-type",
								"index": 5,
								"sectionItemType": "field",
								"startCol": 0
							},
							{
								"endCol": 2,
								"fieldId": "groups",
								"height": 48,
								"id": "d7132bc0-ae08-11e9-8024-75e863ac67b1",
								"index": 6,
								"sectionItemType": "field",
								"startCol": 0
							},
							{
								"dropEffect": "move",
								"endCol": 2,
								"fieldId": "internal",
								"height": 24,
								"id": "e4328bc0-ae08-11e9-8024-75e863ac67b1",
								"index": 7,
								"listId": "e2c8c970-a09d-11e9-8956-390f602b039a",
								"sectionItemType": "field",
								"startCol": 0
							},
							{
								"dropEffect": "move",
								"endCol": 2,
								"fieldId": "emailaddress",
								"height": 24,
								"id": "cdc51f10-ae08-11e9-8024-75e863ac67b1",
								"index": 8,
								"listId": "e2c8c970-a09d-11e9-8956-390f602b039a",
								"sectionItemType": "field",
								"startCol": 0
							},
							{
								"dropEffect": "move",
								"endCol": 2,
								"fieldId": "comment",
								"height": 48,
								"id": "indicator-comment",
								"index": 9,
								"listId": "default-main-e2c8c970-a09d-11e9-8956-390f602b039a",
								"sectionItemType": "field",
								"startCol": 0
							}
						],
						"moved": false,
						"name": "Account Information",
						"static": false,
						"w": 1,
						"x": 0,
						"y": 1
					},
					{
						"displayType": "ROW",
						"h": 2,
						"hideItemTitleOnlyOne": true,
						"hideName": false,
						"i": "default-main-e87d5810-4e6a-11ea-8bf6-67db400d7da5",
						"items": [
							{
								"dropEffect": "move",
								"endCol": 2,
								"fieldId": "tags",
								"height": 55,
								"id": "fc007610-4e6a-11ea-8bf6-67db400d7da5",
								"index": 0,
								"listId": "default-main-e87d5810-4e6a-11ea-8bf6-67db400d7da5",
								"sectionItemType": "field",
								"startCol": 0
							}
						],
						"maxW": 3,
						"minH": 1,
						"minW": 1,
						"moved": false,
						"name": "Tags",
						"static": false,
						"w": 1,
						"x": 2,
						"y": 0
					},
					{
						"h": 1,
						"hideName": true,
						"i": "default-main-4244be10-4e6b-11ea-8bf6-67db400d7da5",
						"items": [],
						"maxW": 3,
						"minH": 1,
						"minW": 1,
						"moved": false,
						"name": "Reputation Status",
						"static": false,
						"type": "reputationStatus",
						"w": 1,
						"x": 1,
						"y": 0
					},
					{
						"h": 1,
						"hideName": true,
						"i": "default-main-ad090c60-4e6b-11ea-8bf6-67db400d7da5",
						"items": [],
						"maxW": 3,
						"minH": 1,
						"minW": 1,
						"moved": false,
						"name": "Expiration Status",
						"static": false,
						"type": "expirationStatus",
						"w": 1,
						"x": 0,
						"y": 0
					},
					{
						"h": 2,
						"i": "default-main-dc374ba0-4e6b-11ea-8bf6-67db400d7da5",
						"items": [],
						"maxW": 3,
						"minH": 1,
						"minW": 1,
						"moved": false,
						"name": "Comments",
						"static": false,
						"type": "comments",
						"w": 1,
						"x": 2,
						"y": 5
					},
					{
						"columns": [
							{
								"displayed": true,
								"isDefault": true,
								"key": "sources-field",
								"width": 150
							},
							{
								"displayed": true,
								"isDefault": true,
								"key": "score",
								"width": 100
							},
							{
								"displayed": true,
								"isDefault": true,
								"key": "reliability",
								"width": 150
							},
							{
								"displayed": true,
								"isDefault": true,
								"key": "expiration",
								"width": 150
							},
							{
								"displayed": true,
								"key": "Feed Original Severity",
								"width": 200
							},
							{
								"displayed": true,
								"key": "Feed Threat Types",
								"width": 200
							},
							{
								"displayed": true,
								"key": "First Seen By Feed",
								"width": 200
							},
							{
								"displayed": true,
								"key": "Last Seen By Feed",
								"width": 200
							},
							{
								"displayed": true,
								"key": "Sub Feed",
								"width": 200
							}
						],
						"h": 2,
						"i": "default-main-e5f57f40-4e6b-11ea-8bf6-67db400d7da5",
						"items": [],
						"maxW": 3,
						"minH": 1,
						"minW": 1,
						"moved": false,
						"name": "Sources Data",
						"static": false,
						"type": "sources",
						"w": 2,
						"x": 0,
						"y": 5
					},
					{
						"displayType": "CARD",
						"h": 2,
						"i": "default-main-65cf14e0-6f48-11ea-a717-9facf5f245ed",
						"items": [],
						"maxW": 3,
						"minH": 1,
						"minW": 1,
						"moved": false,
						"name": "Custom Details",
						"static": false,
						"type": "customDetails",
						"w": 1,
						"x": 0,
						"y": 7
					},
					{
						"displayType": "CARD",
						"h": 2,
						"i": "default-main-6773c430-6f48-11ea-a717-9facf5f245ed",
						"items": [],
						"maxW": 3,
						"minH": 1,
						"minW": 1,
						"moved": false,
						"name": "Extended Details",
						"static": false,
						"type": "extendedDetails",
						"w": 2,
						"x": 1,
						"y": 7
					}
				],
				"type": "custom"
			}
		],
		"typeId": "accountRep",
		"version": -1
	},
	"typeId": "accountRep",
	"version": -1,
    "fromversion": "5.5.0"
>>>>>>> 74a29db1
}<|MERGE_RESOLUTION|>--- conflicted
+++ resolved
@@ -1,354 +1,4 @@
 {
-<<<<<<< HEAD
-    "TypeName": "accountRep",
-    "kind": "indicatorsDetails",
-    "layout": {
-        "TypeName": "",
-        "id": "accountRep",
-        "kind": "indicatorsDetails",
-        "modified": "2020-02-18T15:45:58.282111+02:00",
-        "name": "",
-        "system": false,
-        "tabs": [
-            {
-                "id": "default-main",
-                "name": "Info",
-                "sections": [
-                    {
-                        "h": 2,
-                        "i": "default-main-reputationSources",
-                        "moved": false,
-                        "name": "Reputation",
-                        "static": false,
-                        "type": "reputationSources",
-                        "w": 1,
-                        "x": 1,
-                        "y": 1
-                    },
-                    {
-                        "h": 2,
-                        "i": "default-main-relatedIncidents",
-                        "moved": false,
-                        "name": "Related Incidents",
-                        "static": false,
-                        "type": "relatedIncidents",
-                        "w": 2,
-                        "x": 0,
-                        "y": 3
-                    },
-                    {
-                        "displayType": "ROW",
-                        "h": 3,
-                        "i": "default-main-indicatorTimeline",
-                        "items": [
-                            {
-                                "endCol": 2,
-                                "fieldId": "firstseen",
-                                "height": 24,
-                                "id": "indicator-first-seen",
-                                "index": 0,
-                                "startCol": 0
-                            },
-                            {
-                                "endCol": 2,
-                                "fieldId": "lastseen",
-                                "height": 24,
-                                "id": "indicator-last-seen",
-                                "index": 1,
-                                "startCol": 0
-                            }
-                        ],
-                        "moved": false,
-                        "name": "Timeline",
-                        "static": false,
-                        "type": "indicatorTimeline",
-                        "w": 1,
-                        "x": 2,
-                        "y": 2
-                    },
-                    {
-                        "displayType": "ROW",
-                        "h": 2,
-                        "i": "default-main-e2c8c970-a09d-11e9-8956-390f602b039a",
-                        "items": [
-                            {
-                                "dropEffect": "move",
-                                "endCol": 2,
-                                "fieldId": "username",
-                                "height": 24,
-                                "id": "ede43c40-ae08-11e9-8024-75e863ac67b1",
-                                "index": 0,
-                                "listId": "e2c8c970-a09d-11e9-8956-390f602b039a",
-                                "sectionItemType": "field",
-                                "startCol": 0
-                            },
-                            {
-                                "dropEffect": "move",
-                                "endCol": 2,
-                                "fieldId": "source",
-                                "height": 24,
-                                "id": "indicator-source",
-                                "index": 1,
-                                "listId": "e2c8c970-a09d-11e9-8956-390f602b039a",
-                                "sectionItemType": "field",
-                                "startCol": 0
-                            },
-                            {
-                                "endCol": 2,
-                                "fieldId": "accounttype",
-                                "height": 24,
-                                "id": "b2e3dd80-ae08-11e9-8024-75e863ac67b1",
-                                "index": 2,
-                                "sectionItemType": "field",
-                                "startCol": 0
-                            },
-                            {
-                                "endCol": 2,
-                                "fieldId": "domainname",
-                                "height": 24,
-                                "id": "c4dab630-ae08-11e9-8024-75e863ac67b1",
-                                "index": 3,
-                                "sectionItemType": "field",
-                                "startCol": 0
-                            },
-                            {
-                                "endCol": 2,
-                                "fieldId": "id",
-                                "height": 24,
-                                "id": "de9eef00-ae08-11e9-8024-75e863ac67b1",
-                                "index": 4,
-                                "sectionItemType": "field",
-                                "startCol": 0
-                            },
-                            {
-                                "endCol": 2,
-                                "fieldId": "organizationalunitou",
-                                "height": 24,
-                                "id": "f51e0ef0-ae08-11e9-8024-75e863ac67b1",
-                                "index": 4,
-                                "sectionItemType": "field",
-                                "startCol": 0
-                            },
-                            {
-                                "endCol": 2,
-                                "fieldId": "indicatortype",
-                                "height": 24,
-                                "id": "indicator-type",
-                                "index": 5,
-                                "sectionItemType": "field",
-                                "startCol": 0
-                            },
-                            {
-                                "endCol": 2,
-                                "fieldId": "groups",
-                                "height": 48,
-                                "id": "d7132bc0-ae08-11e9-8024-75e863ac67b1",
-                                "index": 6,
-                                "sectionItemType": "field",
-                                "startCol": 0
-                            },
-                            {
-                                "dropEffect": "move",
-                                "endCol": 2,
-                                "fieldId": "internal",
-                                "height": 24,
-                                "id": "e4328bc0-ae08-11e9-8024-75e863ac67b1",
-                                "index": 7,
-                                "listId": "e2c8c970-a09d-11e9-8956-390f602b039a",
-                                "sectionItemType": "field",
-                                "startCol": 0
-                            },
-                            {
-                                "dropEffect": "move",
-                                "endCol": 2,
-                                "fieldId": "emailaddress",
-                                "height": 24,
-                                "id": "cdc51f10-ae08-11e9-8024-75e863ac67b1",
-                                "index": 8,
-                                "listId": "e2c8c970-a09d-11e9-8956-390f602b039a",
-                                "sectionItemType": "field",
-                                "startCol": 0
-                            },
-                            {
-                                "dropEffect": "move",
-                                "endCol": 2,
-                                "fieldId": "comment",
-                                "height": 48,
-                                "id": "indicator-comment",
-                                "index": 9,
-                                "listId": "default-main-e2c8c970-a09d-11e9-8956-390f602b039a",
-                                "sectionItemType": "field",
-                                "startCol": 0
-                            },
-                            {
-                                "index": 10,
-                                "endCol": 2,
-                                "height": 24,
-                                "startCol": 0,
-                                "fieldId": "aggregatedreliability",
-                                "id": "b49a3ba0-6f8d-11ea-aeac-6dbd1bcce63e"
-                            }
-                        ],
-                        "moved": false,
-                        "name": "Account Information",
-                        "static": false,
-                        "w": 1,
-                        "x": 0,
-                        "y": 1
-                    },
-                    {
-                        "displayType": "ROW",
-                        "h": 2,
-                        "hideItemTitleOnlyOne": true,
-                        "hideName": false,
-                        "i": "default-main-e87d5810-4e6a-11ea-8bf6-67db400d7da5",
-                        "items": [
-                            {
-                                "dropEffect": "move",
-                                "endCol": 2,
-                                "fieldId": "tags",
-                                "height": 55,
-                                "id": "fc007610-4e6a-11ea-8bf6-67db400d7da5",
-                                "index": 0,
-                                "listId": "default-main-e87d5810-4e6a-11ea-8bf6-67db400d7da5",
-                                "sectionItemType": "field",
-                                "startCol": 0
-                            }
-                        ],
-                        "maxW": 3,
-                        "minH": 1,
-                        "minW": 1,
-                        "moved": false,
-                        "name": "Tags",
-                        "static": false,
-                        "w": 1,
-                        "x": 2,
-                        "y": 0
-                    },
-                    {
-                        "h": 1,
-                        "hideName": true,
-                        "i": "default-main-4244be10-4e6b-11ea-8bf6-67db400d7da5",
-                        "items": [],
-                        "maxW": 3,
-                        "minH": 1,
-                        "minW": 1,
-                        "moved": false,
-                        "name": "Reputation Status",
-                        "static": false,
-                        "type": "reputationStatus",
-                        "w": 1,
-                        "x": 1,
-                        "y": 0
-                    },
-                    {
-                        "h": 1,
-                        "hideName": true,
-                        "i": "default-main-ad090c60-4e6b-11ea-8bf6-67db400d7da5",
-                        "items": [],
-                        "maxW": 3,
-                        "minH": 1,
-                        "minW": 1,
-                        "moved": false,
-                        "name": "Expiration Status",
-                        "static": false,
-                        "type": "expirationStatus",
-                        "w": 1,
-                        "x": 0,
-                        "y": 0
-                    },
-                    {
-                        "h": 2,
-                        "i": "default-main-dc374ba0-4e6b-11ea-8bf6-67db400d7da5",
-                        "items": [],
-                        "maxW": 3,
-                        "minH": 1,
-                        "minW": 1,
-                        "moved": false,
-                        "name": "Comments",
-                        "static": false,
-                        "type": "comments",
-                        "w": 1,
-                        "x": 2,
-                        "y": 5
-                    },
-                    {
-                        "columns": [
-                            {
-                                "displayed": true,
-                                "isDefault": true,
-                                "key": "sources-field",
-                                "width": 150
-                            },
-                            {
-                                "displayed": true,
-                                "isDefault": true,
-                                "key": "score",
-                                "width": 100
-                            },
-                            {
-                                "displayed": true,
-                                "isDefault": true,
-                                "key": "reliability",
-                                "width": 150
-                            },
-                            {
-                                "displayed": true,
-                                "isDefault": true,
-                                "key": "expiration",
-                                "width": 150
-                            },
-                            {
-                                "displayed": true,
-                                "key": "Source Original Severity",
-                                "width": 200
-                            },
-                            {
-                                "displayed": true,
-                                "key": "Threat Types",
-                                "width": 200
-                            },
-                            {
-                                "displayed": true,
-                                "key": "First Seen By Source",
-                                "width": 200
-                            },
-                            {
-                                "displayed": true,
-                                "key": "Last Seen By Source",
-                                "width": 200
-                            },
-                            {
-                                "displayed": true,
-                                "key": "Sub Feed",
-                                "width": 200
-                            }
-                        ],
-                        "h": 2,
-                        "i": "default-main-e5f57f40-4e6b-11ea-8bf6-67db400d7da5",
-                        "items": [],
-                        "maxW": 3,
-                        "minH": 1,
-                        "minW": 1,
-                        "moved": false,
-                        "name": "Sources Data",
-                        "static": false,
-                        "type": "sources",
-                        "w": 2,
-                        "x": 0,
-                        "y": 5
-                    }
-                ],
-                "type": "custom"
-            }
-        ],
-        "typeId": "accountRep",
-        "version": -1
-    },
-    "typeId": "accountRep",
-    "version": -1,
-    "fromVersion": "5.5.0"
-=======
 	"TypeName": "accountRep",
 	"kind": "indicatorsDetails",
 	"layout": {
@@ -721,5 +371,4 @@
 	"typeId": "accountRep",
 	"version": -1,
     "fromversion": "5.5.0"
->>>>>>> 74a29db1
 }