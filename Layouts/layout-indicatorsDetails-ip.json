{
<<<<<<< HEAD
    "TypeName": "ipRep",
    "kind": "indicatorsDetails",
    "layout": {
        "TypeName": "",
        "id": "ipRep",
        "kind": "indicatorsDetails",
        "modified": "2020-02-18T14:51:03.158862008Z",
        "name": "",
        "system": false,
        "tabs": [
            {
                "id": "main",
                "name": "Info",
                "sections": [
                    {
                        "displayType": "ROW",
                        "h": 2,
                        "hideName": false,
                        "i": "main-b52548e0-a09d-11e9-8956-390f602b039a",
                        "isVisible": true,
                        "items": [],
                        "maxW": 3,
                        "minH": 1,
                        "minW": 1,
                        "moved": false,
                        "name": "Reputation",
                        "readOnly": true,
                        "static": false,
                        "type": "reputationSources",
                        "w": 1,
                        "x": 1,
                        "y": 1
                    },
                    {
                        "columns": [
                            {
                                "displayed": true,
                                "isDefault": false,
                                "key": "id",
                                "width": 110
                            },
                            {
                                "displayed": true,
                                "isDefault": true,
                                "key": "name",
                                "width": 300
                            },
                            {
                                "displayed": true,
                                "isDefault": false,
                                "key": "severity",
                                "width": 80
                            },
                            {
                                "displayed": true,
                                "isDefault": true,
                                "key": "type",
                                "width": 200
                            },
                            {
                                "displayed": true,
                                "isDefault": true,
                                "key": "status",
                                "width": 80
                            }
                        ],
                        "displayType": "ROW",
                        "h": 2,
                        "hideName": false,
                        "i": "main-c1f3f0d0-a09d-11e9-8956-390f602b039a",
                        "isVisible": true,
                        "items": [],
                        "maxW": 3,
                        "minH": 1,
                        "minW": 1,
                        "moved": false,
                        "name": "Related Incidents",
                        "readOnly": true,
                        "static": false,
                        "type": "relatedIncidents",
                        "w": 2,
                        "x": 0,
                        "y": 3
                    },
                    {
                        "displayType": "ROW",
                        "h": 2,
                        "hideName": false,
                        "i": "main-e2c8c970-a09d-11e9-8956-390f602b039a",
                        "isVisible": true,
                        "items": [
                            {
                                "endCol": 2,
                                "fieldId": "indicatortype",
                                "height": 24,
                                "id": "f6eb5bc0-a09d-11e9-8956-390f602b039a",
                                "index": 0,
                                "startCol": 0
                            },
                            {
                                "endCol": 2,
                                "fieldId": "asn",
                                "height": 24,
                                "id": "1745f790-ac60-11e9-8443-17259235cee7",
                                "index": 1,
                                "startCol": 0
                            },
                            {
                                "endCol": 2,
                                "fieldId": "geocountry",
                                "height": 24,
                                "id": "1b89e2d0-ac60-11e9-8443-17259235cee7",
                                "index": 2,
                                "startCol": 0
                            },
                            {
                                "endCol": 2,
                                "fieldId": "geolocation",
                                "height": 24,
                                "id": "1e590860-ac60-11e9-8443-17259235cee7",
                                "index": 3,
                                "startCol": 0
                            },
                            {
                                "endCol": 2,
                                "fieldId": "internal",
                                "height": 24,
                                "id": "299ca380-ac60-11e9-8443-17259235cee7",
                                "index": 4,
                                "startCol": 0
                            },
                            {
                                "endCol": 2,
                                "fieldId": "hostname",
                                "height": 24,
                                "id": "21d0f110-ac60-11e9-8443-17259235cee7",
                                "index": 5,
                                "startCol": 0
                            },
                            {
                                "dropEffect": "move",
                                "endCol": 2,
                                "fieldId": "comment",
                                "height": 48,
                                "id": "0b9dd200-a09e-11e9-8956-390f602b039a",
                                "index": 6,
                                "listId": "e2c8c970-a09d-11e9-8956-390f602b039a",
                                "startCol": 0
                            },
                            {
                                "index": 7,
                                "endCol": 2,
                                "height": 24,
                                "startCol": 0,
                                "fieldId": "aggregatedreliability",
                                "id": "b49a3ba0-6f8d-11ea-aeac-6dbd1bcce63e"
                            }
                        ],
                        "maxW": 3,
                        "minH": 1,
                        "minW": 1,
                        "moved": false,
                        "name": "IP Details",
                        "static": false,
                        "w": 1,
                        "x": 0,
                        "y": 1
                    },
                    {
                        "displayType": "ROW",
                        "h": 2,
                        "hideName": false,
                        "i": "main-8bd4f460-a875-11e9-8523-e5faf0ec1f6b",
                        "isVisible": true,
                        "items": [],
                        "maxW": 3,
                        "minH": 1,
                        "minW": 1,
                        "moved": false,
                        "name": "Geo Location",
                        "query": "ShowLocationOnMap",
                        "queryType": "script",
                        "readOnly": true,
                        "static": false,
                        "type": "dynamicIndicator",
                        "w": 3,
                        "x": 0,
                        "y": 8
                    },
                    {
                        "h": 1,
                        "hideName": true,
                        "i": "main-9cfd13c0-3d54-11ea-8f80-71a50769e869",
                        "items": [],
                        "maxW": 3,
                        "minH": 1,
                        "minW": 1,
                        "moved": false,
                        "name": "Reputation Status",
                        "static": false,
                        "type": "reputationStatus",
                        "w": 1,
                        "x": 1,
                        "y": 0
                    },
                    {
                        "h": 1,
                        "hideName": true,
                        "i": "main-a42a8a60-3d54-11ea-8f80-71a50769e869",
                        "items": [],
                        "maxW": 3,
                        "minH": 1,
                        "minW": 1,
                        "moved": false,
                        "name": "Expiration Status",
                        "static": false,
                        "type": "expirationStatus",
                        "w": 1,
                        "x": 0,
                        "y": 0
                    },
                    {
                        "h": 3,
                        "i": "main-acbc9a10-3d54-11ea-8f80-71a50769e869",
                        "items": [],
                        "maxW": 3,
                        "minH": 1,
                        "minW": 1,
                        "moved": false,
                        "name": "Timeline",
                        "static": false,
                        "type": "indicatorTimeline",
                        "w": 1,
                        "x": 2,
                        "y": 2
                    },
                    {
                        "columns": [
                            {
                                "displayed": true,
                                "isDefault": true,
                                "key": "sources-field",
                                "width": 150
                            },
                            {
                                "displayed": true,
                                "isDefault": true,
                                "key": "score",
                                "width": 100
                            },
                            {
                                "displayed": true,
                                "isDefault": true,
                                "key": "reliability",
                                "width": 150
                            },
                            {
                                "displayed": true,
                                "isDefault": true,
                                "key": "expiration",
                                "width": 150
                            },
                            {
                                "displayed": true,
                                "key": "Source Original Severity",
                                "width": 200
                            },
                            {
                                "displayed": true,
                                "key": "Threat Types",
                                "width": 200
                            },
                            {
                                "displayed": true,
                                "key": "First Seen By Source",
                                "width": 200
                            },
                            {
                                "displayed": true,
                                "key": "Last Seen By Source",
                                "width": 200
                            },
                            {
                                "displayed": true,
                                "key": "Sub Feed",
                                "width": 200
                            }
                        ],
                        "h": 2,
                        "i": "main-d7576e80-3d54-11ea-8f80-71a50769e869",
                        "items": [],
                        "maxW": 3,
                        "minH": 1,
                        "minW": 1,
                        "moved": false,
                        "name": "Sources",
                        "static": false,
                        "type": "sources",
                        "w": 2,
                        "x": 0,
                        "y": 5
                    },
                    {
                        "h": 3,
                        "i": "main-e608e030-3d54-11ea-8f80-71a50769e869",
                        "items": [],
                        "maxW": 3,
                        "minH": 1,
                        "minW": 1,
                        "moved": false,
                        "name": "Comments",
                        "static": false,
                        "type": "comments",
                        "w": 1,
                        "x": 2,
                        "y": 5
                    },
                    {
                        "displayType": "ROW",
                        "h": 2,
                        "hideItemTitleOnlyOne": true,
                        "hideName": false,
                        "i": "main-0e19dbd0-4e74-11ea-8bf6-67db400d7da5",
                        "items": [
                            {
                                "endCol": 2,
                                "fieldId": "tags",
                                "height": 24,
                                "id": "1cf1e850-4e74-11ea-8bf6-67db400d7da5",
                                "index": 0,
                                "sectionItemType": "field",
                                "startCol": 0
                            }
                        ],
                        "maxW": 3,
                        "minH": 1,
                        "minW": 1,
                        "moved": false,
                        "name": "Tags",
                        "static": false,
                        "w": 1,
                        "x": 2,
                        "y": 0
                    }
                ],
                "type": "custom"
            }
        ],
        "typeId": "ipRep",
        "version": -1
    },
    "typeId": "ipRep",
    "version": -1,
    "fromVersion": "5.5.0"
=======
	"TypeName": "ipRep",
	"kind": "indicatorsDetails",
	"layout": {
		"TypeName": "",
		"id": "ipRep",
		"kind": "indicatorsDetails",
		"modified": "2020-03-26T12:49:38.832835+02:00",
		"name": "",
		"system": false,
		"tabs": [
			{
				"id": "main",
				"name": "Info",
				"sections": [
					{
						"displayType": "ROW",
						"h": 2,
						"hideName": false,
						"i": "main-b52548e0-a09d-11e9-8956-390f602b039a",
						"isVisible": true,
						"items": [],
						"maxW": 3,
						"minH": 1,
						"minW": 1,
						"moved": false,
						"name": "Reputation",
						"readOnly": true,
						"static": false,
						"type": "reputationSources",
						"w": 1,
						"x": 1,
						"y": 1
					},
					{
						"columns": [
							{
								"displayed": true,
								"isDefault": false,
								"key": "id",
								"width": 110
							},
							{
								"displayed": true,
								"isDefault": true,
								"key": "name",
								"width": 300
							},
							{
								"displayed": true,
								"isDefault": false,
								"key": "severity",
								"width": 80
							},
							{
								"displayed": true,
								"isDefault": true,
								"key": "type",
								"width": 200
							},
							{
								"displayed": true,
								"isDefault": true,
								"key": "status",
								"width": 80
							}
						],
						"displayType": "ROW",
						"h": 2,
						"hideName": false,
						"i": "main-c1f3f0d0-a09d-11e9-8956-390f602b039a",
						"isVisible": true,
						"items": [],
						"maxW": 3,
						"minH": 1,
						"minW": 1,
						"moved": false,
						"name": "Related Incidents",
						"readOnly": true,
						"static": false,
						"type": "relatedIncidents",
						"w": 2,
						"x": 0,
						"y": 3
					},
					{
						"displayType": "ROW",
						"h": 2,
						"hideName": false,
						"i": "main-e2c8c970-a09d-11e9-8956-390f602b039a",
						"isVisible": true,
						"items": [
							{
								"endCol": 2,
								"fieldId": "indicatortype",
								"height": 24,
								"id": "f6eb5bc0-a09d-11e9-8956-390f602b039a",
								"index": 0,
								"startCol": 0
							},
							{
								"endCol": 2,
								"fieldId": "asn",
								"height": 24,
								"id": "1745f790-ac60-11e9-8443-17259235cee7",
								"index": 1,
								"startCol": 0
							},
							{
								"endCol": 2,
								"fieldId": "geocountry",
								"height": 24,
								"id": "1b89e2d0-ac60-11e9-8443-17259235cee7",
								"index": 2,
								"startCol": 0
							},
							{
								"endCol": 2,
								"fieldId": "geolocation",
								"height": 24,
								"id": "1e590860-ac60-11e9-8443-17259235cee7",
								"index": 3,
								"startCol": 0
							},
							{
								"endCol": 2,
								"fieldId": "internal",
								"height": 24,
								"id": "299ca380-ac60-11e9-8443-17259235cee7",
								"index": 4,
								"startCol": 0
							},
							{
								"endCol": 2,
								"fieldId": "hostname",
								"height": 24,
								"id": "21d0f110-ac60-11e9-8443-17259235cee7",
								"index": 5,
								"startCol": 0
							},
							{
								"dropEffect": "move",
								"endCol": 2,
								"fieldId": "comment",
								"height": 48,
								"id": "0b9dd200-a09e-11e9-8956-390f602b039a",
								"index": 6,
								"listId": "e2c8c970-a09d-11e9-8956-390f602b039a",
								"startCol": 0
							}
						],
						"maxW": 3,
						"minH": 1,
						"minW": 1,
						"moved": false,
						"name": "IP Details",
						"static": false,
						"w": 1,
						"x": 0,
						"y": 1
					},
					{
						"displayType": "ROW",
						"h": 2,
						"hideName": false,
						"i": "main-8bd4f460-a875-11e9-8523-e5faf0ec1f6b",
						"isVisible": true,
						"items": [],
						"maxW": 3,
						"minH": 1,
						"minW": 1,
						"moved": false,
						"name": "Geo Location",
						"query": "ShowLocationOnMap",
						"queryType": "script",
						"readOnly": true,
						"static": false,
						"type": "dynamicIndicator",
						"w": 3,
						"x": 0,
						"y": 8
					},
					{
						"h": 1,
						"hideName": true,
						"i": "main-9cfd13c0-3d54-11ea-8f80-71a50769e869",
						"items": [],
						"maxW": 3,
						"minH": 1,
						"minW": 1,
						"moved": false,
						"name": "Reputation Status",
						"static": false,
						"type": "reputationStatus",
						"w": 1,
						"x": 1,
						"y": 0
					},
					{
						"h": 1,
						"hideName": true,
						"i": "main-a42a8a60-3d54-11ea-8f80-71a50769e869",
						"items": [],
						"maxW": 3,
						"minH": 1,
						"minW": 1,
						"moved": false,
						"name": "Expiration Status",
						"static": false,
						"type": "expirationStatus",
						"w": 1,
						"x": 0,
						"y": 0
					},
					{
						"h": 3,
						"i": "main-acbc9a10-3d54-11ea-8f80-71a50769e869",
						"items": [],
						"maxW": 3,
						"minH": 1,
						"minW": 1,
						"moved": false,
						"name": "Timeline",
						"static": false,
						"type": "indicatorTimeline",
						"w": 1,
						"x": 2,
						"y": 2
					},
					{
						"columns": [
							{
								"displayed": true,
								"isDefault": true,
								"key": "sources-field",
								"width": 150
							},
							{
								"displayed": true,
								"isDefault": true,
								"key": "score",
								"width": 100
							},
							{
								"displayed": true,
								"isDefault": true,
								"key": "reliability",
								"width": 150
							},
							{
								"displayed": true,
								"isDefault": true,
								"key": "expiration",
								"width": 150
							},
							{
								"displayed": true,
								"key": "Feed Original Severity",
								"width": 200
							},
							{
								"displayed": true,
								"key": "Feed Threat Types",
								"width": 200
							},
							{
								"displayed": true,
								"key": "First Seen By Feed",
								"width": 200
							},
							{
								"displayed": true,
								"key": "Last Seen By Feed",
								"width": 200
							},
							{
								"displayed": true,
								"key": "Sub Feed",
								"width": 200
							}
						],
						"h": 2,
						"i": "main-d7576e80-3d54-11ea-8f80-71a50769e869",
						"items": [],
						"maxW": 3,
						"minH": 1,
						"minW": 1,
						"moved": false,
						"name": "Sources",
						"static": false,
						"type": "sources",
						"w": 2,
						"x": 0,
						"y": 5
					},
					{
						"h": 3,
						"i": "main-e608e030-3d54-11ea-8f80-71a50769e869",
						"items": [],
						"maxW": 3,
						"minH": 1,
						"minW": 1,
						"moved": false,
						"name": "Comments",
						"static": false,
						"type": "comments",
						"w": 1,
						"x": 2,
						"y": 5
					},
					{
						"displayType": "ROW",
						"h": 2,
						"hideItemTitleOnlyOne": true,
						"hideName": false,
						"i": "main-0e19dbd0-4e74-11ea-8bf6-67db400d7da5",
						"items": [
							{
								"endCol": 2,
								"fieldId": "tags",
								"height": 24,
								"id": "1cf1e850-4e74-11ea-8bf6-67db400d7da5",
								"index": 0,
								"sectionItemType": "field",
								"startCol": 0
							}
						],
						"maxW": 3,
						"minH": 1,
						"minW": 1,
						"moved": false,
						"name": "Tags",
						"static": false,
						"w": 1,
						"x": 2,
						"y": 0
					},
					{
						"displayType": "CARD",
						"h": 2,
						"i": "main-690fe3d0-6f4f-11ea-a717-9facf5f245ed",
						"items": [],
						"maxW": 3,
						"minH": 1,
						"minW": 1,
						"moved": false,
						"name": "Custom Details",
						"static": false,
						"type": "customDetails",
						"w": 1,
						"x": 0,
						"y": 10
					},
					{
						"displayType": "CARD",
						"h": 2,
						"i": "main-6aabb980-6f4f-11ea-a717-9facf5f245ed",
						"items": [],
						"maxW": 3,
						"minH": 1,
						"minW": 1,
						"moved": false,
						"name": "Extended Details",
						"static": false,
						"type": "extendedDetails",
						"w": 2,
						"x": 1,
						"y": 10
					}
				],
				"type": "custom"
			}
		],
		"typeId": "ipRep",
		"version": -1
	},
	"typeId": "ipRep",
	"version": -1,
    "fromversion": "5.5.0"
>>>>>>> b9537b4d
}<|MERGE_RESOLUTION|>--- conflicted
+++ resolved
@@ -1,360 +1,4 @@
 {
-<<<<<<< HEAD
-    "TypeName": "ipRep",
-    "kind": "indicatorsDetails",
-    "layout": {
-        "TypeName": "",
-        "id": "ipRep",
-        "kind": "indicatorsDetails",
-        "modified": "2020-02-18T14:51:03.158862008Z",
-        "name": "",
-        "system": false,
-        "tabs": [
-            {
-                "id": "main",
-                "name": "Info",
-                "sections": [
-                    {
-                        "displayType": "ROW",
-                        "h": 2,
-                        "hideName": false,
-                        "i": "main-b52548e0-a09d-11e9-8956-390f602b039a",
-                        "isVisible": true,
-                        "items": [],
-                        "maxW": 3,
-                        "minH": 1,
-                        "minW": 1,
-                        "moved": false,
-                        "name": "Reputation",
-                        "readOnly": true,
-                        "static": false,
-                        "type": "reputationSources",
-                        "w": 1,
-                        "x": 1,
-                        "y": 1
-                    },
-                    {
-                        "columns": [
-                            {
-                                "displayed": true,
-                                "isDefault": false,
-                                "key": "id",
-                                "width": 110
-                            },
-                            {
-                                "displayed": true,
-                                "isDefault": true,
-                                "key": "name",
-                                "width": 300
-                            },
-                            {
-                                "displayed": true,
-                                "isDefault": false,
-                                "key": "severity",
-                                "width": 80
-                            },
-                            {
-                                "displayed": true,
-                                "isDefault": true,
-                                "key": "type",
-                                "width": 200
-                            },
-                            {
-                                "displayed": true,
-                                "isDefault": true,
-                                "key": "status",
-                                "width": 80
-                            }
-                        ],
-                        "displayType": "ROW",
-                        "h": 2,
-                        "hideName": false,
-                        "i": "main-c1f3f0d0-a09d-11e9-8956-390f602b039a",
-                        "isVisible": true,
-                        "items": [],
-                        "maxW": 3,
-                        "minH": 1,
-                        "minW": 1,
-                        "moved": false,
-                        "name": "Related Incidents",
-                        "readOnly": true,
-                        "static": false,
-                        "type": "relatedIncidents",
-                        "w": 2,
-                        "x": 0,
-                        "y": 3
-                    },
-                    {
-                        "displayType": "ROW",
-                        "h": 2,
-                        "hideName": false,
-                        "i": "main-e2c8c970-a09d-11e9-8956-390f602b039a",
-                        "isVisible": true,
-                        "items": [
-                            {
-                                "endCol": 2,
-                                "fieldId": "indicatortype",
-                                "height": 24,
-                                "id": "f6eb5bc0-a09d-11e9-8956-390f602b039a",
-                                "index": 0,
-                                "startCol": 0
-                            },
-                            {
-                                "endCol": 2,
-                                "fieldId": "asn",
-                                "height": 24,
-                                "id": "1745f790-ac60-11e9-8443-17259235cee7",
-                                "index": 1,
-                                "startCol": 0
-                            },
-                            {
-                                "endCol": 2,
-                                "fieldId": "geocountry",
-                                "height": 24,
-                                "id": "1b89e2d0-ac60-11e9-8443-17259235cee7",
-                                "index": 2,
-                                "startCol": 0
-                            },
-                            {
-                                "endCol": 2,
-                                "fieldId": "geolocation",
-                                "height": 24,
-                                "id": "1e590860-ac60-11e9-8443-17259235cee7",
-                                "index": 3,
-                                "startCol": 0
-                            },
-                            {
-                                "endCol": 2,
-                                "fieldId": "internal",
-                                "height": 24,
-                                "id": "299ca380-ac60-11e9-8443-17259235cee7",
-                                "index": 4,
-                                "startCol": 0
-                            },
-                            {
-                                "endCol": 2,
-                                "fieldId": "hostname",
-                                "height": 24,
-                                "id": "21d0f110-ac60-11e9-8443-17259235cee7",
-                                "index": 5,
-                                "startCol": 0
-                            },
-                            {
-                                "dropEffect": "move",
-                                "endCol": 2,
-                                "fieldId": "comment",
-                                "height": 48,
-                                "id": "0b9dd200-a09e-11e9-8956-390f602b039a",
-                                "index": 6,
-                                "listId": "e2c8c970-a09d-11e9-8956-390f602b039a",
-                                "startCol": 0
-                            },
-                            {
-                                "index": 7,
-                                "endCol": 2,
-                                "height": 24,
-                                "startCol": 0,
-                                "fieldId": "aggregatedreliability",
-                                "id": "b49a3ba0-6f8d-11ea-aeac-6dbd1bcce63e"
-                            }
-                        ],
-                        "maxW": 3,
-                        "minH": 1,
-                        "minW": 1,
-                        "moved": false,
-                        "name": "IP Details",
-                        "static": false,
-                        "w": 1,
-                        "x": 0,
-                        "y": 1
-                    },
-                    {
-                        "displayType": "ROW",
-                        "h": 2,
-                        "hideName": false,
-                        "i": "main-8bd4f460-a875-11e9-8523-e5faf0ec1f6b",
-                        "isVisible": true,
-                        "items": [],
-                        "maxW": 3,
-                        "minH": 1,
-                        "minW": 1,
-                        "moved": false,
-                        "name": "Geo Location",
-                        "query": "ShowLocationOnMap",
-                        "queryType": "script",
-                        "readOnly": true,
-                        "static": false,
-                        "type": "dynamicIndicator",
-                        "w": 3,
-                        "x": 0,
-                        "y": 8
-                    },
-                    {
-                        "h": 1,
-                        "hideName": true,
-                        "i": "main-9cfd13c0-3d54-11ea-8f80-71a50769e869",
-                        "items": [],
-                        "maxW": 3,
-                        "minH": 1,
-                        "minW": 1,
-                        "moved": false,
-                        "name": "Reputation Status",
-                        "static": false,
-                        "type": "reputationStatus",
-                        "w": 1,
-                        "x": 1,
-                        "y": 0
-                    },
-                    {
-                        "h": 1,
-                        "hideName": true,
-                        "i": "main-a42a8a60-3d54-11ea-8f80-71a50769e869",
-                        "items": [],
-                        "maxW": 3,
-                        "minH": 1,
-                        "minW": 1,
-                        "moved": false,
-                        "name": "Expiration Status",
-                        "static": false,
-                        "type": "expirationStatus",
-                        "w": 1,
-                        "x": 0,
-                        "y": 0
-                    },
-                    {
-                        "h": 3,
-                        "i": "main-acbc9a10-3d54-11ea-8f80-71a50769e869",
-                        "items": [],
-                        "maxW": 3,
-                        "minH": 1,
-                        "minW": 1,
-                        "moved": false,
-                        "name": "Timeline",
-                        "static": false,
-                        "type": "indicatorTimeline",
-                        "w": 1,
-                        "x": 2,
-                        "y": 2
-                    },
-                    {
-                        "columns": [
-                            {
-                                "displayed": true,
-                                "isDefault": true,
-                                "key": "sources-field",
-                                "width": 150
-                            },
-                            {
-                                "displayed": true,
-                                "isDefault": true,
-                                "key": "score",
-                                "width": 100
-                            },
-                            {
-                                "displayed": true,
-                                "isDefault": true,
-                                "key": "reliability",
-                                "width": 150
-                            },
-                            {
-                                "displayed": true,
-                                "isDefault": true,
-                                "key": "expiration",
-                                "width": 150
-                            },
-                            {
-                                "displayed": true,
-                                "key": "Source Original Severity",
-                                "width": 200
-                            },
-                            {
-                                "displayed": true,
-                                "key": "Threat Types",
-                                "width": 200
-                            },
-                            {
-                                "displayed": true,
-                                "key": "First Seen By Source",
-                                "width": 200
-                            },
-                            {
-                                "displayed": true,
-                                "key": "Last Seen By Source",
-                                "width": 200
-                            },
-                            {
-                                "displayed": true,
-                                "key": "Sub Feed",
-                                "width": 200
-                            }
-                        ],
-                        "h": 2,
-                        "i": "main-d7576e80-3d54-11ea-8f80-71a50769e869",
-                        "items": [],
-                        "maxW": 3,
-                        "minH": 1,
-                        "minW": 1,
-                        "moved": false,
-                        "name": "Sources",
-                        "static": false,
-                        "type": "sources",
-                        "w": 2,
-                        "x": 0,
-                        "y": 5
-                    },
-                    {
-                        "h": 3,
-                        "i": "main-e608e030-3d54-11ea-8f80-71a50769e869",
-                        "items": [],
-                        "maxW": 3,
-                        "minH": 1,
-                        "minW": 1,
-                        "moved": false,
-                        "name": "Comments",
-                        "static": false,
-                        "type": "comments",
-                        "w": 1,
-                        "x": 2,
-                        "y": 5
-                    },
-                    {
-                        "displayType": "ROW",
-                        "h": 2,
-                        "hideItemTitleOnlyOne": true,
-                        "hideName": false,
-                        "i": "main-0e19dbd0-4e74-11ea-8bf6-67db400d7da5",
-                        "items": [
-                            {
-                                "endCol": 2,
-                                "fieldId": "tags",
-                                "height": 24,
-                                "id": "1cf1e850-4e74-11ea-8bf6-67db400d7da5",
-                                "index": 0,
-                                "sectionItemType": "field",
-                                "startCol": 0
-                            }
-                        ],
-                        "maxW": 3,
-                        "minH": 1,
-                        "minW": 1,
-                        "moved": false,
-                        "name": "Tags",
-                        "static": false,
-                        "w": 1,
-                        "x": 2,
-                        "y": 0
-                    }
-                ],
-                "type": "custom"
-            }
-        ],
-        "typeId": "ipRep",
-        "version": -1
-    },
-    "typeId": "ipRep",
-    "version": -1,
-    "fromVersion": "5.5.0"
-=======
 	"TypeName": "ipRep",
 	"kind": "indicatorsDetails",
 	"layout": {
@@ -733,5 +377,4 @@
 	"typeId": "ipRep",
 	"version": -1,
     "fromversion": "5.5.0"
->>>>>>> b9537b4d
 }