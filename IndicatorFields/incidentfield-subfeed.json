{
<<<<<<< HEAD
    "id": "indicator_subfeed",
=======
    "id": "indicator_service",
>>>>>>> 2b0485ae
    "version": -1,
    "modified": "2020-02-12T12:10:32.789255129Z",
    "sortValues": null,
    "vcShouldIgnore": false,
    "commitMessage": "",
    "shouldCommit": false,
<<<<<<< HEAD
    "name": "Sub Feed",
    "prevName": "Sub Feed",
    "ownerOnly": false,
    "placeholder": "",
    "description": "The specific sub-service of a feed integration from which an indicator was ingested.",
    "cliName": "subfeed",
=======
    "name": "Service",
    "prevName": "Sub Feed",
    "ownerOnly": false,
    "placeholder": "",
    "description": "The specific service of a feed integration from which an indicator was ingested.",
    "cliName": "service",
>>>>>>> 2b0485ae
    "type": "shortText",
    "closeForm": false,
    "editForm": true,
    "required": false,
    "script": "",
    "fieldCalcScript": "",
    "neverSetAsRequired": false,
    "isReadOnly": false,
    "selectValues": null,
    "validationRegex": "",
    "useAsKpi": false,
    "locked": false,
    "system": false,
    "content": true,
    "group": 2,
    "mergeStrategy": "",
    "hidden": false,
    "associatedTypes": null,
    "systemAssociatedTypes": null,
    "associatedToAll": true,
    "unmapped": false,
    "unsearchable": false,
    "caseInsensitive": true,
    "columns": null,
    "defaultRows": null,
    "sla": 0,
    "threshold": 72,
    "breachScript": "",
    "validatedError": "",
    "fromversion": "5.5.0"
}<|MERGE_RESOLUTION|>--- conflicted
+++ resolved
@@ -1,30 +1,17 @@
 {
-<<<<<<< HEAD
-    "id": "indicator_subfeed",
-=======
     "id": "indicator_service",
->>>>>>> 2b0485ae
     "version": -1,
     "modified": "2020-02-12T12:10:32.789255129Z",
     "sortValues": null,
     "vcShouldIgnore": false,
     "commitMessage": "",
     "shouldCommit": false,
-<<<<<<< HEAD
-    "name": "Sub Feed",
-    "prevName": "Sub Feed",
-    "ownerOnly": false,
-    "placeholder": "",
-    "description": "The specific sub-service of a feed integration from which an indicator was ingested.",
-    "cliName": "subfeed",
-=======
     "name": "Service",
     "prevName": "Sub Feed",
     "ownerOnly": false,
     "placeholder": "",
     "description": "The specific service of a feed integration from which an indicator was ingested.",
     "cliName": "service",
->>>>>>> 2b0485ae
     "type": "shortText",
     "closeForm": false,
     "editForm": true,
