--- conflicted
+++ resolved
@@ -2478,8 +2478,7 @@
     while current_batch:
         yield current_batch
         current_batch = not_batched[:batch_size]
-<<<<<<< HEAD
-        not_batched = current_batch[batch_size:]
+        not_batched = not_batched[batch_size:]
 
 def ip_to_indicator_type(ip):
     """Returns the indicator type of the input IP.
@@ -2514,7 +2513,4 @@
         except Exception:
             return None
 
-    return None
-=======
-        not_batched = not_batched[batch_size:]
->>>>>>> f1aef49a
+    return None