commonfields:
  id: IsIPInRanges
  version: -1
name: IsIPInRanges
script: |
  var private_subnets = [
    '172.16.0.0/12',
    '10.0.0.0/8',
    '198.18.0.0/15',
    '192.168.0.0/16',
    '100.64.0.0/10',
    '192.0.0.0/24'
  ];

  var ip = args.ip;
  var ipranges = argToList(args.ipRanges);

  if (!ipranges || ipranges.length === 0) {
      ipranges = private_subnets;
  }

  var isInRange = ipranges.some(function(iprange) {
      return isIPInSubnet(ip, iprange.replace(/[\s]/g, ''));
  });

  var ipObj = {};
  ipObj.Address = ip;
  ipObj.InRange = isInRange ? 'yes' : 'no';

  var ec = {'IP(val.Address == obj.Address)' : ipObj};

  return {
    Type: entryTypes.note,
    Contents: isInRange ? 'yes' : 'no',
    ContentsFormat: formats.text,
    EntryContext: ec
  };
type: javascript
tags:
- ip
comment: Returns yes if the IP is in one of the ranges provided, returns no otherwise.
enabled: true
args:
- name: ip
  required: true
  default: true
  description: IP to check in ranges
- name: ipRanges
  description: 'A list of IP ranges to check the IP in. The list should be provided
    in CIDR notation, separated by commas. An example of a list of ranges would be:
    "172.16.0.0/12,10.0.0.0/8,192.168.0.0/16" (without quotes). If a list is not provided,
    will use default list provided in the IsIPInRanges script (the known IPv4 private
    address ranges).'
outputs:
- contextPath: "yes"
  description: if given value is an IP range
- contextPath: "no"
  description: if given value is not a IP range
- contextPath: IP.Address
  description: The IP Address
- contextPath: IP.InRange
  description: Is the IP is in the input ranges? (could be 'yes' or 'no)
scripttarget: 0
runonce: false
runas: DBotWeakRole
<<<<<<< HEAD
=======
releaseNotes: "Script configuration changed to be of a non-condition script. Improved description of playbook and of IP range input."
>>>>>>> 75aafcfb
tests:
  - IP Enrichment - Generic v2 - Test<|MERGE_RESOLUTION|>--- conflicted
+++ resolved
@@ -63,9 +63,6 @@
 scripttarget: 0
 runonce: false
 runas: DBotWeakRole
-<<<<<<< HEAD
-=======
 releaseNotes: "Script configuration changed to be of a non-condition script. Improved description of playbook and of IP range input."
->>>>>>> 75aafcfb
 tests:
   - IP Enrichment - Generic v2 - Test