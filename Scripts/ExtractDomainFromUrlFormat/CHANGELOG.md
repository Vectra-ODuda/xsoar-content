--- conflicted
+++ resolved
@@ -1,9 +1,6 @@
 ## [Unreleased]
-<<<<<<< HEAD
+Added support to identify URLs and domains prefixed with 'http:' or 'http:\\'.
 Added support for FQDN extraction.
-=======
-Added support to identify URLs and domains prefixed with 'http:' or 'http:\\'.
->>>>>>> 58d3cfcd
 
 ## [19.10.1] - 2019-10-15
 Support for urls contains non-ascii characters.
